--- conflicted
+++ resolved
@@ -27,11 +27,7 @@
         libprotobuf-java-lite \
         bluetooth-protos-lite
 
-<<<<<<< HEAD
-LOCAL_STATIC_ANDROID_LIBRARIES := androidx.legacy_legacy-support-v4
-=======
 LOCAL_STATIC_ANDROID_LIBRARIES := androidx.core_core
->>>>>>> 5d1ed69c
 LOCAL_REQUIRED_MODULES := libbluetooth
 LOCAL_PROGUARD_ENABLED := disabled
 include $(BUILD_PACKAGE)
