--- conflicted
+++ resolved
@@ -261,18 +261,10 @@
         mMediaController = controller;
         if (mMediaController == null) {
             updateMetadata(null);
-<<<<<<< HEAD
-=======
-            updatePlaybackState(null);
->>>>>>> c4e91916
             return;
         }
         mMediaController.registerCallback(mMediaControllerCb, mHandler);
         updateMetadata(mMediaController.getMetadata());
-<<<<<<< HEAD
-=======
-        updatePlaybackState(mMediaController.getPlaybackState());
->>>>>>> c4e91916
     }
 
     /** Handles Avrcp messages. */
@@ -640,26 +632,15 @@
           state = new PlaybackState.Builder().setState(PlaybackState.STATE_NONE,
                          PlaybackState.PLAYBACK_POSITION_UNKNOWN, 0.0f).build();
         }
-<<<<<<< HEAD
 
         int newPlayStatus = convertPlayStateToPlayStatus(state);
 
-=======
-
-        int oldPlayStatus = convertPlayStateToPlayStatus(mCurrentPlayState);
-        int newPlayStatus = convertPlayStateToPlayStatus(state);
-
->>>>>>> c4e91916
         mCurrentPlayState = state;
         mLastStateUpdate = SystemClock.elapsedRealtime();
 
         sendPlayPosNotificationRsp(false);
 
-<<<<<<< HEAD
         if (mPlayStatusChangedNT == NOTIFICATION_TYPE_INTERIM) {
-=======
-        if ((mPlayStatusChangedNT == NOTIFICATION_TYPE_INTERIM) && (oldPlayStatus != newPlayStatus)) {
->>>>>>> c4e91916
             mPlayStatusChangedNT = NOTIFICATION_TYPE_CHANGED;
             registerNotificationRspPlayStatusNative(mPlayStatusChangedNT, newPlayStatus);
         }
@@ -789,7 +770,6 @@
             Log.v(TAG, "MediaAttributes Changed to " + mMediaAttributes.toString());
             mTrackNumber++;
 
-<<<<<<< HEAD
             // Update the play state, which sends play state and play position
             // notifications if needed.
             if (mMediaController != null) {
@@ -797,10 +777,6 @@
             } else {
               updatePlaybackState(null);
             }
-=======
-            // Update the play state, which sends a notification if needed.
-            updatePlaybackState(mMediaController.getPlaybackState());
->>>>>>> c4e91916
 
             if (mTrackChangedNT == NOTIFICATION_TYPE_INTERIM) {
                 mTrackChangedNT = NOTIFICATION_TYPE_CHANGED;
@@ -925,11 +901,7 @@
             return SystemClock.elapsedRealtime() - mLastStateUpdate + mCurrentPlayState.getPosition();
         }
 
-<<<<<<< HEAD
         return mCurrentPlayState.getPosition();
-=======
-        return -1L;
->>>>>>> c4e91916
     }
 
     private int convertPlayStateToPlayStatus(PlaybackState state) {
