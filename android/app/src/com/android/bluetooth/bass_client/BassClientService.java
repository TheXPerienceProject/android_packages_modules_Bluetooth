/*
 * Copyright 2022 The Android Open Source Project
 *
 * Licensed under the Apache License, Version 2.0 (the "License");
 * you may not use this file except in compliance with the License.
 * You may obtain a copy of the License at
 *
 *      http://www.apache.org/licenses/LICENSE-2.0
 *
 * Unless required by applicable law or agreed to in writing, software
 * distributed under the License is distributed on an "AS IS" BASIS,
 * WITHOUT WARRANTIES OR CONDITIONS OF ANY KIND, either express or implied.
 * See the License for the specific language governing permissions and
 * limitations under the License.
 */

package com.android.bluetooth.bass_client;

import static android.Manifest.permission.BLUETOOTH_CONNECT;

import static com.android.bluetooth.Utils.enforceBluetoothPrivilegedPermission;

import android.bluetooth.BluetoothAdapter;
import android.bluetooth.BluetoothDevice;
import android.bluetooth.BluetoothLeBroadcastAssistant;
import android.bluetooth.BluetoothLeBroadcastMetadata;
import android.bluetooth.BluetoothLeBroadcastReceiveState;
import android.bluetooth.BluetoothProfile;
import android.bluetooth.BluetoothStatusCodes;
import android.bluetooth.BluetoothUuid;
import android.bluetooth.IBluetoothLeBroadcastAssistant;
import android.bluetooth.IBluetoothLeBroadcastAssistantCallback;
import android.bluetooth.le.ScanCallback;
import android.bluetooth.le.ScanFilter;
import android.bluetooth.le.ScanRecord;
import android.bluetooth.le.ScanResult;
import android.bluetooth.le.ScanSettings;
import android.content.BroadcastReceiver;
import android.content.Context;
import android.content.Intent;
import android.content.IntentFilter;
import android.os.Handler;
import android.os.HandlerThread;
import android.os.Looper;
import android.os.Message;
import android.os.ParcelUuid;
import android.os.RemoteCallbackList;
import android.os.RemoteException;
import android.sysprop.BluetoothProperties;
import android.util.Log;
import android.util.Pair;

import com.android.bluetooth.Utils;
import com.android.bluetooth.btservice.AdapterService;
import com.android.bluetooth.btservice.ProfileService;
import com.android.bluetooth.btservice.ServiceFactory;
import com.android.bluetooth.btservice.storage.DatabaseManager;
import com.android.bluetooth.csip.CsipSetCoordinatorService;
import com.android.internal.annotations.VisibleForTesting;

import java.util.ArrayList;
import java.util.Collections;
import java.util.HashMap;
import java.util.List;
import java.util.Map;
import java.util.Objects;
import java.util.Optional;
import java.util.concurrent.ConcurrentHashMap;

/**
 * Broacast Assistant Scan Service
 */
public class BassClientService extends ProfileService {
    private static final boolean DBG = true;
    private static final String TAG = BassClientService.class.getSimpleName();
    private static final int MAX_BASS_CLIENT_STATE_MACHINES = 10;

    private static BassClientService sService;

    private final Map<BluetoothDevice, BassClientStateMachine> mStateMachines = new HashMap<>();
    private final Object mSearchScanCallbackLock = new Object();
    private final Map<Integer, ScanResult> mScanBroadcasts = new HashMap<>();

    private final Map<BluetoothDevice, List<Pair<Integer, Object>>> mPendingGroupOp =
            new ConcurrentHashMap<>();
    private final Map<BluetoothDevice, List<Integer>> mGroupManagedSources =
            new ConcurrentHashMap<>();

    private HandlerThread mStateMachinesThread;
    private HandlerThread mCallbackHandlerThread;
    private AdapterService mAdapterService;
    private DatabaseManager mDatabaseManager;
    private BluetoothAdapter mBluetoothAdapter = null;
    private BassUtils mBassUtils = null;
    private Map<BluetoothDevice, BluetoothDevice> mActiveSourceMap;
    /* Caching the PeriodicAdvertisementResult from Broadcast source */
    /* This is stored at service so that each device state machine can access
    and use it as needed. Once the periodic sync in cancelled, this data will bre
    removed to ensure stable data won't used */
    /* broadcastSrcDevice, syncHandle */
    private Map<BluetoothDevice, Integer> mDeviceToSyncHandleMap;
    /*syncHandle, parsed BaseData data*/
    private Map<Integer, BaseData> mSyncHandleToBaseDataMap;
    /*bcastSrcDevice, corresponding PeriodicAdvertisementResult*/
    private Map<BluetoothDevice, PeriodicAdvertisementResult> mPeriodicAdvertisementResultMap;
    private ScanCallback mSearchScanCallback;
    private Callbacks mCallbacks;
    private BroadcastReceiver mIntentReceiver;

    @VisibleForTesting
    ServiceFactory mServiceFactory = new ServiceFactory();

    private BroadcastReceiver mBondStateChangedReceiver;
    private BroadcastReceiver mConnectionStateChangedReceiver;

    @VisibleForTesting
    ServiceFactory mServiceFactory = new ServiceFactory();

    public static boolean isEnabled() {
        return BluetoothProperties.isProfileBapBroadcastAssistEnabled().orElse(false);
    }

    void updatePeriodicAdvertisementResultMap(
            BluetoothDevice device,
            int addressType,
            int syncHandle,
            int advSid,
            int advInterval,
            int bId) {
        log("updatePeriodicAdvertisementResultMap: device: " + device);
        log("updatePeriodicAdvertisementResultMap: syncHandle: " + syncHandle);
        log("updatePeriodicAdvertisementResultMap: advSid: " + advSid);
        log("updatePeriodicAdvertisementResultMap: addressType: " + addressType);
        log("updatePeriodicAdvertisementResultMap: advInterval: " + advInterval);
        log("updatePeriodicAdvertisementResultMap: broadcastId: " + bId);
        log("mDeviceToSyncHandleMap" + mDeviceToSyncHandleMap);
        log("mPeriodicAdvertisementResultMap" + mPeriodicAdvertisementResultMap);
        // Cache the SyncHandle
        if (mDeviceToSyncHandleMap != null) {
            mDeviceToSyncHandleMap.put(device, syncHandle);
        }
        if (mPeriodicAdvertisementResultMap != null) {
            PeriodicAdvertisementResult paRes = mPeriodicAdvertisementResultMap.get(device);
            if (paRes == null) {
                log("PAResmap: add >>>");
                paRes = new PeriodicAdvertisementResult(device,
                        addressType, syncHandle, advSid, advInterval, bId);
                if (paRes != null) {
                    paRes.print();
                    mPeriodicAdvertisementResultMap.put(device, paRes);
                }
            } else {
                if (advSid != BassConstants.INVALID_ADV_SID) {
                    paRes.updateAdvSid(advSid);
                }
                if (syncHandle != BassConstants.INVALID_SYNC_HANDLE) {
                    paRes.updateSyncHandle(syncHandle);
                }
                if (addressType != BassConstants.INVALID_ADV_ADDRESS_TYPE) {
                    paRes.updateAddressType(addressType);
                }
                if (advInterval != BassConstants.INVALID_ADV_INTERVAL) {
                    paRes.updateAdvInterval(advInterval);
                }
                if (bId != BassConstants.INVALID_BROADCAST_ID) {
                    paRes.updateBroadcastId(bId);
                }
                log("PAResmap: update >>>");
                paRes.print();
                mPeriodicAdvertisementResultMap.replace(device, paRes);
            }
        }
        log(">>mPeriodicAdvertisementResultMap" + mPeriodicAdvertisementResultMap);
    }

    PeriodicAdvertisementResult getPeriodicAdvertisementResult(BluetoothDevice device) {
        if (mPeriodicAdvertisementResultMap == null) {
            Log.e(TAG, "getPeriodicAdvertisementResult: mPeriodicAdvertisementResultMap is null");
            return null;
        }
        return mPeriodicAdvertisementResultMap.get(device);
    }

    PeriodicAdvertisementResult clearPeriodicAdvertisementResult(BluetoothDevice device) {
        if (mPeriodicAdvertisementResultMap == null) {
            Log.e(TAG, "getPeriodicAdvertisementResult: mPeriodicAdvertisementResultMap is null");
            return null;
        }
        return mPeriodicAdvertisementResultMap.remove(device);
    }

    void updateBase(int syncHandlemap, BaseData base) {
        if (mSyncHandleToBaseDataMap == null) {
            Log.e(TAG, "updateBase: mSyncHandleToBaseDataMap is null");
            return;
        }
        log("updateBase : mSyncHandleToBaseDataMap>>");
        mSyncHandleToBaseDataMap.put(syncHandlemap, base);
    }

    BaseData getBase(int syncHandlemap) {
        if (mSyncHandleToBaseDataMap == null) {
            Log.e(TAG, "getBase: mSyncHandleToBaseDataMap is null");
            return null;
        }
        BaseData base = mSyncHandleToBaseDataMap.get(syncHandlemap);
        log("getBase returns" + base);
        return base;
    }

    void setActiveSyncedSource(BluetoothDevice scanDelegator, BluetoothDevice sourceDevice) {
        log("setActiveSyncedSource, scanDelegator: " + scanDelegator + ", sourceDevice: " +
            sourceDevice);
        if (sourceDevice == null) {
            mActiveSourceMap.remove(scanDelegator);
        } else {
            mActiveSourceMap.put(scanDelegator, sourceDevice);
        }
    }

    BluetoothDevice getActiveSyncedSource(BluetoothDevice scanDelegator) {
        BluetoothDevice currentSource = mActiveSourceMap.get(scanDelegator);
        log("getActiveSyncedSource: scanDelegator" + scanDelegator
                + "returning " + currentSource);
        return currentSource;
    }

    public Callbacks getCallbacks() {
        return mCallbacks;
    }

    @Override
    protected IProfileServiceBinder initBinder() {
        return new BluetoothLeBroadcastAssistantBinder(this);
    }

    @Override
    protected boolean start() {
        if (DBG) {
            Log.d(TAG, "start()");
        }
        if (sService != null) {
            throw new IllegalStateException("start() called twice");
        }
        mAdapterService = Objects.requireNonNull(AdapterService.getAdapterService(),
                "AdapterService cannot be null when BassClientService starts");
        mDatabaseManager = Objects.requireNonNull(mAdapterService.getDatabase(),
                "DatabaseManager cannot be null when BassClientService starts");
        mBluetoothAdapter = BluetoothAdapter.getDefaultAdapter();
        mStateMachines.clear();
        mStateMachinesThread = new HandlerThread("BassClientService.StateMachines");
        mStateMachinesThread.start();
        mCallbackHandlerThread = new HandlerThread(TAG);
        mCallbackHandlerThread.start();
        mCallbacks = new Callbacks(mCallbackHandlerThread.getLooper());

        IntentFilter filter = new IntentFilter();
        filter.addAction(BluetoothDevice.ACTION_BOND_STATE_CHANGED);
<<<<<<< HEAD
        mBondStateChangedReceiver = new BondStateChangedReceiver();
        registerReceiver(mBondStateChangedReceiver, filter);
        filter = new IntentFilter();
        filter.addAction(BluetoothLeBroadcastAssistant.ACTION_CONNECTION_STATE_CHANGED);
        mConnectionStateChangedReceiver = new ConnectionStateChangedReceiver();
        registerReceiver(mConnectionStateChangedReceiver, filter, Context.RECEIVER_NOT_EXPORTED);
=======
        filter.addAction(BluetoothLeBroadcastAssistant.ACTION_CONNECTION_STATE_CHANGED);
        mIntentReceiver = new BroadcastReceiver() {
            @Override
            public void onReceive(Context context, Intent intent) {
                String action = intent.getAction();

                if (action.equals(BluetoothDevice.ACTION_BOND_STATE_CHANGED)) {
                    int state = intent.getIntExtra(BluetoothDevice.EXTRA_BOND_STATE,
                            BluetoothDevice.ERROR);
                    BluetoothDevice device =
                            intent.getParcelableExtra(BluetoothDevice.EXTRA_DEVICE);
                    Objects.requireNonNull(device,
                            "ACTION_BOND_STATE_CHANGED with no EXTRA_DEVICE");
                    bondStateChanged(device, state);

                } else if (action.equals(
                            BluetoothLeBroadcastAssistant.ACTION_CONNECTION_STATE_CHANGED)) {
                    BluetoothDevice device =
                            intent.getParcelableExtra(BluetoothDevice.EXTRA_DEVICE);
                    int toState = intent.getIntExtra(BluetoothProfile.EXTRA_STATE, -1);
                    int fromState = intent.getIntExtra(BluetoothProfile.EXTRA_PREVIOUS_STATE, -1);
                    connectionStateChanged(device, fromState, toState);
                }
            }
        };
        registerReceiver(mIntentReceiver, filter, Context.RECEIVER_NOT_EXPORTED);
>>>>>>> f9b338a7

        setBassClientService(this);
        mBassUtils = new BassUtils(this);
        // Saving PSync stuff for future addition
        mDeviceToSyncHandleMap = new HashMap<BluetoothDevice, Integer>();
        mPeriodicAdvertisementResultMap = new HashMap<BluetoothDevice,
                PeriodicAdvertisementResult>();
        mSyncHandleToBaseDataMap = new HashMap<Integer, BaseData>();
        mActiveSourceMap = new HashMap<BluetoothDevice, BluetoothDevice>();
        mSearchScanCallback = null;
        return true;
    }

    @Override
    protected boolean stop() {
        if (DBG) {
            Log.d(TAG, "stop()");
        }
        synchronized (mStateMachines) {
            for (BassClientStateMachine sm : mStateMachines.values()) {
                BassObjectsFactory.getInstance().destroyStateMachine(sm);
            }
            mStateMachines.clear();
        }
        if (mCallbackHandlerThread != null) {
            mCallbackHandlerThread.quitSafely();
            mCallbackHandlerThread = null;
        }
        if (mStateMachinesThread != null) {
            mStateMachinesThread.quitSafely();
            mStateMachinesThread = null;
        }

<<<<<<< HEAD
        // Unregister broadcast receivers
        if (mBondStateChangedReceiver != null) {
            unregisterReceiver(mBondStateChangedReceiver);
            mBondStateChangedReceiver = null;
        }

        if (mConnectionStateChangedReceiver != null) {
            unregisterReceiver(mConnectionStateChangedReceiver);
            mConnectionStateChangedReceiver = null;
=======
        if (mIntentReceiver != null) {
            unregisterReceiver(mIntentReceiver);
            mIntentReceiver = null;
>>>>>>> f9b338a7
        }

        setBassClientService(null);
        if (mDeviceToSyncHandleMap != null) {
            mDeviceToSyncHandleMap.clear();
            mDeviceToSyncHandleMap = null;
        }
        if (mActiveSourceMap != null) {
            mActiveSourceMap.clear();
            mActiveSourceMap = null;
        }
        if (mBassUtils != null) {
            mBassUtils.cleanUp();
            mBassUtils = null;
        }
        if (mPendingGroupOp != null) {
            mPendingGroupOp.clear();
        }
        return true;
    }

    @Override
    public boolean onUnbind(Intent intent) {
        Log.d(TAG, "Need to unregister app");
        return super.onUnbind(intent);
    }

    /**
     * getBassUtils
     */
    public BassUtils getBassUtils() {
        return mBassUtils;
    }

    BluetoothDevice getDeviceForSyncHandle(int syncHandle) {
        if (mDeviceToSyncHandleMap == null) {
            return null;
        }
        BluetoothDevice device = null;
        for (Map.Entry<BluetoothDevice, Integer> entry : mDeviceToSyncHandleMap.entrySet()) {
            Integer value = entry.getValue();
            if (value == syncHandle) {
                device = entry.getKey();
                break;
            }
        }
        return device;
    }

    private static synchronized void setBassClientService(BassClientService instance) {
        if (DBG) {
            Log.d(TAG, "setBassClientService(): set to: " + instance);
        }
        sService = instance;
    }

    private void enqueueSourceGroupOp(BluetoothDevice sink, Integer msgId, Object obj) {
        log("enqueueSourceGroupOp device: " + sink + ", msgId: " + msgId);

        if (!mPendingGroupOp.containsKey(sink)) {
            mPendingGroupOp.put(sink, new ArrayList());
        }
        mPendingGroupOp.get(sink).add(new Pair<Integer, Object>(msgId, obj));
    }

    private boolean isSuccess(int status) {
        boolean ret = false;
        switch (status) {
            case BluetoothStatusCodes.REASON_LOCAL_APP_REQUEST:
            case BluetoothStatusCodes.REASON_LOCAL_STACK_REQUEST:
            case BluetoothStatusCodes.REASON_REMOTE_REQUEST:
            case BluetoothStatusCodes.REASON_SYSTEM_POLICY:
                ret = true;
                break;
            default:
                break;
        }
        return ret;
    }

    private void checkForPendingGroupOpRequest(BluetoothDevice sink, int reason, int reqMsg,
            Object obj) {
        log("checkForPendingGroupOpRequest device: " + sink + ", reason: " + reason
                + ", reqMsg: " + reqMsg);

        List<Pair<Integer, Object>> operations = mPendingGroupOp.get(sink);
        if (operations == null) {
            return;
        }

        switch (reqMsg) {
            case BassClientStateMachine.ADD_BCAST_SOURCE:
                if (obj == null) {
                    return;
                }
                // Identify the operation by operation type and broadcastId
                if (isSuccess(reason)) {
                    BluetoothLeBroadcastReceiveState sourceState =
                            (BluetoothLeBroadcastReceiveState) obj;
                    boolean removed = operations.removeIf(m ->
                            (m.first.equals(BassClientStateMachine.ADD_BCAST_SOURCE))
                            && (sourceState.getBroadcastId()
                                    == ((BluetoothLeBroadcastMetadata) m.second).getBroadcastId()));
                    if (removed) {
                        setSourceGroupManaged(sink, sourceState.getSourceId(), true);

                    }
                } else {
                    BluetoothLeBroadcastMetadata metadata = (BluetoothLeBroadcastMetadata) obj;
                    operations.removeIf(m ->
                            (m.first.equals(BassClientStateMachine.ADD_BCAST_SOURCE))
                            && (metadata.getBroadcastId()
                                    == ((BluetoothLeBroadcastMetadata) m.second).getBroadcastId()));
                }
                break;
            case BassClientStateMachine.REMOVE_BCAST_SOURCE:
                // Identify the operation by operation type and sourceId
                Integer sourceId = (Integer) obj;
                operations.removeIf(m ->
                        m.first.equals(BassClientStateMachine.REMOVE_BCAST_SOURCE)
                        && (sourceId.equals((Integer) m.second)));
                setSourceGroupManaged(sink, sourceId, false);
                break;
            default:
                break;
        }
    }

    private void setSourceGroupManaged(BluetoothDevice sink, int sourceId, boolean isGroupOp) {
        log("setSourceGroupManaged device: " + sink);
        if (isGroupOp) {
            if (!mGroupManagedSources.containsKey(sink)) {
                mGroupManagedSources.put(sink, new ArrayList<>());
            }
            mGroupManagedSources.get(sink).add(sourceId);
        } else {
            List<Integer> sources = mGroupManagedSources.get(sink);
            if (sources != null) {
                sources.removeIf(e -> e.equals(sourceId));
            }
        }
    }

    private Pair<BluetoothLeBroadcastMetadata, Map<BluetoothDevice, Integer>>
            getGroupManagedDeviceSources(BluetoothDevice sink, Integer sourceId) {
        log("getGroupManagedDeviceSources device: " + sink + " sourceId: " + sourceId);
        Map map = new HashMap<BluetoothDevice, Integer>();

        if (mGroupManagedSources.containsKey(sink)
                && mGroupManagedSources.get(sink).contains(sourceId)) {
            BassClientStateMachine stateMachine = getOrCreateStateMachine(sink);
            BluetoothLeBroadcastMetadata metadata =
                    stateMachine.getCurrentBroadcastMetadata(sourceId);
            if (metadata != null) {
                int broadcastId = metadata.getBroadcastId();

                for (BluetoothDevice device: getTargetDeviceList(sink, true)) {
                    List<BluetoothLeBroadcastReceiveState> sources =
                            getOrCreateStateMachine(device).getAllSources();

                    // For each device, find the source ID having this broadcast ID
                    Optional<BluetoothLeBroadcastReceiveState> receiver = sources.stream()
                            .filter(e -> e.getBroadcastId() == broadcastId)
                            .findAny();
                    if (receiver.isPresent()) {
                        map.put(device, receiver.get().getSourceId());
                    } else {
                        // Put invalid source ID if the remote doesn't have it
                        map.put(device, BassConstants.INVALID_SOURCE_ID);
                    }
                }
                return new Pair<BluetoothLeBroadcastMetadata,
                        Map<BluetoothDevice, Integer>>(metadata, map);
            } else {
                Log.e(TAG, "Couldn't find broadcast metadata for device: "
                        + sink.getAnonymizedAddress() + ", and sourceId:" + sourceId);
            }
        }

        // Just put this single device if this source is not group managed
        map.put(sink, sourceId);
        return new Pair<BluetoothLeBroadcastMetadata, Map<BluetoothDevice, Integer>>(null, map);
    }

    private List<BluetoothDevice> getTargetDeviceList(BluetoothDevice device, boolean isGroupOp) {
        if (isGroupOp) {
            CsipSetCoordinatorService csipClient = mServiceFactory.getCsipSetCoordinatorService();
            if (csipClient != null) {
                // Check for coordinated set of devices in the context of CAP
                List<BluetoothDevice> csipDevices = csipClient.getGroupDevicesOrdered(device,
                        BluetoothUuid.CAP);
                if (!csipDevices.isEmpty()) {
                    return csipDevices;
                } else {
                    Log.w(TAG, "CSIP group is empty.");
                }
            } else {
                Log.e(TAG, "CSIP service is null. No grouping information available.");
            }
        }

        List<BluetoothDevice> devices = new ArrayList<>();
        devices.add(device);
        return devices;
    }

    private boolean isValidBroadcastSourceAddition(
            BluetoothDevice device, BluetoothLeBroadcastMetadata metaData) {
        boolean retval = true;
        List<BluetoothLeBroadcastReceiveState> currentAllSources = getAllSources(device);
        for (int i = 0; i < currentAllSources.size(); i++) {
            BluetoothLeBroadcastReceiveState state = currentAllSources.get(i);
            if (metaData.getSourceDevice().equals(state.getSourceDevice())
                    && metaData.getSourceAddressType() == state.getSourceAddressType()
                    && metaData.getSourceAdvertisingSid() == state.getSourceAdvertisingSid()
                    && metaData.getBroadcastId() == state.getBroadcastId()) {
                retval = false;
                Log.e(TAG, "isValidBroadcastSourceAddition: fail for " + device
                        + " metaData: " + metaData);
                break;
            }
        }
        return retval;
    }

    private boolean hasRoomForBroadcastSourceAddition(BluetoothDevice device) {
        boolean isRoomAvailable = false;
        String emptyBluetoothDevice = "00:00:00:00:00:00";
        for (BluetoothLeBroadcastReceiveState recvState: getAllSources(device)) {
            if (recvState.getSourceDevice().getAddress().equals(emptyBluetoothDevice)) {
                isRoomAvailable = true;
                break;
            }
        }
        log("isRoomAvailable: " + isRoomAvailable);
        return isRoomAvailable;
    }

    private BassClientStateMachine getOrCreateStateMachine(BluetoothDevice device) {
        if (device == null) {
            Log.e(TAG, "getOrCreateStateMachine failed: device cannot be null");
            return null;
        }
        synchronized (mStateMachines) {
            BassClientStateMachine stateMachine = mStateMachines.get(device);
            if (stateMachine != null) {
                return stateMachine;
            }
            // Limit the maximum number of state machines to avoid DoS attack
            if (mStateMachines.size() >= MAX_BASS_CLIENT_STATE_MACHINES) {
                Log.e(TAG, "Maximum number of Bassclient state machines reached: "
                        + MAX_BASS_CLIENT_STATE_MACHINES);
                return null;
            }
            log("Creating a new state machine for " + device);
            stateMachine = BassObjectsFactory.getInstance().makeStateMachine(
                    device, this, mStateMachinesThread.getLooper());
            mStateMachines.put(device, stateMachine);
            return stateMachine;
        }
    }

    /**
     * Get the BassClientService instance
     *
     * @return BassClientService instance
     */
    public static synchronized BassClientService getBassClientService() {
        if (sService == null) {
            Log.w(TAG, "getBassClientService(): service is NULL");
            return null;
        }
        if (!sService.isAvailable()) {
            Log.w(TAG, "getBassClientService(): service is not available");
            return null;
        }
        return sService;
    }

    private void removeStateMachine(BluetoothDevice device) {
        synchronized (mStateMachines) {
            BassClientStateMachine sm = mStateMachines.get(device);
            if (sm == null) {
                Log.w(TAG, "removeStateMachine: device " + device
                        + " does not have a state machine");
                return;
            }
            log("removeStateMachine: removing state machine for device: " + device);
            sm.doQuit();
            sm.cleanup();
            mStateMachines.remove(device);
        }

        // Cleanup device cache
        mPendingGroupOp.remove(device);
        mGroupManagedSources.remove(device);
        mActiveSourceMap.remove(device);
        mDeviceToSyncHandleMap.remove(device);
        mPeriodicAdvertisementResultMap.remove(device);
    }

    synchronized void connectionStateChanged(BluetoothDevice device, int fromState,
                                             int toState) {
        if ((device == null) || (fromState == toState)) {
            Log.e(TAG, "connectionStateChanged: unexpected invocation. device=" + device
                    + " fromState=" + fromState + " toState=" + toState);
            return;
        }

        // Check if the device is disconnected - if unbond, remove the state machine
        if (toState == BluetoothProfile.STATE_DISCONNECTED) {
            mPendingGroupOp.remove(device);

            int bondState = mAdapterService.getBondState(device);
            if (bondState == BluetoothDevice.BOND_NONE) {
                log("Unbonded " + device + ". Removing state machine");
                removeStateMachine(device);
            }
        }
    }

    @VisibleForTesting
    void bondStateChanged(BluetoothDevice device, int bondState) {
        log("Bond state changed for device: " + device + " state: " + bondState);

        // Remove state machine if the bonding for a device is removed
        if (bondState != BluetoothDevice.BOND_NONE) {
            return;
        }

        synchronized (mStateMachines) {
            BassClientStateMachine sm = mStateMachines.get(device);
            if (sm == null) {
                return;
            }
            if (sm.getConnectionState() != BluetoothProfile.STATE_DISCONNECTED) {
                return;
            }
            removeStateMachine(device);
        }
    }

    /**
     * Connects the bass profile to the passed in device
     *
     * @param device is the device with which we will connect the Bass profile
     * @return true if BAss profile successfully connected, false otherwise
     */
    public boolean connect(BluetoothDevice device) {
        if (DBG) {
            Log.d(TAG, "connect(): " + device);
        }
        if (device == null) {
            Log.e(TAG, "connect: device is null");
            return false;
        }
        if (getConnectionPolicy(device) == BluetoothProfile.CONNECTION_POLICY_FORBIDDEN) {
            Log.e(TAG, "connect: connection policy set to forbidden");
            return false;
        }
        synchronized (mStateMachines) {
            BassClientStateMachine stateMachine = getOrCreateStateMachine(device);
            stateMachine.sendMessage(BassClientStateMachine.CONNECT);
        }
        return true;
    }

    /**
     * Disconnects Bassclient profile for the passed in device
     *
     * @param device is the device with which we want to disconnected the BAss client profile
     * @return true if Bass client profile successfully disconnected, false otherwise
     */
    public boolean disconnect(BluetoothDevice device) {
        if (DBG) {
            Log.d(TAG, "disconnect(): " + device);
        }
        if (device == null) {
            Log.e(TAG, "disconnect: device is null");
            return false;
        }
        synchronized (mStateMachines) {
            BassClientStateMachine stateMachine = getOrCreateStateMachine(device);
            stateMachine.sendMessage(BassClientStateMachine.DISCONNECT);
        }
        return true;
    }

    /**
     * Check whether can connect to a peer device. The check considers a number of factors during
     * the evaluation.
     *
     * @param device the peer device to connect to
     * @return true if connection is allowed, otherwise false
     */
    @VisibleForTesting(visibility = VisibleForTesting.Visibility.PACKAGE)
    public boolean okToConnect(BluetoothDevice device) {
        // Check if this is an incoming connection in Quiet mode.
        if (mAdapterService.isQuietModeEnabled()) {
            Log.e(TAG, "okToConnect: cannot connect to " + device + " : quiet mode enabled");
            return false;
        }
        // Check connection policy and accept or reject the connection.
        int connectionPolicy = getConnectionPolicy(device);
        int bondState = mAdapterService.getBondState(device);
        // Allow this connection only if the device is bonded. Any attempt to connect while
        // bonding would potentially lead to an unauthorized connection.
        if (bondState != BluetoothDevice.BOND_BONDED) {
            Log.w(TAG, "okToConnect: return false, bondState=" + bondState);
            return false;
        } else if (connectionPolicy != BluetoothProfile.CONNECTION_POLICY_UNKNOWN
                && connectionPolicy != BluetoothProfile.CONNECTION_POLICY_ALLOWED) {
            // Otherwise, reject the connection if connectionPolicy is not valid.
            Log.w(TAG, "okToConnect: return false, connectionPolicy=" + connectionPolicy);
            return false;
        }
        return true;
    }

    /**
     * Get connection state of remote device
     *
     * @param sink the remote device
     * @return connection state
     */
    public int getConnectionState(BluetoothDevice sink) {
        synchronized (mStateMachines) {
            BassClientStateMachine sm = getOrCreateStateMachine(sink);
            if (sm == null) {
                log("getConnectionState returns STATE_DISC");
                return BluetoothProfile.STATE_DISCONNECTED;
            }
            return sm.getConnectionState();
        }
    }

    /**
     * Get a list of all LE Audio Broadcast Sinks with the specified connection states.
     * @param states states array representing the connection states
     * @return a list of devices that match the provided connection states
     */
    List<BluetoothDevice> getDevicesMatchingConnectionStates(int[] states) {
        ArrayList<BluetoothDevice> devices = new ArrayList<>();
        if (states == null) {
            return devices;
        }
        final BluetoothDevice[] bondedDevices = mAdapterService.getBondedDevices();
        if (bondedDevices == null) {
            return devices;
        }
        synchronized (mStateMachines) {
            for (BluetoothDevice device : bondedDevices) {
                final ParcelUuid[] featureUuids = device.getUuids();
                if (!Utils.arrayContains(
                        featureUuids, BluetoothUuid.BASS)) {
                    continue;
                }
                int connectionState = BluetoothProfile.STATE_DISCONNECTED;
                BassClientStateMachine sm = getOrCreateStateMachine(device);
                if (sm != null) {
                    connectionState = sm.getConnectionState();
                }
                for (int state : states) {
                    if (connectionState == state) {
                        devices.add(device);
                        break;
                    }
                }
            }
            return devices;
        }
    }

    /**
     * Get a list of all LE Audio Broadcast Sinks connected with the LE Audio Broadcast Assistant.
     * @return list of connected devices
     */
    List<BluetoothDevice> getConnectedDevices() {
        synchronized (mStateMachines) {
            List<BluetoothDevice> devices = new ArrayList<>();
            for (BassClientStateMachine sm : mStateMachines.values()) {
                if (sm.isConnected()) {
                    devices.add(sm.getDevice());
                }
            }
            log("getConnectedDevices: " + devices);
            return devices;
        }
    }

    /**
     * Set the connectionPolicy of the Broadcast Audio Scan Service profile.
     *
     * <p>The connection policy can be one of:
     * {@link BluetoothProfile#CONNECTION_POLICY_ALLOWED},
     * {@link BluetoothProfile#CONNECTION_POLICY_FORBIDDEN},
     * {@link BluetoothProfile#CONNECTION_POLICY_UNKNOWN}
     *
     * @param device paired bluetooth device
     * @param connectionPolicy is the connection policy to set to for this profile
     * @return true if connectionPolicy is set, false on error
     */
    public boolean setConnectionPolicy(BluetoothDevice device, int connectionPolicy) {
        if (DBG) {
            Log.d(TAG, "Saved connectionPolicy " + device + " = " + connectionPolicy);
        }
        boolean setSuccessfully =
                mDatabaseManager.setProfileConnectionPolicy(device,
                        BluetoothProfile.LE_AUDIO_BROADCAST_ASSISTANT, connectionPolicy);
        if (setSuccessfully && connectionPolicy == BluetoothProfile.CONNECTION_POLICY_ALLOWED) {
            connect(device);
        } else if (setSuccessfully
                && connectionPolicy == BluetoothProfile.CONNECTION_POLICY_FORBIDDEN) {
            disconnect(device);
        }
        return setSuccessfully;
    }

    /**
     * Get the connection policy of the profile.
     *
     * <p>The connection policy can be any of:
     * {@link BluetoothProfile#CONNECTION_POLICY_ALLOWED},
     * {@link BluetoothProfile#CONNECTION_POLICY_FORBIDDEN},
     * {@link BluetoothProfile#CONNECTION_POLICY_UNKNOWN}
     *
     * @param device paired bluetooth device
     * @return connection policy of the device
     */
    public int getConnectionPolicy(BluetoothDevice device) {
        return mDatabaseManager
                .getProfileConnectionPolicy(device, BluetoothProfile.LE_AUDIO_BROADCAST_ASSISTANT);
    }

    /**
     * Register callbacks that will be invoked during scan offloading.
     *
     * @param cb callbacks to be invoked
     */
    public void registerCallback(IBluetoothLeBroadcastAssistantCallback cb) {
        Log.i(TAG, "registerCallback");
        mCallbacks.register(cb);
        return;
    }

    /**
     * Unregister callbacks that are invoked during scan offloading.
     *
     * @param cb callbacks to be unregistered
     */
    public void unregisterCallback(IBluetoothLeBroadcastAssistantCallback cb) {
        Log.i(TAG, "unregisterCallback");
        mCallbacks.unregister(cb);
        return;
    }

    /**
     * Search for LE Audio Broadcast Sources on behalf of all devices connected via Broadcast Audio
     * Scan Service, filtered by filters
     *
     * @param filters ScanFilters for finding exact Broadcast Source
     */
    public void startSearchingForSources(List<ScanFilter> filters) {
        log("startSearchingForSources");
        if (mBluetoothAdapter == null) {
            Log.e(TAG, "startSearchingForSources: Adapter is NULL");
            return;
        }
        BluetoothLeScannerWrapper scanner = BassObjectsFactory.getInstance()
                .getBluetoothLeScannerWrapper(mBluetoothAdapter);
        if (scanner == null) {
            Log.e(TAG, "startLeScan: cannot get BluetoothLeScanner");
            return;
        }
        synchronized (mSearchScanCallbackLock) {
            if (mSearchScanCallback != null) {
                Log.e(TAG, "LE Scan has already started");
                mCallbacks.notifySearchStartFailed(BluetoothStatusCodes.ERROR_UNKNOWN);
                return;
            }
            mSearchScanCallback = new ScanCallback() {
                @Override
                public void onScanResult(int callbackType, ScanResult result) {
                    log("onScanResult:" + result);
                    if (callbackType != ScanSettings.CALLBACK_TYPE_ALL_MATCHES) {
                        // Should not happen
                        Log.e(TAG, "LE Scan has already started");
                        return;
                    }
                    ScanRecord scanRecord = result.getScanRecord();
                    if (scanRecord == null) {
                        Log.e(TAG, "Null scan record");
                        return;
                    }
                    Map<ParcelUuid, byte[]> listOfUuids = scanRecord.getServiceData();
                    if (listOfUuids == null) {
                        Log.e(TAG, "Service data is null");
                        return;
                    }
                    if (!listOfUuids.containsKey(
                            BassConstants.BAAS_UUID)) {
                        return;
                    }
                    log( "Broadcast Source Found:" + result.getDevice());
                    byte[] broadcastIdArray = listOfUuids.get(BassConstants.BAAS_UUID);
                    int broadcastId = (int)(((broadcastIdArray[2] & 0xff) << 16)
                            | ((broadcastIdArray[1] & 0xff) << 8)
                            | (broadcastIdArray[0] & 0xff));
                    if (mScanBroadcasts.get(broadcastId) == null) {
                        log("selectBroadcastSource: broadcastId " + broadcastId);
                        mScanBroadcasts.put(broadcastId, result);
                        synchronized (mStateMachines) {
                            for (BassClientStateMachine sm : mStateMachines.values()) {
                                if (sm.isConnected()) {
                                    selectSource(sm.getDevice(), result, false);
                                }
                            }
                        }
                    }
                }

                public void onScanFailed(int errorCode) {
                    Log.e(TAG, "Scan Failure:" + errorCode);
                }
            };
            mScanBroadcasts.clear();
            ScanSettings settings = new ScanSettings.Builder().setCallbackType(
                    ScanSettings.CALLBACK_TYPE_ALL_MATCHES)
                    .setScanMode(ScanSettings.SCAN_MODE_LOW_LATENCY)
                    .setLegacy(false)
                    .build();
            if (filters == null) {
                filters = new ArrayList<ScanFilter>();
            }
            if (!BassUtils.containUuid(filters, BassConstants.BAAS_UUID)) {
                byte[] serviceData = {0x00, 0x00 ,0x00}; // Broadcast_ID
                byte[] serviceDataMask = {0x00, 0x00, 0x00};

                filters.add(new ScanFilter.Builder()
                        .setServiceData(BassConstants.BAAS_UUID,
                                serviceData, serviceDataMask).build());
            }
            scanner.startScan(filters, settings, mSearchScanCallback);
            mCallbacks.notifySearchStarted(BluetoothStatusCodes.REASON_LOCAL_APP_REQUEST);
        }
    }

    /**
     * Stops an ongoing search for nearby Broadcast Sources
     */
    public void stopSearchingForSources() {
        log("stopSearchingForSources");
        if (mBluetoothAdapter == null) {
            Log.e(TAG, "stopSearchingForSources: Adapter is NULL");
            return;
        }
        BluetoothLeScannerWrapper scanner = BassObjectsFactory.getInstance()
                .getBluetoothLeScannerWrapper(mBluetoothAdapter);
        if (scanner == null) {
            Log.e(TAG, "startLeScan: cannot get BluetoothLeScanner");
            return;
        }
        synchronized (mSearchScanCallbackLock) {
            if (mSearchScanCallback == null) {
                Log.e(TAG, "Scan not started yet");
                mCallbacks.notifySearchStopFailed(BluetoothStatusCodes.ERROR_UNKNOWN);
                return;
            }
            scanner.stopScan(mSearchScanCallback);
            mSearchScanCallback = null;
            mCallbacks.notifySearchStopped(BluetoothStatusCodes.REASON_LOCAL_APP_REQUEST);
            mScanBroadcasts.clear();
        }
    }

    /**
     * Return true if a search has been started by this application
     * @return true if a search has been started by this application
     */
    public boolean isSearchInProgress() {
        synchronized (mSearchScanCallbackLock) {
            return mSearchScanCallback != null;
        }
    }

    void selectSource(BluetoothDevice sink, ScanResult result, boolean autoTrigger) {
        if (!hasRoomForBroadcastSourceAddition(sink)) {
            log("selectSource: No more slot");
            return;
        }

        synchronized (mStateMachines) {
            BassClientStateMachine stateMachine = getOrCreateStateMachine(sink);
            Message message = stateMachine.obtainMessage(
                    BassClientStateMachine.SELECT_BCAST_SOURCE);
            message.obj = result;
            message.arg1 = autoTrigger ? BassConstants.AUTO : BassConstants.USER;
            stateMachine.sendMessage(message);
        }
    }

    /**
     * Add a Broadcast Source to the Broadcast Sink
     *
     * @param sink Broadcast Sink to which the Broadcast Source should be added
     * @param sourceMetadata Broadcast Source metadata to be added to the Broadcast Sink
     * @param isGroupOp set to true If Application wants to perform this operation for all
     *                  coordinated set members, False otherwise
     */
    public void addSource(BluetoothDevice sink, BluetoothLeBroadcastMetadata sourceMetadata,
            boolean isGroupOp) {
        log("addSource: device: " + sink + " sourceMetadata" + sourceMetadata
                + " isGroupOp" + isGroupOp);

        List<BluetoothDevice> devices = getTargetDeviceList(sink, isGroupOp);
        // Don't coordinate it as a group if there's no group or there is one device only
        if (devices.size() < 2) {
            isGroupOp = false;
<<<<<<< HEAD
        }
        for (BluetoothDevice device : devices) {
            BassClientStateMachine stateMachine = getOrCreateStateMachine(device);
            if (sourceMetadata == null || stateMachine == null) {
                log("addSource: Error bad parameters: sourceMetadata = " + sourceMetadata);
=======
        }

        if (sourceMetadata == null) {
            log("addSource: Error bad parameter: sourceMetadata cannot be null");
            for (BluetoothDevice device : devices) {
                mCallbacks.notifySourceAddFailed(device, sourceMetadata,
                        BluetoothStatusCodes.ERROR_BAD_PARAMETERS);
            }
            return;
        }

        for (BluetoothDevice device : devices) {
            BassClientStateMachine stateMachine = getOrCreateStateMachine(device);
            if (stateMachine == null) {
                log("addSource: Error bad parameter: no state machine for " + device);
>>>>>>> f9b338a7
                mCallbacks.notifySourceAddFailed(device, sourceMetadata,
                        BluetoothStatusCodes.ERROR_BAD_PARAMETERS);
                continue;
            }
            if (getConnectionState(device) != BluetoothProfile.STATE_CONNECTED) {
                log("addSource: device is not connected");
                mCallbacks.notifySourceAddFailed(device, sourceMetadata,
                        BluetoothStatusCodes.ERROR_REMOTE_LINK_ERROR);
                continue;
            }
            if (stateMachine.hasPendingSourceOperation()) {
                throw new IllegalStateException("addSource: source operation already pending");
            }
            if (!hasRoomForBroadcastSourceAddition(device)) {
                log("addSource: device has no room");
                mCallbacks.notifySourceAddFailed(device, sourceMetadata,
                        BluetoothStatusCodes.ERROR_REMOTE_NOT_ENOUGH_RESOURCES);
                continue;
            }
            if (!isValidBroadcastSourceAddition(device, sourceMetadata)) {
                log("addSource: not a valid broadcast source addition");
                mCallbacks.notifySourceAddFailed(device, sourceMetadata,
                        BluetoothStatusCodes.ERROR_LE_BROADCAST_ASSISTANT_DUPLICATE_ADDITION);
                continue;
            }

            if (isGroupOp) {
                enqueueSourceGroupOp(device, BassClientStateMachine.ADD_BCAST_SOURCE,
                        sourceMetadata);
            }

            Message message = stateMachine.obtainMessage(BassClientStateMachine.ADD_BCAST_SOURCE);
            message.obj = sourceMetadata;
            stateMachine.sendMessage(message);
        }
    }

    /**
     * Modify the Broadcast Source information on a Broadcast Sink
     *
     * @param sink representing the Broadcast Sink to which the Broadcast
     *               Source should be updated
     * @param sourceId source ID as delivered in onSourceAdded
     * @param updatedMetadata updated Broadcast Source metadata to be updated on the Broadcast Sink
     */
    public void modifySource(BluetoothDevice sink, int sourceId,
            BluetoothLeBroadcastMetadata updatedMetadata) {
        log("modifySource: device: " + sink + " sourceId " + sourceId);

        Map<BluetoothDevice, Integer> devices = getGroupManagedDeviceSources(sink, sourceId).second;
<<<<<<< HEAD
=======
        if (updatedMetadata == null) {
            log("modifySource: Error bad parameters: updatedMetadata cannot be null");
            for (BluetoothDevice device : devices.keySet()) {
                mCallbacks.notifySourceModifyFailed(device, sourceId,
                        BluetoothStatusCodes.ERROR_BAD_PARAMETERS);
            }
            return;
        }

>>>>>>> f9b338a7
        for (Map.Entry<BluetoothDevice, Integer> deviceSourceIdPair : devices.entrySet()) {
            BluetoothDevice device = deviceSourceIdPair.getKey();
            Integer deviceSourceId = deviceSourceIdPair.getValue();
            BassClientStateMachine stateMachine = getOrCreateStateMachine(device);
            if (updatedMetadata == null || stateMachine == null) {
                log("modifySource: Error bad parameters: sourceId = " + deviceSourceId
                        + " updatedMetadata = " + updatedMetadata);
                mCallbacks.notifySourceModifyFailed(device, sourceId,
                        BluetoothStatusCodes.ERROR_BAD_PARAMETERS);
                continue;
            }
            if (deviceSourceId == BassConstants.INVALID_SOURCE_ID) {
                log("modifySource: no such sourceId for device: " + device);
                mCallbacks.notifySourceModifyFailed(device, sourceId,
                        BluetoothStatusCodes.ERROR_LE_BROADCAST_ASSISTANT_INVALID_SOURCE_ID);
                continue;
            }
            if (getConnectionState(device) != BluetoothProfile.STATE_CONNECTED) {
                log("modifySource: device is not connected");
                mCallbacks.notifySourceModifyFailed(device, sourceId,
                        BluetoothStatusCodes.ERROR_REMOTE_LINK_ERROR);
                continue;
            }
            if (stateMachine.hasPendingSourceOperation()) {
                throw new IllegalStateException("modifySource: source operation already pending");
            }

            Message message =
                    stateMachine.obtainMessage(BassClientStateMachine.UPDATE_BCAST_SOURCE);
            message.arg1 = deviceSourceId;
            message.arg2 = BluetoothLeBroadcastReceiveState.PA_SYNC_STATE_INVALID;
            message.obj = updatedMetadata;
            stateMachine.sendMessage(message);
        }
    }

    /**
     * Removes the Broadcast Source from a Broadcast Sink
     *
     * @param sink representing the Broadcast Sink from which a Broadcast
     *               Source should be removed
     * @param sourceId source ID as delivered in onSourceAdded
     */
    public void removeSource(BluetoothDevice sink, int sourceId) {
        log("removeSource: device = " + sink + "sourceId " + sourceId);

        Map<BluetoothDevice, Integer> devices = getGroupManagedDeviceSources(sink, sourceId).second;
        for (Map.Entry<BluetoothDevice, Integer> deviceSourceIdPair : devices.entrySet()) {
            BluetoothDevice device = deviceSourceIdPair.getKey();
            Integer deviceSourceId = deviceSourceIdPair.getValue();
            BassClientStateMachine stateMachine = getOrCreateStateMachine(device);
            if (stateMachine == null) {
                log("removeSource: Error bad parameters: device = " + device);
                mCallbacks.notifySourceRemoveFailed(device, sourceId,
                        BluetoothStatusCodes.ERROR_BAD_PARAMETERS);
                continue;
            }
            if (deviceSourceId == BassConstants.INVALID_SOURCE_ID) {
                log("removeSource: no such sourceId for device: " + device);
                mCallbacks.notifySourceRemoveFailed(device, sourceId,
                        BluetoothStatusCodes.ERROR_LE_BROADCAST_ASSISTANT_INVALID_SOURCE_ID);
                continue;
            }
            if (getConnectionState(device) != BluetoothProfile.STATE_CONNECTED) {
                log("removeSource: device is not connected");
                mCallbacks.notifySourceRemoveFailed(device, sourceId,
                        BluetoothStatusCodes.ERROR_REMOTE_LINK_ERROR);
                continue;
            }

            BluetoothLeBroadcastReceiveState recvState =
                    stateMachine.getBroadcastReceiveStateForSourceId(sourceId);
            BluetoothLeBroadcastMetadata metaData =
                    stateMachine.getCurrentBroadcastMetadata(sourceId);
            if (metaData != null && recvState != null && recvState.getPaSyncState()
                    == BluetoothLeBroadcastReceiveState.PA_SYNC_STATE_SYNCHRONIZED) {
                log("Force source to lost PA sync");
                Message message = stateMachine.obtainMessage(
                        BassClientStateMachine.UPDATE_BCAST_SOURCE);
                message.arg1 = sourceId;
                message.arg2 = BluetoothLeBroadcastReceiveState.PA_SYNC_STATE_IDLE;
                /* Pending remove set. Remove source once not synchronized to PA */
                message.obj = metaData;
                stateMachine.sendMessage(message);

                continue;
            }

            Message message =
                    stateMachine.obtainMessage(BassClientStateMachine.REMOVE_BCAST_SOURCE);
            message.arg1 = deviceSourceId;
            stateMachine.sendMessage(message);
        }

        for (Map.Entry<BluetoothDevice, Integer> deviceSourceIdPair : devices.entrySet()) {
            BluetoothDevice device = deviceSourceIdPair.getKey();
            Integer deviceSourceId = deviceSourceIdPair.getValue();
            enqueueSourceGroupOp(device, BassClientStateMachine.REMOVE_BCAST_SOURCE,
<<<<<<< HEAD
                    new Integer(deviceSourceId));
=======
                    Integer.valueOf(deviceSourceId));
>>>>>>> f9b338a7
        }
    }

    /**
     * Get information about all Broadcast Sources
     *
     * @param sink Broadcast Sink from which to get all Broadcast Sources
     * @return the list of Broadcast Receive State {@link BluetoothLeBroadcastReceiveState}
     */
    public List<BluetoothLeBroadcastReceiveState> getAllSources(BluetoothDevice sink) {
        log("getAllSources for " + sink);
        synchronized (mStateMachines) {
            BassClientStateMachine stateMachine = getOrCreateStateMachine(sink);
            if (stateMachine == null) {
                log("stateMachine is null");
                return Collections.emptyList();
            }
            return stateMachine.getAllSources();
        }
    }

    /**
     * Get maximum number of sources that can be added to this Broadcast Sink
     *
     * @param sink Broadcast Sink device
     * @return maximum number of sources that can be added to this Broadcast Sink
     */
    int getMaximumSourceCapacity(BluetoothDevice sink) {
        log("getMaximumSourceCapacity: device = " + sink);
        BassClientStateMachine stateMachine = getOrCreateStateMachine(sink);
        if (stateMachine == null) {
            log("stateMachine is null");
            return 0;
        }
        return stateMachine.getMaximumSourceCapacity();
    }

    static void log(String msg) {
        if (BassConstants.BASS_DBG) {
            Log.d(TAG, msg);
        }
    }

    /**
     * Callback handler
     */
    static class Callbacks extends Handler {
        private static final int MSG_SEARCH_STARTED = 1;
        private static final int MSG_SEARCH_STARTED_FAILED = 2;
        private static final int MSG_SEARCH_STOPPED = 3;
        private static final int MSG_SEARCH_STOPPED_FAILED = 4;
        private static final int MSG_SOURCE_FOUND = 5;
        private static final int MSG_SOURCE_ADDED = 6;
        private static final int MSG_SOURCE_ADDED_FAILED = 7;
        private static final int MSG_SOURCE_MODIFIED = 8;
        private static final int MSG_SOURCE_MODIFIED_FAILED = 9;
        private static final int MSG_SOURCE_REMOVED = 10;
        private static final int MSG_SOURCE_REMOVED_FAILED = 11;
        private static final int MSG_RECEIVESTATE_CHANGED = 12;

        private final RemoteCallbackList<IBluetoothLeBroadcastAssistantCallback>
                mCallbacks = new RemoteCallbackList<>();

        Callbacks(Looper looper) {
            super(looper);
        }

        public void register(IBluetoothLeBroadcastAssistantCallback callback) {
            mCallbacks.register(callback);
        }

        public void unregister(IBluetoothLeBroadcastAssistantCallback callback) {
            mCallbacks.unregister(callback);
        }

        private void checkForPendingGroupOpRequest(Message msg) {
            if (sService == null) {
                Log.e(TAG, "Service is null");
                return;
            }

            final int reason = msg.arg1;
            BluetoothDevice sink;

            switch (msg.what) {
                case MSG_SOURCE_ADDED:
                case MSG_SOURCE_ADDED_FAILED:
                    ObjParams param = (ObjParams) msg.obj;
                    sink = (BluetoothDevice) param.mObj1;
                    sService.checkForPendingGroupOpRequest(sink, reason,
                            BassClientStateMachine.ADD_BCAST_SOURCE, param.mObj2);
                    break;
                case MSG_SOURCE_REMOVED:
                case MSG_SOURCE_REMOVED_FAILED:
                    sink = (BluetoothDevice) msg.obj;
                    sService.checkForPendingGroupOpRequest(sink, reason,
<<<<<<< HEAD
                            BassClientStateMachine.REMOVE_BCAST_SOURCE, new Integer(msg.arg2));
=======
                            BassClientStateMachine.REMOVE_BCAST_SOURCE, Integer.valueOf(msg.arg2));
>>>>>>> f9b338a7
                    break;
                default:
                    break;
            }
        }

        @Override
        public void handleMessage(Message msg) {
            checkForPendingGroupOpRequest(msg);
            final int n = mCallbacks.beginBroadcast();
            for (int i = 0; i < n; i++) {
                final IBluetoothLeBroadcastAssistantCallback callback =
                        mCallbacks.getBroadcastItem(i);
                try {
                    invokeCallback(callback, msg);
                } catch (RemoteException e) {
                    Log.e(TAG, "Stack:" + Log.getStackTraceString(e));
                }
            }
            mCallbacks.finishBroadcast();
        }

        private class ObjParams {
            Object mObj1;
            Object mObj2;
            ObjParams(Object o1, Object o2) {
                mObj1 = o1;
                mObj2 = o2;
            }
        }

        private void invokeCallback(IBluetoothLeBroadcastAssistantCallback callback,
                Message msg) throws RemoteException {
            final int reason = msg.arg1;
            final int sourceId = msg.arg2;
            ObjParams param;
            BluetoothDevice sink;

            switch (msg.what) {
                case MSG_SEARCH_STARTED:
                    callback.onSearchStarted(reason);
                    break;
                case MSG_SEARCH_STARTED_FAILED:
                    callback.onSearchStartFailed(reason);
                    break;
                case MSG_SEARCH_STOPPED:
                    callback.onSearchStopped(reason);
                    break;
                case MSG_SEARCH_STOPPED_FAILED:
                    callback.onSearchStopFailed(reason);
                    break;
                case MSG_SOURCE_FOUND:
                    callback.onSourceFound((BluetoothLeBroadcastMetadata) msg.obj);
                    break;
                case MSG_SOURCE_ADDED:
                    param = (ObjParams) msg.obj;
                    sink = (BluetoothDevice) param.mObj1;
                    callback.onSourceAdded(sink, sourceId, reason);
                    break;
                case MSG_SOURCE_ADDED_FAILED:
                    param = (ObjParams) msg.obj;
                    sink = (BluetoothDevice) param.mObj1;
                    BluetoothLeBroadcastMetadata metadata =
                            (BluetoothLeBroadcastMetadata) param.mObj2;
                    callback.onSourceAddFailed(sink, metadata, reason);
                    break;
                case MSG_SOURCE_MODIFIED:
                    callback.onSourceModified((BluetoothDevice) msg.obj, sourceId, reason);
                    break;
                case MSG_SOURCE_MODIFIED_FAILED:
                    callback.onSourceModifyFailed((BluetoothDevice) msg.obj, sourceId, reason);
                    break;
                case MSG_SOURCE_REMOVED:
                    sink = (BluetoothDevice) msg.obj;
                    callback.onSourceRemoved(sink, sourceId, reason);
                    break;
                case MSG_SOURCE_REMOVED_FAILED:
                    sink = (BluetoothDevice) msg.obj;
                    callback.onSourceRemoveFailed(sink, sourceId, reason);
                    break;
                case MSG_RECEIVESTATE_CHANGED:
                    param = (ObjParams) msg.obj;
                    sink = (BluetoothDevice) param.mObj1;
                    BluetoothLeBroadcastReceiveState state =
                            (BluetoothLeBroadcastReceiveState) param.mObj2;
                    callback.onReceiveStateChanged(sink, sourceId, state);
                    break;
                default:
                    Log.e(TAG, "Invalid msg: " + msg.what);
                    break;
            }
        }

        void notifySearchStarted(int reason) {
            obtainMessage(MSG_SEARCH_STARTED, reason, 0).sendToTarget();
        }

        void notifySearchStartFailed(int reason) {
            obtainMessage(MSG_SEARCH_STARTED_FAILED, reason, 0).sendToTarget();
        }

        void notifySearchStopped(int reason) {
            obtainMessage(MSG_SEARCH_STOPPED, reason, 0).sendToTarget();
        }

        void notifySearchStopFailed(int reason) {
            obtainMessage(MSG_SEARCH_STOPPED_FAILED, reason, 0).sendToTarget();
        }

        void notifySourceFound(BluetoothLeBroadcastMetadata source) {
            obtainMessage(MSG_SOURCE_FOUND, 0, 0, source).sendToTarget();
        }

        void notifySourceAdded(BluetoothDevice sink, BluetoothLeBroadcastReceiveState recvState,
                int reason) {
            ObjParams param = new ObjParams(sink, recvState);
            obtainMessage(MSG_SOURCE_ADDED, reason, 0, param).sendToTarget();
        }

        void notifySourceAddFailed(BluetoothDevice sink, BluetoothLeBroadcastMetadata source,
                int reason) {
            ObjParams param = new ObjParams(sink, source);
            obtainMessage(MSG_SOURCE_ADDED_FAILED, reason, 0, param).sendToTarget();
        }

        void notifySourceModified(BluetoothDevice sink, int sourceId, int reason) {
            obtainMessage(MSG_SOURCE_MODIFIED, reason, sourceId, sink).sendToTarget();
        }

        void notifySourceModifyFailed(BluetoothDevice sink, int sourceId, int reason) {
            obtainMessage(MSG_SOURCE_MODIFIED_FAILED, reason, sourceId, sink).sendToTarget();
        }

        void notifySourceRemoved(BluetoothDevice sink, int sourceId, int reason) {
            obtainMessage(MSG_SOURCE_REMOVED, reason, sourceId, sink).sendToTarget();
        }

        void notifySourceRemoveFailed(BluetoothDevice sink, int sourceId, int reason) {
            obtainMessage(MSG_SOURCE_REMOVED_FAILED, reason, sourceId, sink).sendToTarget();
        }

        void notifyReceiveStateChanged(BluetoothDevice sink, int sourceId,
                BluetoothLeBroadcastReceiveState state) {
            ObjParams param = new ObjParams(sink, state);
            obtainMessage(MSG_RECEIVESTATE_CHANGED, 0, sourceId, param).sendToTarget();
        }
    }

    /** Binder object: must be a static class or memory leak may occur */
    @VisibleForTesting
    static class BluetoothLeBroadcastAssistantBinder extends IBluetoothLeBroadcastAssistant.Stub
            implements IProfileServiceBinder {
        private BassClientService mService;

        private BassClientService getService() {
            if (!Utils.checkCallerIsSystemOrActiveUser(TAG)
                    || !Utils.checkServiceAvailable(mService, TAG)) {
                return null;
            }
            return mService;
        }

        BluetoothLeBroadcastAssistantBinder(BassClientService svc) {
            mService = svc;
        }

        @Override
        public void cleanup() {
            mService = null;
        }

        @Override
        public int getConnectionState(BluetoothDevice sink) {
            try {
                BassClientService service = getService();
                if (service == null) {
                    Log.e(TAG, "Service is null");
                    return BluetoothProfile.STATE_DISCONNECTED;
                }
                return service.getConnectionState(sink);
            } catch (RuntimeException e) {
                Log.e(TAG, "Exception happened", e);
                return BluetoothProfile.STATE_DISCONNECTED;
            }
        }

        @Override
        public List<BluetoothDevice> getDevicesMatchingConnectionStates(int[] states) {
            try {
                BassClientService service = getService();
                if (service == null) {
                    Log.e(TAG, "Service is null");
                    return Collections.emptyList();
                }
                return service.getDevicesMatchingConnectionStates(states);
            } catch (RuntimeException e) {
                Log.e(TAG, "Exception happened", e);
                return Collections.emptyList();
            }
        }

        @Override
        public List<BluetoothDevice> getConnectedDevices() {
            try {
                BassClientService service = getService();
                if (service == null) {
                    Log.e(TAG, "Service is null");
                    return Collections.emptyList();
                }
                return service.getConnectedDevices();
            } catch (RuntimeException e) {
                Log.e(TAG, "Exception happened", e);
                return Collections.emptyList();
            }
        }

        @Override
        public boolean setConnectionPolicy(BluetoothDevice device, int connectionPolicy) {
            try {
                BassClientService service = getService();
                if (service == null) {
                    Log.e(TAG, "Service is null");
                    return false;
                }
                mService.enforceCallingOrSelfPermission(BLUETOOTH_CONNECT, "Need BLUETOOTH_CONNECT permission");
                return service.setConnectionPolicy(device, connectionPolicy);
            } catch (RuntimeException e) {
                Log.e(TAG, "Exception happened", e);
                return false;
            }
        }

        @Override
        public int getConnectionPolicy(BluetoothDevice device) {
            try {
                BassClientService service = getService();
                if (service == null) {
                    Log.e(TAG, "Service is null");
                    return BluetoothProfile.CONNECTION_POLICY_FORBIDDEN;
                }
                mService.enforceCallingOrSelfPermission(BLUETOOTH_CONNECT, "Need BLUETOOTH_CONNECT permission");
                return service.getConnectionPolicy(device);
            } catch (RuntimeException e) {
                Log.e(TAG, "Exception happened", e);
                return BluetoothProfile.CONNECTION_POLICY_FORBIDDEN;
            }
        }

        @Override
        public void registerCallback(IBluetoothLeBroadcastAssistantCallback cb) {
            try {
                BassClientService service = getService();
                if (service == null) {
                    Log.e(TAG, "Service is null");
                    return;
                }
                enforceBluetoothPrivilegedPermission(service);
                service.registerCallback(cb);
            } catch (RuntimeException e) {
                Log.e(TAG, "Exception happened", e);
            }
        }

        @Override
        public void unregisterCallback(IBluetoothLeBroadcastAssistantCallback cb) {
            try {
                BassClientService service = getService();
                if (service == null) {
                    Log.e(TAG, "Service is null");
                    return;
                }
                enforceBluetoothPrivilegedPermission(service);
                service.unregisterCallback(cb);
            } catch (RuntimeException e) {
                Log.e(TAG, "Exception happened", e);
            }
        }

        @Override
        public void startSearchingForSources(List<ScanFilter> filters) {
            try {
                BassClientService service = getService();
                if (service == null) {
                    Log.e(TAG, "Service is null");
                    return;
                }
                enforceBluetoothPrivilegedPermission(service);
                service.startSearchingForSources(filters);
            } catch (RuntimeException e) {
                Log.e(TAG, "Exception happened", e);
            }
        }

        @Override
        public void stopSearchingForSources() {
            try {
                BassClientService service = getService();
                if (service == null) {
                    Log.e(TAG, "Service is null");
                    return;
                }
                enforceBluetoothPrivilegedPermission(service);
                service.stopSearchingForSources();
            } catch (RuntimeException e) {
                Log.e(TAG, "Exception happened", e);
            }
        }

        @Override
        public boolean isSearchInProgress() {
            try {
                BassClientService service = getService();
                if (service == null) {
                    Log.e(TAG, "Service is null");
                    return false;
                }
                enforceBluetoothPrivilegedPermission(service);
                return service.isSearchInProgress();
            } catch (RuntimeException e) {
                Log.e(TAG, "Exception happened", e);
                return false;
            }
        }

        @Override
        public void addSource(
                BluetoothDevice sink, BluetoothLeBroadcastMetadata sourceMetadata,
                boolean isGroupOp) {
            try {
                BassClientService service = getService();
                if (service == null) {
                    Log.e(TAG, "Service is null");
                    return;
                }
                enforceBluetoothPrivilegedPermission(service);
                service.addSource(sink, sourceMetadata, isGroupOp);
            } catch (RuntimeException e) {
                Log.e(TAG, "Exception happened", e);
            }
        }

        @Override
        public void modifySource(
                BluetoothDevice sink, int sourceId, BluetoothLeBroadcastMetadata updatedMetadata) {
            try {
                BassClientService service = getService();
                if (service == null) {
                    Log.e(TAG, "Service is null");
                    return;
                }
                enforceBluetoothPrivilegedPermission(service);
                service.modifySource(sink, sourceId, updatedMetadata);
            } catch (RuntimeException e) {
                Log.e(TAG, "Exception happened", e);
            }
        }

        @Override
        public void removeSource(BluetoothDevice sink, int sourceId) {
            try {
                BassClientService service = getService();
                if (service == null) {
                    Log.e(TAG, "Service is null");
                    return;
                }
                enforceBluetoothPrivilegedPermission(service);
                service.removeSource(sink, sourceId);
            } catch (RuntimeException e) {
                Log.e(TAG, "Exception happened", e);
            }
        }

        @Override
        public List<BluetoothLeBroadcastReceiveState> getAllSources(BluetoothDevice sink) {
            try {
                BassClientService service = getService();
                if (sink == null) {
                    Log.e(TAG, "Service is null");
                    return Collections.emptyList();
                }
                enforceBluetoothPrivilegedPermission(service);
                return service.getAllSources(sink);
            } catch (RuntimeException e) {
                Log.e(TAG, "Exception happened", e);
                return Collections.emptyList();
            }
        }

        @Override
        public int getMaximumSourceCapacity(BluetoothDevice sink) {
            try {
                BassClientService service = getService();
                if (service == null) {
                    Log.e(TAG, "Service is null");
                    return 0;
                }
                enforceBluetoothPrivilegedPermission(service);
                return service.getMaximumSourceCapacity(sink);
            } catch (RuntimeException e) {
                Log.e(TAG, "Exception happened", e);
                return 0;
            }
        }
    }

    // Remove state machine if the bonding for a device is removed
    private class BondStateChangedReceiver extends BroadcastReceiver {
        @Override
        public void onReceive(Context context, Intent intent) {
            if (!BluetoothDevice.ACTION_BOND_STATE_CHANGED.equals(intent.getAction())) {
                return;
            }
            int state = intent.getIntExtra(BluetoothDevice.EXTRA_BOND_STATE,
                    BluetoothDevice.ERROR);
            BluetoothDevice device = intent.getParcelableExtra(BluetoothDevice.EXTRA_DEVICE);
            Objects.requireNonNull(device, "ACTION_BOND_STATE_CHANGED with no EXTRA_DEVICE");
            bondStateChanged(device, state);
        }
    }

    private class ConnectionStateChangedReceiver extends BroadcastReceiver {
        @Override
        public void onReceive(Context context, Intent intent) {
            if (!BluetoothLeBroadcastAssistant.ACTION_CONNECTION_STATE_CHANGED.equals(
                    intent.getAction())) {
                return;
            }
            BluetoothDevice device = intent.getParcelableExtra(BluetoothDevice.EXTRA_DEVICE);
            int toState = intent.getIntExtra(BluetoothProfile.EXTRA_STATE, -1);
            int fromState = intent.getIntExtra(BluetoothProfile.EXTRA_PREVIOUS_STATE, -1);
            connectionStateChanged(device, fromState, toState);
        }
    }
}<|MERGE_RESOLUTION|>--- conflicted
+++ resolved
@@ -110,12 +110,6 @@
     @VisibleForTesting
     ServiceFactory mServiceFactory = new ServiceFactory();
 
-    private BroadcastReceiver mBondStateChangedReceiver;
-    private BroadcastReceiver mConnectionStateChangedReceiver;
-
-    @VisibleForTesting
-    ServiceFactory mServiceFactory = new ServiceFactory();
-
     public static boolean isEnabled() {
         return BluetoothProperties.isProfileBapBroadcastAssistEnabled().orElse(false);
     }
@@ -256,14 +250,6 @@
 
         IntentFilter filter = new IntentFilter();
         filter.addAction(BluetoothDevice.ACTION_BOND_STATE_CHANGED);
-<<<<<<< HEAD
-        mBondStateChangedReceiver = new BondStateChangedReceiver();
-        registerReceiver(mBondStateChangedReceiver, filter);
-        filter = new IntentFilter();
-        filter.addAction(BluetoothLeBroadcastAssistant.ACTION_CONNECTION_STATE_CHANGED);
-        mConnectionStateChangedReceiver = new ConnectionStateChangedReceiver();
-        registerReceiver(mConnectionStateChangedReceiver, filter, Context.RECEIVER_NOT_EXPORTED);
-=======
         filter.addAction(BluetoothLeBroadcastAssistant.ACTION_CONNECTION_STATE_CHANGED);
         mIntentReceiver = new BroadcastReceiver() {
             @Override
@@ -290,7 +276,6 @@
             }
         };
         registerReceiver(mIntentReceiver, filter, Context.RECEIVER_NOT_EXPORTED);
->>>>>>> f9b338a7
 
         setBassClientService(this);
         mBassUtils = new BassUtils(this);
@@ -324,21 +309,9 @@
             mStateMachinesThread = null;
         }
 
-<<<<<<< HEAD
-        // Unregister broadcast receivers
-        if (mBondStateChangedReceiver != null) {
-            unregisterReceiver(mBondStateChangedReceiver);
-            mBondStateChangedReceiver = null;
-        }
-
-        if (mConnectionStateChangedReceiver != null) {
-            unregisterReceiver(mConnectionStateChangedReceiver);
-            mConnectionStateChangedReceiver = null;
-=======
         if (mIntentReceiver != null) {
             unregisterReceiver(mIntentReceiver);
             mIntentReceiver = null;
->>>>>>> f9b338a7
         }
 
         setBassClientService(null);
@@ -1057,13 +1030,6 @@
         // Don't coordinate it as a group if there's no group or there is one device only
         if (devices.size() < 2) {
             isGroupOp = false;
-<<<<<<< HEAD
-        }
-        for (BluetoothDevice device : devices) {
-            BassClientStateMachine stateMachine = getOrCreateStateMachine(device);
-            if (sourceMetadata == null || stateMachine == null) {
-                log("addSource: Error bad parameters: sourceMetadata = " + sourceMetadata);
-=======
         }
 
         if (sourceMetadata == null) {
@@ -1079,7 +1045,6 @@
             BassClientStateMachine stateMachine = getOrCreateStateMachine(device);
             if (stateMachine == null) {
                 log("addSource: Error bad parameter: no state machine for " + device);
->>>>>>> f9b338a7
                 mCallbacks.notifySourceAddFailed(device, sourceMetadata,
                         BluetoothStatusCodes.ERROR_BAD_PARAMETERS);
                 continue;
@@ -1130,8 +1095,6 @@
         log("modifySource: device: " + sink + " sourceId " + sourceId);
 
         Map<BluetoothDevice, Integer> devices = getGroupManagedDeviceSources(sink, sourceId).second;
-<<<<<<< HEAD
-=======
         if (updatedMetadata == null) {
             log("modifySource: Error bad parameters: updatedMetadata cannot be null");
             for (BluetoothDevice device : devices.keySet()) {
@@ -1141,7 +1104,6 @@
             return;
         }
 
->>>>>>> f9b338a7
         for (Map.Entry<BluetoothDevice, Integer> deviceSourceIdPair : devices.entrySet()) {
             BluetoothDevice device = deviceSourceIdPair.getKey();
             Integer deviceSourceId = deviceSourceIdPair.getValue();
@@ -1240,11 +1202,7 @@
             BluetoothDevice device = deviceSourceIdPair.getKey();
             Integer deviceSourceId = deviceSourceIdPair.getValue();
             enqueueSourceGroupOp(device, BassClientStateMachine.REMOVE_BCAST_SOURCE,
-<<<<<<< HEAD
-                    new Integer(deviceSourceId));
-=======
                     Integer.valueOf(deviceSourceId));
->>>>>>> f9b338a7
         }
     }
 
@@ -1341,11 +1299,7 @@
                 case MSG_SOURCE_REMOVED_FAILED:
                     sink = (BluetoothDevice) msg.obj;
                     sService.checkForPendingGroupOpRequest(sink, reason,
-<<<<<<< HEAD
-                            BassClientStateMachine.REMOVE_BCAST_SOURCE, new Integer(msg.arg2));
-=======
                             BassClientStateMachine.REMOVE_BCAST_SOURCE, Integer.valueOf(msg.arg2));
->>>>>>> f9b338a7
                     break;
                 default:
                     break;
@@ -1750,33 +1704,4 @@
             }
         }
     }
-
-    // Remove state machine if the bonding for a device is removed
-    private class BondStateChangedReceiver extends BroadcastReceiver {
-        @Override
-        public void onReceive(Context context, Intent intent) {
-            if (!BluetoothDevice.ACTION_BOND_STATE_CHANGED.equals(intent.getAction())) {
-                return;
-            }
-            int state = intent.getIntExtra(BluetoothDevice.EXTRA_BOND_STATE,
-                    BluetoothDevice.ERROR);
-            BluetoothDevice device = intent.getParcelableExtra(BluetoothDevice.EXTRA_DEVICE);
-            Objects.requireNonNull(device, "ACTION_BOND_STATE_CHANGED with no EXTRA_DEVICE");
-            bondStateChanged(device, state);
-        }
-    }
-
-    private class ConnectionStateChangedReceiver extends BroadcastReceiver {
-        @Override
-        public void onReceive(Context context, Intent intent) {
-            if (!BluetoothLeBroadcastAssistant.ACTION_CONNECTION_STATE_CHANGED.equals(
-                    intent.getAction())) {
-                return;
-            }
-            BluetoothDevice device = intent.getParcelableExtra(BluetoothDevice.EXTRA_DEVICE);
-            int toState = intent.getIntExtra(BluetoothProfile.EXTRA_STATE, -1);
-            int fromState = intent.getIntExtra(BluetoothProfile.EXTRA_PREVIOUS_STATE, -1);
-            connectionStateChanged(device, fromState, toState);
-        }
-    }
 }