/*
 * Copyright (C) 2012 The Android Open Source Project
 *
 * Licensed under the Apache License, Version 2.0 (the "License");
 * you may not use this file except in compliance with the License.
 * You may obtain a copy of the License at
 *
 *      http://www.apache.org/licenses/LICENSE-2.0
 *
 * Unless required by applicable law or agreed to in writing, software
 * distributed under the License is distributed on an "AS IS" BASIS,
 * WITHOUT WARRANTIES OR CONDITIONS OF ANY KIND, either express or implied.
 * See the License for the specific language governing permissions and
 * limitations under the License.
 */

package com.android.bluetooth.btservice;

import static android.bluetooth.BluetoothDevice.TRANSPORT_AUTO;
import static android.text.format.DateUtils.MINUTE_IN_MILLIS;
import static android.text.format.DateUtils.SECOND_IN_MILLIS;

import static com.android.bluetooth.Utils.callerIsSystemOrActiveOrManagedUser;
import static com.android.bluetooth.Utils.callerIsSystemOrActiveUser;
import static com.android.bluetooth.Utils.enforceBluetoothPrivilegedPermission;
import static com.android.bluetooth.Utils.enforceCdmAssociation;
import static com.android.bluetooth.Utils.enforceDumpPermission;
import static com.android.bluetooth.Utils.enforceLocalMacAddressPermission;
import static com.android.bluetooth.Utils.getBytesFromAddress;
import static com.android.bluetooth.Utils.hasBluetoothPrivilegedPermission;
import static com.android.bluetooth.Utils.isPackageNameAccurate;

import android.annotation.NonNull;
import android.annotation.RequiresPermission;
import android.annotation.SuppressLint;
import android.app.AlarmManager;
import android.app.AppOpsManager;
import android.app.PendingIntent;
import android.app.Service;
import android.app.admin.DevicePolicyManager;
import android.bluetooth.BluetoothA2dp;
import android.bluetooth.BluetoothActivityEnergyInfo;
import android.bluetooth.BluetoothAdapter;
import android.bluetooth.BluetoothAdapter.ActiveDeviceProfile;
import android.bluetooth.BluetoothAdapter.ActiveDeviceUse;
import android.bluetooth.BluetoothClass;
import android.bluetooth.BluetoothDevice;
import android.bluetooth.BluetoothFrameworkInitializer;
import android.bluetooth.BluetoothMap;
import android.bluetooth.BluetoothProfile;
import android.bluetooth.BluetoothProtoEnums;
import android.bluetooth.BluetoothSap;
import android.bluetooth.BluetoothServerSocket;
import android.bluetooth.BluetoothSocket;
import android.bluetooth.BluetoothStatusCodes;
import android.bluetooth.BluetoothUuid;
import android.bluetooth.BufferConstraints;
import android.bluetooth.IBluetooth;
import android.bluetooth.IBluetoothActivityEnergyInfoListener;
import android.bluetooth.IBluetoothCallback;
import android.bluetooth.IBluetoothConnectionCallback;
import android.bluetooth.IBluetoothMetadataListener;
import android.bluetooth.IBluetoothOobDataCallback;
import android.bluetooth.IBluetoothSocketManager;
import android.bluetooth.IncomingRfcommSocketInfo;
import android.bluetooth.OobData;
import android.bluetooth.UidTraffic;
import android.companion.CompanionDeviceManager;
import android.content.AttributionSource;
import android.content.BroadcastReceiver;
import android.content.Context;
import android.content.Intent;
import android.content.IntentFilter;
import android.content.SharedPreferences;
import android.content.pm.PackageManager;
import android.os.AsyncTask;
import android.os.BatteryStatsManager;
import android.os.Binder;
import android.os.Build;
import android.os.Bundle;
import android.os.Handler;
import android.os.IBinder;
import android.os.Looper;
import android.os.Message;
import android.os.ParcelUuid;
import android.os.PowerManager;
import android.os.RemoteCallbackList;
import android.os.RemoteException;
import android.os.SystemClock;
import android.os.SystemProperties;
import android.os.UserHandle;
import android.os.UserManager;
import android.provider.DeviceConfig;
import android.provider.Settings;
import android.sysprop.BluetoothProperties;
import android.text.TextUtils;
import android.util.Base64;
import android.util.Log;
import android.util.SparseArray;

import com.android.bluetooth.BluetoothMetricsProto;
import com.android.bluetooth.BluetoothStatsLog;
import com.android.bluetooth.R;
import com.android.bluetooth.Utils;
import com.android.bluetooth.a2dp.A2dpService;
import com.android.bluetooth.a2dpsink.A2dpSinkService;
import com.android.bluetooth.bas.BatteryService;
import com.android.bluetooth.bass_client.BassClientService;
import com.android.bluetooth.btservice.RemoteDevices.DeviceProperties;
import com.android.bluetooth.btservice.activityattribution.ActivityAttributionService;
import com.android.bluetooth.btservice.bluetoothkeystore.BluetoothKeystoreService;
import com.android.bluetooth.btservice.storage.DatabaseManager;
import com.android.bluetooth.btservice.storage.MetadataDatabase;
import com.android.bluetooth.csip.CsipSetCoordinatorService;
import com.android.bluetooth.gatt.GattService;
import com.android.bluetooth.gatt.ScanManager;
import com.android.bluetooth.hap.HapClientService;
import com.android.bluetooth.hearingaid.HearingAidService;
import com.android.bluetooth.hfp.HeadsetService;
import com.android.bluetooth.hfpclient.HeadsetClientService;
import com.android.bluetooth.hid.HidDeviceService;
import com.android.bluetooth.hid.HidHostService;
import com.android.bluetooth.le_audio.LeAudioService;
import com.android.bluetooth.map.BluetoothMapService;
import com.android.bluetooth.mapclient.MapClientService;
import com.android.bluetooth.pan.PanService;
import com.android.bluetooth.pbap.BluetoothPbapService;
import com.android.bluetooth.pbapclient.PbapClientService;
import com.android.bluetooth.sap.SapService;
import com.android.bluetooth.sdp.SdpManager;
import com.android.bluetooth.telephony.BluetoothInCallService;
import com.android.bluetooth.vc.VolumeControlService;
import com.android.internal.annotations.GuardedBy;
import com.android.internal.annotations.VisibleForTesting;
import com.android.modules.utils.BackgroundThread;
import com.android.modules.utils.BytesMatcher;
import com.android.modules.utils.SynchronousResultReceiver;

import com.google.protobuf.InvalidProtocolBufferException;

import libcore.util.SneakyThrow;

import java.io.FileDescriptor;
import java.io.FileOutputStream;
import java.io.IOException;
import java.io.PrintWriter;
import java.time.Duration;
import java.util.ArrayDeque;
import java.util.ArrayList;
import java.util.Arrays;
import java.util.HashMap;
import java.util.HashSet;
import java.util.Iterator;
import java.util.List;
import java.util.Map;
import java.util.Set;
import java.util.UUID;
import java.util.concurrent.ConcurrentHashMap;
import java.util.concurrent.ConcurrentLinkedQueue;
import java.util.concurrent.Executor;
import java.util.function.Predicate;
import java.util.regex.Pattern;

public class AdapterService extends Service {
    private static final String TAG = "BluetoothAdapterService";
    private static final boolean DBG = true;
    private static final boolean VERBOSE = false;
    private static final int MIN_ADVT_INSTANCES_FOR_MA = 5;
    private static final int MIN_OFFLOADED_FILTERS = 10;
    private static final int MIN_OFFLOADED_SCAN_STORAGE_BYTES = 1024;
    private static final Duration PENDING_SOCKET_HANDOFF_TIMEOUT = Duration.ofMinutes(1);

    private final Object mEnergyInfoLock = new Object();
    private int mStackReportedState;
    private long mTxTimeTotalMs;
    private long mRxTimeTotalMs;
    private long mIdleTimeTotalMs;
    private long mEnergyUsedTotalVoltAmpSecMicro;
    private final SparseArray<UidTraffic> mUidTraffic = new SparseArray<>();

    private final ArrayList<String> mStartedProfiles = new ArrayList<>();
    private final ArrayList<ProfileService> mRegisteredProfiles = new ArrayList<>();
    private final ArrayList<ProfileService> mRunningProfiles = new ArrayList<>();

    public static final String ACTION_LOAD_ADAPTER_PROPERTIES =
            "com.android.bluetooth.btservice.action.LOAD_ADAPTER_PROPERTIES";
    public static final String ACTION_SERVICE_STATE_CHANGED =
            "com.android.bluetooth.btservice.action.STATE_CHANGED";
    public static final String EXTRA_ACTION = "action";
    public static final int PROFILE_CONN_REJECTED = 2;

    private static final String ACTION_ALARM_WAKEUP =
            "com.android.bluetooth.btservice.action.ALARM_WAKEUP";

    static final String BLUETOOTH_BTSNOOP_LOG_MODE_PROPERTY = "persist.bluetooth.btsnooplogmode";
    static final String BLUETOOTH_BTSNOOP_DEFAULT_MODE_PROPERTY =
            "persist.bluetooth.btsnoopdefaultmode";
    private String mSnoopLogSettingAtEnable = "empty";
    private String mDefaultSnoopLogSettingAtEnable = "empty";

    public static final String BLUETOOTH_PRIVILEGED =
            android.Manifest.permission.BLUETOOTH_PRIVILEGED;
    static final String BLUETOOTH_PERM = android.Manifest.permission.BLUETOOTH;
    static final String LOCAL_MAC_ADDRESS_PERM = android.Manifest.permission.LOCAL_MAC_ADDRESS;
    static final String RECEIVE_MAP_PERM = android.Manifest.permission.RECEIVE_BLUETOOTH_MAP;

    private static final String PHONEBOOK_ACCESS_PERMISSION_PREFERENCE_FILE =
            "phonebook_access_permission";
    private static final String MESSAGE_ACCESS_PERMISSION_PREFERENCE_FILE =
            "message_access_permission";
    private static final String SIM_ACCESS_PERMISSION_PREFERENCE_FILE = "sim_access_permission";

    private static final int CONTROLLER_ENERGY_UPDATE_TIMEOUT_MILLIS = 30;

    public static final String ACTIVITY_ATTRIBUTION_NO_ACTIVE_DEVICE_ADDRESS =
            "no_active_device_address";

    // Report ID definition
    public enum BqrQualityReportId {
        QUALITY_REPORT_ID_MONITOR_MODE(0x01),
        QUALITY_REPORT_ID_APPROACH_LSTO(0x02),
        QUALITY_REPORT_ID_A2DP_AUDIO_CHOPPY(0x03),
        QUALITY_REPORT_ID_SCO_VOICE_CHOPPY(0x04),
        QUALITY_REPORT_ID_ROOT_INFLAMMATION(0x05),
        QUALITY_REPORT_ID_LMP_LL_MESSAGE_TRACE(0x11),
        QUALITY_REPORT_ID_BT_SCHEDULING_TRACE(0x12),
        QUALITY_REPORT_ID_CONTROLLER_DBG_INFO(0x13);

        private final int value;
        private BqrQualityReportId(int value) {
            this.value = value;
        }
        public int getValue() {
            return value;
        }
    };

    private final ArrayList<DiscoveringPackage> mDiscoveringPackages = new ArrayList<>();

    static {
        classInitNative();
    }

    private static AdapterService sAdapterService;

    public static synchronized AdapterService getAdapterService() {
        return sAdapterService;
    }

    private static synchronized void setAdapterService(AdapterService instance) {
        Log.d(TAG, "setAdapterService() - trying to set service to " + instance);
        if (instance == null) {
            return;
        }
        sAdapterService = instance;
    }

    private static synchronized void clearAdapterService(AdapterService current) {
        if (sAdapterService == current) {
            sAdapterService = null;
        }
    }

    private BluetoothAdapter mAdapter;
    private AdapterProperties mAdapterProperties;
    private AdapterState mAdapterStateMachine;
    private BondStateMachine mBondStateMachine;
    private JniCallbacks mJniCallbacks;
    private RemoteDevices mRemoteDevices;

    /* TODO: Consider to remove the search API from this class, if changed to use call-back */
    private SdpManager mSdpManager = null;

    private boolean mNativeAvailable;
    private boolean mCleaningUp;
    private final HashMap<BluetoothDevice, ArrayList<IBluetoothMetadataListener>>
            mMetadataListeners = new HashMap<>();
    private final HashMap<String, Integer> mProfileServicesState = new HashMap<String, Integer>();
    private Set<IBluetoothConnectionCallback> mBluetoothConnectionCallbacks = new HashSet<>();
    //Only BluetoothManagerService should be registered
    private RemoteCallbackList<IBluetoothCallback> mCallbacks;
    private int mCurrentRequestId;
    private boolean mQuietmode = false;
    private HashMap<String, CallerInfo> mBondAttemptCallerInfo = new HashMap<>();

    private final Map<UUID, RfcommListenerData> mBluetoothServerSockets = new ConcurrentHashMap<>();
    private final Executor mSocketServersExecutor = r -> new Thread(r).start();

    private AlarmManager mAlarmManager;
    private PendingIntent mPendingAlarm;
    private BatteryStatsManager mBatteryStatsManager;
    private PowerManager mPowerManager;
    private PowerManager.WakeLock mWakeLock;
    private String mWakeLockName;
    private UserManager mUserManager;
    private CompanionDeviceManager mCompanionDeviceManager;

    private PhonePolicy mPhonePolicy;
    private ActiveDeviceManager mActiveDeviceManager;
    private DatabaseManager mDatabaseManager;
    private SilenceDeviceManager mSilenceDeviceManager;
    private AppOpsManager mAppOps;

    private BluetoothSocketManagerBinder mBluetoothSocketManagerBinder;

    private BluetoothKeystoreService mBluetoothKeystoreService;
    private A2dpService mA2dpService;
    private A2dpSinkService mA2dpSinkService;
    private ActivityAttributionService mActivityAttributionService;
    private HeadsetService mHeadsetService;
    private HeadsetClientService mHeadsetClientService;
    private BluetoothMapService mMapService;
    private MapClientService mMapClientService;
    private HidDeviceService mHidDeviceService;
    private HidHostService mHidHostService;
    private PanService mPanService;
    private BluetoothPbapService mPbapService;
    private PbapClientService mPbapClientService;
    private HearingAidService mHearingAidService;
    private HapClientService mHapClientService;
    private SapService mSapService;
    private VolumeControlService mVolumeControlService;
    private CsipSetCoordinatorService mCsipSetCoordinatorService;
    private LeAudioService mLeAudioService;
    private BassClientService mBassClientService;
    private BatteryService mBatteryService;

    private volatile boolean mTestModeEnabled = false;

    private MetricsLogger mMetricsLogger;

    /**
     * Register a {@link ProfileService} with AdapterService.
     *
     * @param profile the service being added.
     */
    public void addProfile(ProfileService profile) {
        mHandler.obtainMessage(MESSAGE_PROFILE_SERVICE_REGISTERED, profile).sendToTarget();
    }

    /**
     * Unregister a ProfileService with AdapterService.
     *
     * @param profile the service being removed.
     */
    public void removeProfile(ProfileService profile) {
        mHandler.obtainMessage(MESSAGE_PROFILE_SERVICE_UNREGISTERED, profile).sendToTarget();
    }

    /**
     * Notify AdapterService that a ProfileService has started or stopped.
     *
     * @param profile the service being removed.
     * @param state {@link BluetoothAdapter#STATE_ON} or {@link BluetoothAdapter#STATE_OFF}
     */
    public void onProfileServiceStateChanged(ProfileService profile, int state) {
        if (state != BluetoothAdapter.STATE_ON && state != BluetoothAdapter.STATE_OFF) {
            throw new IllegalArgumentException(BluetoothAdapter.nameForState(state));
        }
        Message m = mHandler.obtainMessage(MESSAGE_PROFILE_SERVICE_STATE_CHANGED);
        m.obj = profile;
        m.arg1 = state;
        mHandler.sendMessage(m);
    }

    /**
     * Confirm whether the ProfileService is started expectedly.
     *
     * @param serviceSampleName the service simple name.
     * @return true if the service is started expectedly, false otherwise.
     */
    public boolean isStartedProfile(String serviceSampleName) {
        return mStartedProfiles.contains(serviceSampleName);
    }

    private static final int MESSAGE_PROFILE_SERVICE_STATE_CHANGED = 1;
    private static final int MESSAGE_PROFILE_SERVICE_REGISTERED = 2;
    private static final int MESSAGE_PROFILE_SERVICE_UNREGISTERED = 3;

    class AdapterServiceHandler extends Handler {
        @Override
        public void handleMessage(Message msg) {
            verboseLog("handleMessage() - Message: " + msg.what);

            switch (msg.what) {
                case MESSAGE_PROFILE_SERVICE_STATE_CHANGED:
                    verboseLog("handleMessage() - MESSAGE_PROFILE_SERVICE_STATE_CHANGED");
                    processProfileServiceStateChanged((ProfileService) msg.obj, msg.arg1);
                    break;
                case MESSAGE_PROFILE_SERVICE_REGISTERED:
                    verboseLog("handleMessage() - MESSAGE_PROFILE_SERVICE_REGISTERED");
                    registerProfileService((ProfileService) msg.obj);
                    break;
                case MESSAGE_PROFILE_SERVICE_UNREGISTERED:
                    verboseLog("handleMessage() - MESSAGE_PROFILE_SERVICE_UNREGISTERED");
                    unregisterProfileService((ProfileService) msg.obj);
                    break;
            }
        }

        private void registerProfileService(ProfileService profile) {
            if (mRegisteredProfiles.contains(profile)) {
                Log.e(TAG, profile.getName() + " already registered.");
                return;
            }
            mRegisteredProfiles.add(profile);
        }

        private void unregisterProfileService(ProfileService profile) {
            if (!mRegisteredProfiles.contains(profile)) {
                Log.e(TAG, profile.getName() + " not registered (UNREGISTER).");
                return;
            }
            mRegisteredProfiles.remove(profile);
        }

        private void processProfileServiceStateChanged(ProfileService profile, int state) {
            switch (state) {
                case BluetoothAdapter.STATE_ON:
                    if (!mRegisteredProfiles.contains(profile)) {
                        Log.e(TAG, profile.getName() + " not registered (STATE_ON).");
                        return;
                    }
                    if (mRunningProfiles.contains(profile)) {
                        Log.e(TAG, profile.getName() + " already running.");
                        return;
                    }
                    mRunningProfiles.add(profile);
                    // TODO(b/228875190): GATT is assumed supported. GATT starting triggers hardware
                    // initializtion. Configuring a device without GATT causes start up failures.
                    if (GattService.class.getSimpleName().equals(profile.getName())) {
                        enableNative();
                    } else if (mRegisteredProfiles.size() == Config.getSupportedProfiles().length
                            && mRegisteredProfiles.size() == mRunningProfiles.size()) {
                        mAdapterProperties.onBluetoothReady();
                        updateUuids();
                        setBluetoothClassFromConfig();
                        initProfileServices();
                        getAdapterPropertyNative(AbstractionLayer.BT_PROPERTY_LOCAL_IO_CAPS);
                        getAdapterPropertyNative(AbstractionLayer.BT_PROPERTY_LOCAL_IO_CAPS_BLE);
                        getAdapterPropertyNative(AbstractionLayer.BT_PROPERTY_DYNAMIC_AUDIO_BUFFER);
                        mAdapterStateMachine.sendMessage(AdapterState.BREDR_STARTED);
                    }
                    break;
                case BluetoothAdapter.STATE_OFF:
                    if (!mRegisteredProfiles.contains(profile)) {
                        Log.e(TAG, profile.getName() + " not registered (STATE_OFF).");
                        return;
                    }
                    if (!mRunningProfiles.contains(profile)) {
                        Log.e(TAG, profile.getName() + " not running.");
                        return;
                    }
                    mRunningProfiles.remove(profile);
                    // TODO(b/228875190): GATT is assumed supported. GATT is expected to be the only
                    // profile available in the "BLE ON" state. If only GATT is left, send
                    // BREDR_STOPPED. If GATT is stopped, deinitialize the hardware.
                    if ((mRunningProfiles.size() == 1 && (GattService.class.getSimpleName()
                            .equals(mRunningProfiles.get(0).getName())))) {
                        mAdapterStateMachine.sendMessage(AdapterState.BREDR_STOPPED);
                    } else if (mRunningProfiles.size() == 0) {
                        disableNative();
                    }
                    break;
                default:
                    Log.e(TAG, "Unhandled profile state: " + state);
            }
        }
    }

    private final AdapterServiceHandler mHandler = new AdapterServiceHandler();

    @Override
    public void onCreate() {
        super.onCreate();
        initMetricsLogger();
        debugLog("onCreate()");
        mDeviceConfigListener.start();
        mRemoteDevices = new RemoteDevices(this, Looper.getMainLooper());
        mRemoteDevices.init();
        clearDiscoveringPackages();
        mBinder = new AdapterServiceBinder(this);
        mAdapter = BluetoothAdapter.getDefaultAdapter();
        mAdapterProperties = new AdapterProperties(this);
        mAdapterStateMachine = AdapterState.make(this);
        mJniCallbacks = new JniCallbacks(this, mAdapterProperties);
        mBluetoothKeystoreService = new BluetoothKeystoreService(isCommonCriteriaMode());
        mBluetoothKeystoreService.start();
        int configCompareResult = mBluetoothKeystoreService.getCompareResult();

        // Start tracking Binder latency for the bluetooth process.
        BluetoothFrameworkInitializer.initializeBinderCallsStats(getApplicationContext());

        // Android TV doesn't show consent dialogs for just works and encryption only le pairing
        boolean isAtvDevice = getApplicationContext().getPackageManager().hasSystemFeature(
                PackageManager.FEATURE_LEANBACK_ONLY);
        mUserManager = getSystemService(UserManager.class);
        initNative(mUserManager.isGuestUser(), isCommonCriteriaMode(), configCompareResult,
                getInitFlags(), isAtvDevice, getApplicationInfo().dataDir);
        mNativeAvailable = true;
        mCallbacks = new RemoteCallbackList<IBluetoothCallback>();
        mAppOps = getSystemService(AppOpsManager.class);
        //Load the name and address
        getAdapterPropertyNative(AbstractionLayer.BT_PROPERTY_BDADDR);
        getAdapterPropertyNative(AbstractionLayer.BT_PROPERTY_BDNAME);
        getAdapterPropertyNative(AbstractionLayer.BT_PROPERTY_CLASS_OF_DEVICE);
        mAlarmManager = getSystemService(AlarmManager.class);
        mPowerManager = getSystemService(PowerManager.class);
        mBatteryStatsManager = getSystemService(BatteryStatsManager.class);
        mCompanionDeviceManager = getSystemService(CompanionDeviceManager.class);

        mBluetoothKeystoreService.initJni();

        mSdpManager = SdpManager.init(this);
        registerReceiver(mAlarmBroadcastReceiver, new IntentFilter(ACTION_ALARM_WAKEUP));

        mDatabaseManager = new DatabaseManager(this);
        mDatabaseManager.start(MetadataDatabase.createDatabase(this));

        boolean isAutomotiveDevice = getApplicationContext().getPackageManager().hasSystemFeature(
                PackageManager.FEATURE_AUTOMOTIVE);

        /*
         * Phone policy is specific to phone implementations and hence if a device wants to exclude
         * it out then it can be disabled by using the flag below. Phone policy is never used on
         * Android Automotive OS builds, in favor of a policy currently located in
         * CarBluetoothService.
         */
        if (!isAutomotiveDevice && getResources().getBoolean(R.bool.enable_phone_policy)) {
            Log.i(TAG, "Phone policy enabled");
            mPhonePolicy = new PhonePolicy(this, new ServiceFactory());
            mPhonePolicy.start();
        } else {
            Log.i(TAG, "Phone policy disabled");
        }

        mActiveDeviceManager = new ActiveDeviceManager(this, new ServiceFactory());
        mActiveDeviceManager.start();

        mSilenceDeviceManager = new SilenceDeviceManager(this, new ServiceFactory(),
                Looper.getMainLooper());
        mSilenceDeviceManager.start();

        mBluetoothSocketManagerBinder = new BluetoothSocketManagerBinder(this);

        mActivityAttributionService = new ActivityAttributionService();
        mActivityAttributionService.start();

        setAdapterService(this);

        invalidateBluetoothCaches();

        // First call to getSharedPreferences will result in a file read into
        // memory cache. Call it here asynchronously to avoid potential ANR
        // in the future
        new AsyncTask<Void, Void, Void>() {
            @Override
            protected Void doInBackground(Void... params) {
                getSharedPreferences(PHONEBOOK_ACCESS_PERMISSION_PREFERENCE_FILE,
                        Context.MODE_PRIVATE);
                getSharedPreferences(MESSAGE_ACCESS_PERMISSION_PREFERENCE_FILE,
                        Context.MODE_PRIVATE);
                getSharedPreferences(SIM_ACCESS_PERMISSION_PREFERENCE_FILE, Context.MODE_PRIVATE);
                return null;
            }
        }.execute();

        try {
            int systemUiUid = getApplicationContext()
                    .createContextAsUser(UserHandle.SYSTEM, /* flags= */ 0)
                    .getPackageManager()
                    .getPackageUid("com.android.systemui", PackageManager.MATCH_SYSTEM_ONLY);

            Utils.setSystemUiUid(systemUiUid);
        } catch (PackageManager.NameNotFoundException e) {
            // Some platforms, such as wearables do not have a system ui.
            Log.w(TAG, "Unable to resolve SystemUI's UID.", e);
        }
    }

    @Override
    public IBinder onBind(Intent intent) {
        debugLog("onBind()");
        return mBinder;
    }

    @Override
    public boolean onUnbind(Intent intent) {
        debugLog("onUnbind() - calling cleanup");
        cleanup();
        return super.onUnbind(intent);
    }

    @Override
    public void onDestroy() {
        debugLog("onDestroy()");
        if (!isMock()) {
            // TODO(b/27859763)
            Log.i(TAG, "Force exit to cleanup internal state in Bluetooth stack");
            System.exit(0);
        }
    }

    private boolean initMetricsLogger() {
        if (mMetricsLogger != null) {
            return false;
        }
        mMetricsLogger = MetricsLogger.getInstance();
        return mMetricsLogger.init(this);
    }

    private boolean closeMetricsLogger() {
        if (mMetricsLogger == null) {
            return false;
        }
        boolean result = mMetricsLogger.close();
        mMetricsLogger = null;
        return result;
    }

    public void setMetricsLogger(MetricsLogger metricsLogger) {
        mMetricsLogger = metricsLogger;
    }

    void bringUpBle() {
        debugLog("bleOnProcessStart()");

        if (getResources().getBoolean(
                R.bool.config_bluetooth_reload_supported_profiles_when_enabled)) {
            Config.init(getApplicationContext());
        }

        // Reset |mRemoteDevices| whenever BLE is turned off then on
        // This is to replace the fact that |mRemoteDevices| was
        // reinitialized in previous code.
        //
        // TODO(apanicke): The reason is unclear but
        // I believe it is to clear the variable every time BLE was
        // turned off then on. The same effect can be achieved by
        // calling cleanup but this may not be necessary at all
        // We should figure out why this is needed later
        mRemoteDevices.reset();
        mAdapterProperties.init(mRemoteDevices);

        debugLog("bleOnProcessStart() - Make Bond State Machine");
        mBondStateMachine = BondStateMachine.make(this, mAdapterProperties, mRemoteDevices);

        mJniCallbacks.init(mBondStateMachine, mRemoteDevices);

        mBatteryStatsManager.reportBleScanReset();
        BluetoothStatsLog.write_non_chained(BluetoothStatsLog.BLE_SCAN_STATE_CHANGED, -1, null,
                BluetoothStatsLog.BLE_SCAN_STATE_CHANGED__STATE__RESET, false, false, false);

        // TODO(b/228875190): GATT is assumed supported. As a result, we don't respect the
        // configuration sysprop. Configuring a device without GATT, although rare, will cause stack
        // start up errors yielding init loops.
        if (!GattService.isEnabled()) {
            Log.w(TAG,
                    "GATT is configured off but the stack assumes it to be enabled. Start anyway.");
        }
        setProfileServiceState(GattService.class, BluetoothAdapter.STATE_ON);
    }

    void bringDownBle() {
        stopGattProfileService();
    }

    void stateChangeCallback(int status) {
        if (status == AbstractionLayer.BT_STATE_OFF) {
            debugLog("stateChangeCallback: disableNative() completed");
            mAdapterStateMachine.sendMessage(AdapterState.BLE_STOPPED);
        } else if (status == AbstractionLayer.BT_STATE_ON) {
            mAdapterStateMachine.sendMessage(AdapterState.BLE_STARTED);
        } else {
            Log.e(TAG, "Incorrect status " + status + " in stateChangeCallback");
        }
    }

    /**
     * Sets the Bluetooth CoD value of the local adapter if there exists a config value for it.
     */
    void setBluetoothClassFromConfig() {
        int bluetoothClassConfig = retrieveBluetoothClassConfig();
        if (bluetoothClassConfig != 0) {
            mAdapterProperties.setBluetoothClass(new BluetoothClass(bluetoothClassConfig));
        }
    }

    private int retrieveBluetoothClassConfig() {
        return Settings.Global.getInt(
                getContentResolver(), Settings.Global.BLUETOOTH_CLASS_OF_DEVICE, 0);
    }

    void startProfileServices() {
        debugLog("startCoreServices()");
        Class[] supportedProfileServices = Config.getSupportedProfiles();
        // TODO(b/228875190): GATT is assumed supported. If we support no other profiles then just
        // move on to BREDR_STARTED. Note that configuring GATT to NOT supported will cause adapter
        // initialization failures
        if (supportedProfileServices.length == 1 && GattService.class.getSimpleName()
                .equals(supportedProfileServices[0].getSimpleName())) {
            mAdapterProperties.onBluetoothReady();
            updateUuids();
            setBluetoothClassFromConfig();
            mAdapterStateMachine.sendMessage(AdapterState.BREDR_STARTED);
        } else {
            setAllProfileServiceStates(supportedProfileServices, BluetoothAdapter.STATE_ON);
        }
    }

    void stopProfileServices() {
        // Make sure to stop classic background tasks now
        cancelDiscoveryNative();
        mAdapterProperties.setScanMode(AbstractionLayer.BT_SCAN_MODE_NONE);

        Class[] supportedProfileServices = Config.getSupportedProfiles();
        // TODO(b/228875190): GATT is assumed supported. If we support no profiles then just move on
        // to BREDR_STOPPED
        if (supportedProfileServices.length == 1 && (mRunningProfiles.size() == 1
                && GattService.class.getSimpleName().equals(mRunningProfiles.get(0).getName()))) {
            debugLog("stopProfileServices() - No profiles services to stop or already stopped.");
            mAdapterStateMachine.sendMessage(AdapterState.BREDR_STOPPED);
        } else {
            setAllProfileServiceStates(supportedProfileServices, BluetoothAdapter.STATE_OFF);
        }
    }

    private void stopGattProfileService() {
        mAdapterProperties.onBleDisable();
        if (mRunningProfiles.size() == 0) {
            debugLog("stopGattProfileService() - No profiles services to stop.");
            mAdapterStateMachine.sendMessage(AdapterState.BLE_STOPPED);
        }
        setProfileServiceState(GattService.class, BluetoothAdapter.STATE_OFF);
    }

    private void invalidateBluetoothGetStateCache() {
        BluetoothAdapter.invalidateBluetoothGetStateCache();
    }

    void updateLeAudioProfileServiceState() {
        HashSet<Class> nonSupportedProfiles = new HashSet<>();

        if (!isLeConnectedIsochronousStreamCentralSupported()) {
            nonSupportedProfiles.addAll(Config.geLeAudioUnicastProfiles());
        }

        if (!isLeAudioBroadcastAssistantSupported()) {
            nonSupportedProfiles.add(BassClientService.class);
        }

        if (isLeAudioBroadcastSourceSupported()) {
            Config.addSupportedProfile(BluetoothProfile.LE_AUDIO_BROADCAST);
        }

        if (!nonSupportedProfiles.isEmpty()) {
            // Remove non-supported profiles from the supported list
            // since the controller doesn't support
            Config.removeProfileFromSupportedList(nonSupportedProfiles);

            // Disable the non-supported profiles service
            for (Class profileService : nonSupportedProfiles) {
                if (isStartedProfile(profileService.getSimpleName())) {
                    setProfileServiceState(profileService, BluetoothAdapter.STATE_OFF);
                }
            }
        }
    }

    void updateAdapterState(int prevState, int newState) {
        mAdapterProperties.setState(newState);
        invalidateBluetoothGetStateCache();
        if (mCallbacks != null) {
            int n = mCallbacks.beginBroadcast();
            debugLog("updateAdapterState() - Broadcasting state " + BluetoothAdapter.nameForState(
                    newState) + " to " + n + " receivers.");
            for (int i = 0; i < n; i++) {
                try {
                    mCallbacks.getBroadcastItem(i).onBluetoothStateChange(prevState, newState);
                } catch (RemoteException e) {
                    debugLog("updateAdapterState() - Callback #" + i + " failed (" + e + ")");
                }
            }
            mCallbacks.finishBroadcast();
        }

        // Turn the Adapter all the way off if we are disabling and the snoop log setting changed.
        if (newState == BluetoothAdapter.STATE_BLE_TURNING_ON) {
            mSnoopLogSettingAtEnable =
                    SystemProperties.get(BLUETOOTH_BTSNOOP_LOG_MODE_PROPERTY, "empty");
            mDefaultSnoopLogSettingAtEnable =
                    Settings.Global.getString(getContentResolver(),
                            Settings.Global.BLUETOOTH_BTSNOOP_DEFAULT_MODE);
            BluetoothProperties.snoop_default_mode(
                    BluetoothProperties.snoop_default_mode_values.DISABLED);
            for (BluetoothProperties.snoop_default_mode_values value :
                    BluetoothProperties.snoop_default_mode_values.values()) {
                if (value.getPropValue().equals(mDefaultSnoopLogSettingAtEnable)) {
                    BluetoothProperties.snoop_default_mode(value);
                }
            }
        } else if (newState == BluetoothAdapter.STATE_BLE_ON
                   && prevState != BluetoothAdapter.STATE_OFF) {
            String snoopLogSetting =
                    SystemProperties.get(BLUETOOTH_BTSNOOP_LOG_MODE_PROPERTY, "empty");
            String snoopDefaultModeSetting =
                    Settings.Global.getString(getContentResolver(),
                            Settings.Global.BLUETOOTH_BTSNOOP_DEFAULT_MODE);

            if (!TextUtils.equals(mSnoopLogSettingAtEnable, snoopLogSetting)
                    || !TextUtils.equals(mDefaultSnoopLogSettingAtEnable,
                            snoopDefaultModeSetting)) {
                mAdapterStateMachine.sendMessage(AdapterState.BLE_TURN_OFF);
            }
        }
    }

    void linkQualityReportCallback(
            long timestamp,
            int reportId,
            int rssi,
            int snr,
            int retransmissionCount,
            int packetsNotReceiveCount,
            int negativeAcknowledgementCount) {
        BluetoothInCallService bluetoothInCallService = BluetoothInCallService.getInstance();

        if (reportId == BqrQualityReportId.QUALITY_REPORT_ID_SCO_VOICE_CHOPPY.getValue()) {
            if (bluetoothInCallService == null) {
                Log.w(TAG, "No BluetoothInCallService while trying to send BQR."
                        + " timestamp: " + timestamp + " reportId: " + reportId
                        + " rssi: " + rssi + " snr: " + snr
                        + " retransmissionCount: " + retransmissionCount
                        + " packetsNotReceiveCount: " + packetsNotReceiveCount
                        + " negativeAcknowledgementCount: " + negativeAcknowledgementCount);
                return;
            }
            bluetoothInCallService.sendBluetoothCallQualityReport(
                    timestamp, rssi, snr, retransmissionCount,
                    packetsNotReceiveCount, negativeAcknowledgementCount);
        }
    }

    void switchBufferSizeCallback(boolean isLowLatencyBufferSize) {
        List<BluetoothDevice> activeDevices = getActiveDevices(BluetoothProfile.A2DP);
        if (activeDevices.size() != 1) {
            errorLog(
                    "Cannot switch buffer size. The number of A2DP active devices is "
                            + activeDevices.size());
        }

        // Send intent to fastpair
        Intent switchBufferSizeIntent = new Intent(BluetoothDevice.ACTION_SWITCH_BUFFER_SIZE);
        switchBufferSizeIntent.setClassName(
                getString(com.android.bluetooth.R.string.peripheral_link_package),
                getString(com.android.bluetooth.R.string.peripheral_link_package)
                        + getString(com.android.bluetooth.R.string.peripheral_link_service));
        switchBufferSizeIntent.putExtra(BluetoothDevice.EXTRA_DEVICE, activeDevices.get(0));
        switchBufferSizeIntent.putExtra(
                BluetoothDevice.EXTRA_LOW_LATENCY_BUFFER_SIZE, isLowLatencyBufferSize);
        sendBroadcast(switchBufferSizeIntent);
    }

    void switchCodecCallback(boolean isLowLatencyBufferSize) {
        List<BluetoothDevice> activeDevices = getActiveDevices(BluetoothProfile.A2DP);
        if (activeDevices.size() != 1) {
            errorLog(
                    "Cannot switch buffer size. The number of A2DP active devices is "
                            + activeDevices.size());
            return;
        }
        mA2dpService.switchCodecByBufferSize(activeDevices.get(0), isLowLatencyBufferSize);
    }

    void cleanup() {
        debugLog("cleanup()");
        if (mCleaningUp) {
            errorLog("cleanup() - Service already starting to cleanup, ignoring request...");
            return;
        }

        closeMetricsLogger();

        clearAdapterService(this);

        mCleaningUp = true;
        invalidateBluetoothCaches();

        unregisterReceiver(mAlarmBroadcastReceiver);

        stopRfcommServerSockets();

        if (mPendingAlarm != null) {
            mAlarmManager.cancel(mPendingAlarm);
            mPendingAlarm = null;
        }

        // This wake lock release may also be called concurrently by
        // {@link #releaseWakeLock(String lockName)}, so a synchronization is needed here.
        synchronized (this) {
            if (mWakeLock != null) {
                if (mWakeLock.isHeld()) {
                    mWakeLock.release();
                }
                mWakeLock = null;
            }
        }

        if (mDatabaseManager != null) {
            mDatabaseManager.cleanup();
        }

        if (mAdapterStateMachine != null) {
            mAdapterStateMachine.doQuit();
        }

        if (mBondStateMachine != null) {
            mBondStateMachine.doQuit();
        }

        if (mRemoteDevices != null) {
            mRemoteDevices.cleanup();
        }

        if (mSdpManager != null) {
            mSdpManager.cleanup();
            mSdpManager = null;
        }

        if (mActivityAttributionService != null) {
            mActivityAttributionService.cleanup();
        }

        if (mNativeAvailable) {
            debugLog("cleanup() - Cleaning up adapter native");
            cleanupNative();
            mNativeAvailable = false;
        }

        if (mAdapterProperties != null) {
            mAdapterProperties.cleanup();
        }

        if (mJniCallbacks != null) {
            mJniCallbacks.cleanup();
        }

        if (mBluetoothKeystoreService != null) {
            debugLog("cleanup(): mBluetoothKeystoreService.cleanup()");
            mBluetoothKeystoreService.cleanup();
        }

        if (mPhonePolicy != null) {
            mPhonePolicy.cleanup();
        }

        if (mSilenceDeviceManager != null) {
            mSilenceDeviceManager.cleanup();
        }

        if (mActiveDeviceManager != null) {
            mActiveDeviceManager.cleanup();
        }

        if (mProfileServicesState != null) {
            mProfileServicesState.clear();
        }

        if (mBluetoothSocketManagerBinder != null) {
            mBluetoothSocketManagerBinder.cleanUp();
            mBluetoothSocketManagerBinder = null;
        }

        if (mBinder != null) {
            mBinder.cleanup();
            mBinder = null;  //Do not remove. Otherwise Binder leak!
        }

        if (mCallbacks != null) {
            mCallbacks.kill();
        }
    }

    private void invalidateBluetoothCaches() {
        BluetoothAdapter.invalidateGetProfileConnectionStateCache();
        BluetoothAdapter.invalidateIsOffloadedFilteringSupportedCache();
        BluetoothDevice.invalidateBluetoothGetBondStateCache();
        BluetoothAdapter.invalidateBluetoothGetStateCache();
        BluetoothAdapter.invalidateGetAdapterConnectionStateCache();
        BluetoothMap.invalidateBluetoothGetConnectionStateCache();
        BluetoothSap.invalidateBluetoothGetConnectionStateCache();
    }

    private void setProfileServiceState(Class service, int state) {
        if (state == BluetoothAdapter.STATE_ON) {
            mStartedProfiles.add(service.getSimpleName());
        } else if (state == BluetoothAdapter.STATE_OFF) {
            mStartedProfiles.remove(service.getSimpleName());
        }
        Intent intent = new Intent(this, service);
        intent.putExtra(EXTRA_ACTION, ACTION_SERVICE_STATE_CHANGED);
        intent.putExtra(BluetoothAdapter.EXTRA_STATE, state);
        startService(intent);
    }

    private void setAllProfileServiceStates(Class[] services, int state) {
        for (Class service : services) {
            // TODO(b/228875190): GATT is assumed supported and treated differently as part of the
            // "BLE ON" state, despite GATT not being BLE specific.
            if (GattService.class.getSimpleName().equals(service.getSimpleName())) {
                continue;
            }
            setProfileServiceState(service, state);
        }
    }

    /**
     * Verifies whether the profile is supported by the local bluetooth adapter by checking a
     * bitmask of its supported profiles
     *
     * @param remoteDeviceUuids is an array of all supported profiles by the remote device
     * @param localDeviceUuids  is an array of all supported profiles by the local device
     * @param profile           is the profile we are checking for support
     * @param device            is the remote device we wish to connect to
     * @return true if the profile is supported by both the local and remote device, false otherwise
     */
    @RequiresPermission(android.Manifest.permission.BLUETOOTH_PRIVILEGED)
    private boolean isSupported(ParcelUuid[] localDeviceUuids, ParcelUuid[] remoteDeviceUuids,
            int profile, BluetoothDevice device) {
        if (remoteDeviceUuids == null || remoteDeviceUuids.length == 0) {
            Log.e(TAG, "isSupported: Remote Device Uuids Empty");
        }

        if (profile == BluetoothProfile.HEADSET) {
            return (Utils.arrayContains(localDeviceUuids, BluetoothUuid.HSP_AG)
                    && Utils.arrayContains(remoteDeviceUuids, BluetoothUuid.HSP))
                    || (Utils.arrayContains(localDeviceUuids, BluetoothUuid.HFP_AG)
                    && Utils.arrayContains(remoteDeviceUuids, BluetoothUuid.HFP));
        }
        if (profile == BluetoothProfile.HEADSET_CLIENT) {
            return Utils.arrayContains(remoteDeviceUuids, BluetoothUuid.HFP_AG)
                    && Utils.arrayContains(localDeviceUuids, BluetoothUuid.HFP);
        }
        if (profile == BluetoothProfile.A2DP) {
            return Utils.arrayContains(remoteDeviceUuids, BluetoothUuid.ADV_AUDIO_DIST)
                    || Utils.arrayContains(remoteDeviceUuids, BluetoothUuid.A2DP_SINK);
        }
        if (profile == BluetoothProfile.A2DP_SINK) {
            return Utils.arrayContains(remoteDeviceUuids, BluetoothUuid.ADV_AUDIO_DIST)
                    || Utils.arrayContains(remoteDeviceUuids, BluetoothUuid.A2DP_SOURCE);
        }
        if (profile == BluetoothProfile.OPP) {
            return Utils.arrayContains(remoteDeviceUuids, BluetoothUuid.OBEX_OBJECT_PUSH);
        }
        if (profile == BluetoothProfile.HID_HOST) {
            return Utils.arrayContains(remoteDeviceUuids, BluetoothUuid.HID)
                    || Utils.arrayContains(remoteDeviceUuids, BluetoothUuid.HOGP);
        }
        if (profile == BluetoothProfile.HID_DEVICE) {
            return mHidDeviceService.getConnectionState(device)
                    == BluetoothProfile.STATE_DISCONNECTED;
        }
        if (profile == BluetoothProfile.PAN) {
            return Utils.arrayContains(remoteDeviceUuids, BluetoothUuid.NAP);
        }
        if (profile == BluetoothProfile.MAP) {
            return mMapService.getConnectionState(device) == BluetoothProfile.STATE_CONNECTED;
        }
        if (profile == BluetoothProfile.PBAP) {
            return mPbapService.getConnectionState(device) == BluetoothProfile.STATE_CONNECTED;
        }
        if (profile == BluetoothProfile.MAP_CLIENT) {
            return true;
        }
        if (profile == BluetoothProfile.PBAP_CLIENT) {
            return Utils.arrayContains(localDeviceUuids, BluetoothUuid.PBAP_PCE)
                    && Utils.arrayContains(remoteDeviceUuids, BluetoothUuid.PBAP_PSE);
        }
        if (profile == BluetoothProfile.HEARING_AID) {
            return Utils.arrayContains(remoteDeviceUuids, BluetoothUuid.HEARING_AID);
        }
        if (profile == BluetoothProfile.SAP) {
            return Utils.arrayContains(remoteDeviceUuids, BluetoothUuid.SAP);
        }
        if (profile == BluetoothProfile.VOLUME_CONTROL) {
            return Utils.arrayContains(remoteDeviceUuids, BluetoothUuid.VOLUME_CONTROL);
        }
        if (profile == BluetoothProfile.CSIP_SET_COORDINATOR) {
            return Utils.arrayContains(remoteDeviceUuids, BluetoothUuid.COORDINATED_SET);
        }
        if (profile == BluetoothProfile.LE_AUDIO) {
            return Utils.arrayContains(remoteDeviceUuids, BluetoothUuid.LE_AUDIO);
        }
        if (profile == BluetoothProfile.HAP_CLIENT) {
            return Utils.arrayContains(remoteDeviceUuids, BluetoothUuid.HAS);
        }
        if (profile == BluetoothProfile.LE_AUDIO_BROADCAST_ASSISTANT) {
            return Utils.arrayContains(remoteDeviceUuids, BluetoothUuid.BASS);
        }
        if (profile == BluetoothProfile.BATTERY) {
            return Utils.arrayContains(remoteDeviceUuids, BluetoothUuid.BATTERY);
        }

        Log.e(TAG, "isSupported: Unexpected profile passed in to function: " + profile);
        return false;
    }

    /**
     * Checks if any profile is enabled for the given device
     *
     * @param device is the device for which we are checking if any profiles are enabled
     * @return true if any profile is enabled, false otherwise
     */
    @RequiresPermission(android.Manifest.permission.BLUETOOTH_PRIVILEGED)
    boolean isAnyProfileEnabled(BluetoothDevice device) {
        if (mA2dpService != null && mA2dpService.getConnectionPolicy(device)
                > BluetoothProfile.CONNECTION_POLICY_FORBIDDEN) {
            return true;
        }
        if (mA2dpSinkService != null && mA2dpSinkService.getConnectionPolicy(device)
                > BluetoothProfile.CONNECTION_POLICY_FORBIDDEN) {
            return true;
        }
        if (mHeadsetService != null && mHeadsetService.getConnectionPolicy(device)
                > BluetoothProfile.CONNECTION_POLICY_FORBIDDEN) {
            return true;
        }
        if (mHeadsetClientService != null && mHeadsetClientService.getConnectionPolicy(device)
                > BluetoothProfile.CONNECTION_POLICY_FORBIDDEN) {
            return true;
        }
        if (mMapClientService != null && mMapClientService.getConnectionPolicy(device)
                > BluetoothProfile.CONNECTION_POLICY_FORBIDDEN) {
            return true;
        }
        if (mHidHostService != null && mHidHostService.getConnectionPolicy(device)
                > BluetoothProfile.CONNECTION_POLICY_FORBIDDEN) {
            return true;
        }
        if (mPanService != null && mPanService.getConnectionPolicy(device)
                > BluetoothProfile.CONNECTION_POLICY_FORBIDDEN) {
            return true;
        }
        if (mPbapClientService != null && mPbapClientService.getConnectionPolicy(device)
                > BluetoothProfile.CONNECTION_POLICY_FORBIDDEN) {
            return true;
        }
        if (mHearingAidService != null && mHearingAidService.getConnectionPolicy(device)
                > BluetoothProfile.CONNECTION_POLICY_FORBIDDEN) {
            return true;
        }
        if (mHapClientService != null && mHapClientService.getConnectionPolicy(device)
                > BluetoothProfile.CONNECTION_POLICY_FORBIDDEN) {
            return true;
        }
        if (mVolumeControlService != null && mVolumeControlService.getConnectionPolicy(device)
                > BluetoothProfile.CONNECTION_POLICY_FORBIDDEN) {
            return true;
        }
        if (mCsipSetCoordinatorService != null
                && mCsipSetCoordinatorService.getConnectionPolicy(device)
                        > BluetoothProfile.CONNECTION_POLICY_FORBIDDEN) {
            return true;
        }
        if (mLeAudioService != null && mLeAudioService.getConnectionPolicy(device)
                > BluetoothProfile.CONNECTION_POLICY_FORBIDDEN) {
            return true;
        }
        if (mBassClientService != null && mBassClientService.getConnectionPolicy(device)
                 > BluetoothProfile.CONNECTION_POLICY_FORBIDDEN) {
            return true;
        }
        if (mBatteryService != null && mBatteryService.getConnectionPolicy(device)
                > BluetoothProfile.CONNECTION_POLICY_FORBIDDEN) {
            return true;
        }
        return false;
    }

    /**
     * Connects only available profiles
     * (those with {@link BluetoothProfile#CONNECTION_POLICY_ALLOWED})
     *
     * @param device is the device with which we are connecting the profiles
     * @return {@link BluetoothStatusCodes#SUCCESS}
     */
    @RequiresPermission(allOf = {
            android.Manifest.permission.BLUETOOTH_PRIVILEGED,
            android.Manifest.permission.MODIFY_PHONE_STATE,
    })
    private int connectEnabledProfiles(BluetoothDevice device) {
        ParcelUuid[] remoteDeviceUuids = getRemoteUuids(device);
        ParcelUuid[] localDeviceUuids = mAdapterProperties.getUuids();

        if (mA2dpService != null && isSupported(localDeviceUuids, remoteDeviceUuids,
                BluetoothProfile.A2DP, device) && mA2dpService.getConnectionPolicy(device)
                > BluetoothProfile.CONNECTION_POLICY_FORBIDDEN) {
            Log.i(TAG, "connectEnabledProfiles: Connecting A2dp");
            mA2dpService.connect(device);
        }
        if (mA2dpSinkService != null && isSupported(localDeviceUuids, remoteDeviceUuids,
                BluetoothProfile.A2DP_SINK, device) && mA2dpSinkService.getConnectionPolicy(device)
                > BluetoothProfile.CONNECTION_POLICY_FORBIDDEN) {
            Log.i(TAG, "connectEnabledProfiles: Connecting A2dp Sink");
            mA2dpSinkService.connect(device);
        }
        if (mHeadsetService != null && isSupported(localDeviceUuids, remoteDeviceUuids,
                BluetoothProfile.HEADSET, device) && mHeadsetService.getConnectionPolicy(device)
                > BluetoothProfile.CONNECTION_POLICY_FORBIDDEN) {
            Log.i(TAG, "connectEnabledProfiles: Connecting Headset Profile");
            mHeadsetService.connect(device);
        }
        if (mHeadsetClientService != null && isSupported(localDeviceUuids, remoteDeviceUuids,
                BluetoothProfile.HEADSET_CLIENT, device)
                && mHeadsetClientService.getConnectionPolicy(device)
                > BluetoothProfile.CONNECTION_POLICY_FORBIDDEN) {
            Log.i(TAG, "connectEnabledProfiles: Connecting HFP");
            mHeadsetClientService.connect(device);
        }
        if (mMapClientService != null && isSupported(localDeviceUuids, remoteDeviceUuids,
                BluetoothProfile.MAP_CLIENT, device)
                && mMapClientService.getConnectionPolicy(device)
                > BluetoothProfile.CONNECTION_POLICY_FORBIDDEN) {
            Log.i(TAG, "connectEnabledProfiles: Connecting MAP");
            mMapClientService.connect(device);
        }
        if (mHidHostService != null && isSupported(localDeviceUuids, remoteDeviceUuids,
                BluetoothProfile.HID_HOST, device) && mHidHostService.getConnectionPolicy(device)
                > BluetoothProfile.CONNECTION_POLICY_FORBIDDEN) {
            Log.i(TAG, "connectEnabledProfiles: Connecting Hid Host Profile");
            mHidHostService.connect(device);
        }
        if (mPanService != null && isSupported(localDeviceUuids, remoteDeviceUuids,
                BluetoothProfile.PAN, device) && mPanService.getConnectionPolicy(device)
                > BluetoothProfile.CONNECTION_POLICY_FORBIDDEN) {
            Log.i(TAG, "connectEnabledProfiles: Connecting Pan Profile");
            mPanService.connect(device);
        }
        if (mPbapClientService != null && isSupported(localDeviceUuids, remoteDeviceUuids,
                BluetoothProfile.PBAP_CLIENT, device)
                && mPbapClientService.getConnectionPolicy(device)
                > BluetoothProfile.CONNECTION_POLICY_FORBIDDEN) {
            Log.i(TAG, "connectEnabledProfiles: Connecting Pbap");
            mPbapClientService.connect(device);
        }
        if (mHearingAidService != null && isSupported(localDeviceUuids, remoteDeviceUuids,
                BluetoothProfile.HEARING_AID, device)
                && mHearingAidService.getConnectionPolicy(device)
                > BluetoothProfile.CONNECTION_POLICY_FORBIDDEN) {
            Log.i(TAG, "connectEnabledProfiles: Connecting Hearing Aid Profile");
            mHearingAidService.connect(device);
        }
        if (mHapClientService != null && isSupported(localDeviceUuids, remoteDeviceUuids,
                BluetoothProfile.HAP_CLIENT, device)
                && mHapClientService.getConnectionPolicy(device)
                > BluetoothProfile.CONNECTION_POLICY_FORBIDDEN) {
            Log.i(TAG, "connectEnabledProfiles: Connecting HAS Profile");
            mHapClientService.connect(device);
        }
        if (mVolumeControlService != null && isSupported(localDeviceUuids, remoteDeviceUuids,
                BluetoothProfile.VOLUME_CONTROL, device)
                && mVolumeControlService.getConnectionPolicy(device)
                > BluetoothProfile.CONNECTION_POLICY_FORBIDDEN) {
            Log.i(TAG, "connectEnabledProfiles: Connecting Volume Control Profile");
            mVolumeControlService.connect(device);
        }
        if (mCsipSetCoordinatorService != null
                && isSupported(localDeviceUuids, remoteDeviceUuids,
                        BluetoothProfile.CSIP_SET_COORDINATOR, device)
                && mCsipSetCoordinatorService.getConnectionPolicy(device)
                        > BluetoothProfile.CONNECTION_POLICY_FORBIDDEN) {
            Log.i(TAG, "connectEnabledProfiles: Connecting Coordinated Set Profile");
            mCsipSetCoordinatorService.connect(device);
        }
        if (mLeAudioService != null && isSupported(localDeviceUuids, remoteDeviceUuids,
                BluetoothProfile.LE_AUDIO, device)
                && mLeAudioService.getConnectionPolicy(device)
                        > BluetoothProfile.CONNECTION_POLICY_FORBIDDEN) {
            Log.i(TAG, "connectEnabledProfiles: Connecting LeAudio profile (BAP)");
            mLeAudioService.connect(device);
        }
        if (mBassClientService != null && isSupported(localDeviceUuids, remoteDeviceUuids,
                BluetoothProfile.LE_AUDIO_BROADCAST_ASSISTANT, device)
                && mBassClientService.getConnectionPolicy(device)
                        > BluetoothProfile.CONNECTION_POLICY_FORBIDDEN) {
            Log.i(TAG, "connectEnabledProfiles: Connecting LE Broadcast Assistant Profile");
            mBassClientService.connect(device);
        }
        if (mBatteryService != null
                && isSupported(
                        localDeviceUuids, remoteDeviceUuids, BluetoothProfile.BATTERY, device)
                && mBatteryService.getConnectionPolicy(device)
                        > BluetoothProfile.CONNECTION_POLICY_FORBIDDEN) {
            Log.i(TAG, "connectEnabledProfiles: Connecting Battery Service");
            mBatteryService.connect(device);
        }
        return BluetoothStatusCodes.SUCCESS;
    }

    /**
     * Verifies that all bluetooth profile services are running
     *
     * @return true if all bluetooth profile services running, false otherwise
     */
    private boolean profileServicesRunning() {
        if (mRegisteredProfiles.size() == Config.getSupportedProfiles().length
                && mRegisteredProfiles.size() == mRunningProfiles.size()) {
            return true;
        }

        Log.e(TAG, "profileServicesRunning: One or more supported services not running");
        return false;
    }

    /**
     * Initializes all the profile services fields
     */
    private void initProfileServices() {
        Log.i(TAG, "initProfileServices: Initializing all bluetooth profile services");
        mA2dpService = A2dpService.getA2dpService();
        mA2dpSinkService = A2dpSinkService.getA2dpSinkService();
        mHeadsetService = HeadsetService.getHeadsetService();
        mHeadsetClientService = HeadsetClientService.getHeadsetClientService();
        mMapService = BluetoothMapService.getBluetoothMapService();
        mMapClientService = MapClientService.getMapClientService();
        mHidDeviceService = HidDeviceService.getHidDeviceService();
        mHidHostService = HidHostService.getHidHostService();
        mPanService = PanService.getPanService();
        mPbapService = BluetoothPbapService.getBluetoothPbapService();
        mPbapClientService = PbapClientService.getPbapClientService();
        mHearingAidService = HearingAidService.getHearingAidService();
        mHapClientService = HapClientService.getHapClientService();
        mSapService = SapService.getSapService();
        mVolumeControlService = VolumeControlService.getVolumeControlService();
        mCsipSetCoordinatorService = CsipSetCoordinatorService.getCsipSetCoordinatorService();
        mLeAudioService = LeAudioService.getLeAudioService();
        mBassClientService = BassClientService.getBassClientService();
        mBatteryService = BatteryService.getBatteryService();
    }

    @BluetoothAdapter.RfcommListenerResult
    private int startRfcommListener(
            String name,
            ParcelUuid uuid,
            PendingIntent pendingIntent,
            AttributionSource attributionSource) {
        if (mBluetoothServerSockets.containsKey(uuid.getUuid())) {
            Log.d(TAG, String.format(
                        "Cannot start RFCOMM listener: UUID %s already in use.", uuid.getUuid()));
            return BluetoothStatusCodes.RFCOMM_LISTENER_START_FAILED_UUID_IN_USE;
        }

        try {
            startRfcommListenerInternal(name, uuid.getUuid(), pendingIntent, attributionSource);
        } catch (IOException e) {
            return BluetoothStatusCodes.RFCOMM_LISTENER_FAILED_TO_CREATE_SERVER_SOCKET;
        }

        return BluetoothStatusCodes.SUCCESS;
    }

    @BluetoothAdapter.RfcommListenerResult
    private int stopRfcommListener(ParcelUuid uuid, AttributionSource attributionSource) {
        RfcommListenerData listenerData = mBluetoothServerSockets.get(uuid.getUuid());

        if (listenerData == null) {
            Log.d(TAG, String.format(
                        "Cannot stop RFCOMM listener: UUID %s is not registered.", uuid.getUuid()));
            return BluetoothStatusCodes.RFCOMM_LISTENER_OPERATION_FAILED_NO_MATCHING_SERVICE_RECORD;
        }

        if (attributionSource.getUid() != listenerData.mAttributionSource.getUid()) {
            return BluetoothStatusCodes.RFCOMM_LISTENER_OPERATION_FAILED_DIFFERENT_APP;
        }

        // Remove the entry so that it does not try and restart the server socket.
        mBluetoothServerSockets.remove(uuid.getUuid());

        return listenerData.closeServerAndPendingSockets(mHandler);
    }

    private IncomingRfcommSocketInfo retrievePendingSocketForServiceRecord(
            ParcelUuid uuid, AttributionSource attributionSource) {
        IncomingRfcommSocketInfo socketInfo = new IncomingRfcommSocketInfo();

        RfcommListenerData listenerData = mBluetoothServerSockets.get(uuid.getUuid());

        if (listenerData == null) {
            socketInfo.status =
                    BluetoothStatusCodes
                            .RFCOMM_LISTENER_OPERATION_FAILED_NO_MATCHING_SERVICE_RECORD;
            return socketInfo;
        }

        if (attributionSource.getUid() != listenerData.mAttributionSource.getUid()) {
            socketInfo.status = BluetoothStatusCodes.RFCOMM_LISTENER_OPERATION_FAILED_DIFFERENT_APP;
            return socketInfo;
        }

        BluetoothSocket socket = listenerData.mPendingSockets.poll();

        if (socket == null) {
            socketInfo.status = BluetoothStatusCodes.RFCOMM_LISTENER_NO_SOCKET_AVAILABLE;
            return socketInfo;
        }

        mHandler.removeCallbacksAndMessages(socket);

        socketInfo.bluetoothDevice = socket.getRemoteDevice();
        socketInfo.pfd = socket.getParcelFileDescriptor();
        socketInfo.status = BluetoothStatusCodes.SUCCESS;

        return socketInfo;
    }

    private void handleIncomingRfcommConnections(UUID uuid) {
        RfcommListenerData listenerData = mBluetoothServerSockets.get(uuid);
        for (;;) {
            BluetoothSocket socket;
            try {
                socket = listenerData.mServerSocket.accept();
            } catch (IOException e) {
                if (mBluetoothServerSockets.containsKey(uuid)) {
                    // The uuid still being in the map indicates that the accept failure is
                    // unexpected. Try and restart the listener.
                    Log.e(TAG, "Failed to accept socket on " + listenerData.mServerSocket, e);
                    restartRfcommListener(listenerData, uuid);
                }
                return;
            }

            listenerData.mPendingSockets.add(socket);
            try {
                listenerData.mPendingIntent.send();
            } catch (PendingIntent.CanceledException e) {
                Log.e(TAG, "PendingIntent for RFCOMM socket notifications cancelled.", e);
                // The pending intent was cancelled, close the server as there is no longer any way
                // to notify the app that registered the listener.
                listenerData.closeServerAndPendingSockets(mHandler);
                mBluetoothServerSockets.remove(uuid);
                return;
            }
            mHandler.postDelayed(
                    () -> pendingSocketTimeoutRunnable(listenerData, socket),
                    socket,
                    PENDING_SOCKET_HANDOFF_TIMEOUT.toMillis());
        }
    }

    // Tries to restart the rfcomm listener for the given UUID
    private void restartRfcommListener(RfcommListenerData listenerData, UUID uuid) {
        listenerData.closeServerAndPendingSockets(mHandler);
        try {
            startRfcommListenerInternal(
                    listenerData.mName,
                    uuid,
                    listenerData.mPendingIntent,
                    listenerData.mAttributionSource);
        } catch (IOException e) {
            Log.e(TAG, "Failed to recreate rfcomm server socket", e);

            mBluetoothServerSockets.remove(uuid);
        }
    }

    private void pendingSocketTimeoutRunnable(
            RfcommListenerData listenerData, BluetoothSocket socket) {
        boolean socketFound = listenerData.mPendingSockets.remove(socket);
        if (socketFound) {
            try {
                socket.close();
            } catch (IOException e) {
                Log.e(TAG, "Failed to close bt socket", e);
                // We don't care if closing the socket failed, just continue on.
            }
        }
    }

    private void startRfcommListenerInternal(
            String name, UUID uuid, PendingIntent intent, AttributionSource attributionSource)
            throws IOException {
        BluetoothServerSocket bluetoothServerSocket =
                mAdapter.listenUsingRfcommWithServiceRecord(name, uuid);

        RfcommListenerData listenerData =
                new RfcommListenerData(bluetoothServerSocket, name, intent, attributionSource);

        mBluetoothServerSockets.put(uuid, listenerData);

        mSocketServersExecutor.execute(() -> handleIncomingRfcommConnections(uuid));
    }

    private void stopRfcommServerSockets() {
        Iterator<Map.Entry<UUID, RfcommListenerData>> socketsIterator =
                mBluetoothServerSockets.entrySet().iterator();
        while (socketsIterator.hasNext()) {
            socketsIterator.next().getValue().closeServerAndPendingSockets(mHandler);
            socketsIterator.remove();
        }
    }

    private static class RfcommListenerData {
        final BluetoothServerSocket mServerSocket;
        // Service record name
        final String mName;
        // The Intent which contains the Service info to which the incoming socket connections are
        // handed off to.
        final PendingIntent mPendingIntent;
        // AttributionSource for the requester of the RFCOMM listener
        final AttributionSource mAttributionSource;
        // Contains the connected sockets which are pending transfer to the app which requested the
        // listener.
        final ConcurrentLinkedQueue<BluetoothSocket> mPendingSockets =
                new ConcurrentLinkedQueue<>();

        RfcommListenerData(
                BluetoothServerSocket serverSocket,
                String name,
                PendingIntent pendingIntent,
                AttributionSource attributionSource) {
            mServerSocket = serverSocket;
            mName = name;
            mPendingIntent = pendingIntent;
            mAttributionSource = attributionSource;
        }

        int closeServerAndPendingSockets(Handler handler) {
            int result = BluetoothStatusCodes.SUCCESS;
            try {
                mServerSocket.close();
            } catch (IOException e) {
                Log.e(TAG, "Failed to call close on rfcomm server socket", e);
                result = BluetoothStatusCodes.RFCOMM_LISTENER_FAILED_TO_CLOSE_SERVER_SOCKET;
            }
            mPendingSockets.forEach(
                    pendingSocket -> {
                        handler.removeCallbacksAndMessages(pendingSocket);
                        try {
                            pendingSocket.close();
                        } catch (IOException e) {
                            Log.e(TAG, "Failed to close socket", e);
                        }
                    });
            mPendingSockets.clear();

            return result;
        }
    }

    private boolean isAvailable() {
        return !mCleaningUp;
    }

    /**
     * Handlers for incoming service calls
     */
    private AdapterServiceBinder mBinder;

    /**
     * The Binder implementation must be declared to be a static class, with
     * the AdapterService instance passed in the constructor. Furthermore,
     * when the AdapterService shuts down, the reference to the AdapterService
     * must be explicitly removed.
     *
     * Otherwise, a memory leak can occur from repeated starting/stopping the
     * service...Please refer to android.os.Binder for further details on
     * why an inner instance class should be avoided.
     *
     */
    @VisibleForTesting
    public static class AdapterServiceBinder extends IBluetooth.Stub {
        private AdapterService mService;

        AdapterServiceBinder(AdapterService svc) {
            mService = svc;
            mService.invalidateBluetoothGetStateCache();
            BluetoothAdapter.getDefaultAdapter().disableBluetoothGetStateCache();
        }

        public void cleanup() {
            mService = null;
        }

        public AdapterService getService() {
            if (mService != null && mService.isAvailable()) {
                return mService;
            }
            return null;
        }

        @Override
        public void getState(SynchronousResultReceiver receiver) {
            try {
                receiver.send(getState());
            } catch (RuntimeException e) {
                receiver.propagateException(e);
            }
        }
        private int getState() {
            // don't check caller, may be called from system UI
            AdapterService service = getService();
            if (service == null) {
                return BluetoothAdapter.STATE_OFF;
            }

            return service.getState();
        }

        @Override
        public void enable(boolean quietMode, AttributionSource source,
                SynchronousResultReceiver receiver) {
            try {
                receiver.send(enable(quietMode, source));
            } catch (RuntimeException e) {
                receiver.propagateException(e);
            }
        }
        private boolean enable(boolean quietMode, AttributionSource attributionSource) {
            AdapterService service = getService();
            if (service == null || !callerIsSystemOrActiveUser(TAG, "enable")
                    || !Utils.checkConnectPermissionForDataDelivery(
                            service, attributionSource, "AdapterService enable")) {
                return false;
            }

            return service.enable(quietMode);
        }

        @Override
        public void disable(AttributionSource source, SynchronousResultReceiver receiver) {
            try {
                receiver.send(disable(source));
            } catch (RuntimeException e) {
                receiver.propagateException(e);
            }
        }
        private boolean disable(AttributionSource attributionSource) {
            AdapterService service = getService();
            if (service == null || !callerIsSystemOrActiveUser(TAG, "disable")
                    || !Utils.checkConnectPermissionForDataDelivery(
                            service, attributionSource, "AdapterService disable")) {
                return false;
            }

            return service.disable();
        }

        @Override
        public String getAddress() {
            if (mService == null) {
                return null;
            }
            return getAddressWithAttribution(Utils.getCallingAttributionSource(mService));
        }

        @Override
        public void getAddressWithAttribution(AttributionSource source,
                SynchronousResultReceiver receiver) {
            try {
                receiver.send(getAddressWithAttribution(source));
            } catch (RuntimeException e) {
                receiver.propagateException(e);
            }
        }
        private String getAddressWithAttribution(AttributionSource attributionSource) {
            AdapterService service = getService();
            if (service == null || !callerIsSystemOrActiveOrManagedUser(service, TAG, "getAddress")
                    || !Utils.checkConnectPermissionForDataDelivery(
                            service, attributionSource, "AdapterService getAddress")) {
                return null;
            }

            enforceLocalMacAddressPermission(service);

            return Utils.getAddressStringFromByte(service.mAdapterProperties.getAddress());
        }

        @Override
        public void getUuids(AttributionSource source, SynchronousResultReceiver receiver) {
            try {
                receiver.send(getUuids(source));
            } catch (RuntimeException e) {
                receiver.propagateException(e);
            }
        }
        private List<ParcelUuid> getUuids(AttributionSource attributionSource) {
            AdapterService service = getService();
            if (service == null || !callerIsSystemOrActiveUser(TAG, "getUuids")
                    || !Utils.checkConnectPermissionForDataDelivery(
                            service, attributionSource, "AdapterService getUuids")) {
                return new ArrayList<>();
            }

            ParcelUuid[] parcels = service.mAdapterProperties.getUuids();
            if (parcels == null) {
                parcels = new ParcelUuid[0];
            }
            return Arrays.asList(parcels);
        }

        @Override
        public void getIdentityAddress(String address, SynchronousResultReceiver receiver) {
            try {
                receiver.send(getIdentityAddress(address));
            } catch (RuntimeException e) {
                receiver.propagateException(e);
            }
        }
        public String getIdentityAddress(String address) {
            AdapterService service = getService();
            if (service == null || !callerIsSystemOrActiveUser(TAG, "getIdentityAddress")
                    || !Utils.checkConnectPermissionForDataDelivery(
                            service, Utils.getCallingAttributionSource(mService),
                                "AdapterService getIdentityAddress")) {
                return null;
            }
            enforceBluetoothPrivilegedPermission(service);
            return service.getIdentityAddress(address);
        }

        @Override
        public void getName(AttributionSource source, SynchronousResultReceiver receiver) {
            try {
                receiver.send(getName(source));
            } catch (RuntimeException e) {
                receiver.propagateException(e);
            }
        }
        private String getName(AttributionSource attributionSource) {
            AdapterService service = getService();
            if (service == null || !callerIsSystemOrActiveUser(TAG, "getName")
                    || !Utils.checkConnectPermissionForDataDelivery(
                            service, attributionSource, "AdapterService getName")) {
                return null;
            }

            return service.getName();
        }

        @Override
        public void getNameLengthForAdvertise(AttributionSource source,
                SynchronousResultReceiver receiver) {
            try {
                receiver.send(getNameLengthForAdvertise(source));
            } catch (RuntimeException e) {
                receiver.propagateException(e);
            }
        }
        private int getNameLengthForAdvertise(AttributionSource attributionSource) {
            AdapterService service = getService();
            if (service == null || !callerIsSystemOrActiveUser(TAG, "getNameLengthForAdvertise")
                    || !Utils.checkAdvertisePermissionForDataDelivery(
                            service, attributionSource, TAG)) {
                return -1;
            }

            return service.getNameLengthForAdvertise();
        }

        @Override
        public void setName(String name, AttributionSource source,
                SynchronousResultReceiver receiver) {
            try {
                receiver.send(setName(name, source));
            } catch (RuntimeException e) {
                receiver.propagateException(e);
            }
        }
        private boolean setName(String name, AttributionSource attributionSource) {
            AdapterService service = getService();
            if (service == null || !callerIsSystemOrActiveUser(TAG, "setName")
                    || !Utils.checkConnectPermissionForDataDelivery(
                            service, attributionSource, "AdapterService setName")) {
                return false;
            }

            return service.mAdapterProperties.setName(name);
        }

        @Override
        public void getBluetoothClass(AttributionSource source,
                SynchronousResultReceiver receiver) {
            try {
                receiver.send(getBluetoothClass(source));
            } catch (RuntimeException e) {
                receiver.propagateException(e);
            }
        }
        private BluetoothClass getBluetoothClass(AttributionSource attributionSource) {
            AdapterService service = getService();
            if (service == null || !callerIsSystemOrActiveUser(TAG, "getBluetoothClass")
                    || !Utils.checkConnectPermissionForDataDelivery(
                            service, attributionSource, "AdapterSource getBluetoothClass")) {
                return null;
            }

            return service.mAdapterProperties.getBluetoothClass();
        }

        @Override
        public void setBluetoothClass(BluetoothClass bluetoothClass, AttributionSource source,
                SynchronousResultReceiver receiver) {
            try {
                receiver.send(setBluetoothClass(bluetoothClass, source));
            } catch (RuntimeException e) {
                receiver.propagateException(e);
            }
        }
        private boolean setBluetoothClass(BluetoothClass bluetoothClass, AttributionSource source) {
            AdapterService service = getService();
            if (service == null
                    || !Utils.checkCallerIsSystemOrActiveUser(TAG)
                    || !Utils.checkConnectPermissionForDataDelivery(service, source, TAG)) {
                return false;
            }

            enforceBluetoothPrivilegedPermission(service);

            if (!service.mAdapterProperties.setBluetoothClass(bluetoothClass)) {
              return false;
            }

            return Settings.Global.putInt(
                    service.getContentResolver(),
                    Settings.Global.BLUETOOTH_CLASS_OF_DEVICE,
                    bluetoothClass.getClassOfDevice());
        }

        @Override
        public void getIoCapability(AttributionSource source, SynchronousResultReceiver receiver) {
            try {
                receiver.send(getIoCapability(source));
            } catch (RuntimeException e) {
                receiver.propagateException(e);
            }
        }
        private int getIoCapability(AttributionSource attributionSource) {
            AdapterService service = getService();
            if (service == null || !callerIsSystemOrActiveUser(TAG, "getIoCapability")
                    || !Utils.checkConnectPermissionForDataDelivery(
                            service, attributionSource, "AdapterService getIoCapability")) {
                return BluetoothAdapter.IO_CAPABILITY_UNKNOWN;
            }

            return service.mAdapterProperties.getIoCapability();
        }

        @Override
        public void setIoCapability(int capability, AttributionSource source,
                SynchronousResultReceiver receiver) {
            try {
                receiver.send(setIoCapability(capability, source));
            } catch (RuntimeException e) {
                receiver.propagateException(e);
            }
        }
        private boolean setIoCapability(int capability, AttributionSource source) {
            AdapterService service = getService();
            if (service == null
                    || !Utils.checkCallerIsSystemOrActiveUser(TAG)
                    || !Utils.checkConnectPermissionForDataDelivery(service, source, TAG)) {
                return false;
            }

            enforceBluetoothPrivilegedPermission(service);

            if (!isValidIoCapability(capability)) {
              return false;
            }

            return service.mAdapterProperties.setIoCapability(capability);
        }

        @Override
        public void getLeIoCapability(AttributionSource source,
                SynchronousResultReceiver receiver) {
            try {
                receiver.send(getLeIoCapability(source));
            } catch (RuntimeException e) {
                receiver.propagateException(e);
            }
        }
        private int getLeIoCapability(AttributionSource attributionSource) {
            AdapterService service = getService();
            if (service == null || !callerIsSystemOrActiveUser(TAG, "getLeIoCapability")
                    || !Utils.checkConnectPermissionForDataDelivery(
                            service, attributionSource, "AdapterService getLeIoCapability")) {
                return BluetoothAdapter.IO_CAPABILITY_UNKNOWN;
            }

            return service.mAdapterProperties.getLeIoCapability();
        }

        @Override
        public void setLeIoCapability(int capability, AttributionSource source,
                SynchronousResultReceiver receiver) {
            try {
                receiver.send(setLeIoCapability(capability, source));
            } catch (RuntimeException e) {
                receiver.propagateException(e);
            }
        }
        private boolean setLeIoCapability(int capability, AttributionSource source) {
            AdapterService service = getService();
            if (service == null
                    || !Utils.checkCallerIsSystemOrActiveUser(TAG)
                    || !Utils.checkConnectPermissionForDataDelivery(service, source, TAG)) {
                return false;
            }

            enforceBluetoothPrivilegedPermission(service);

            if (!isValidIoCapability(capability)) {
              return false;
            }

            return service.mAdapterProperties.setLeIoCapability(capability);
        }

        @Override
        public void getScanMode(AttributionSource source, SynchronousResultReceiver receiver) {
            try {
                receiver.send(getScanMode(source));
            } catch (RuntimeException e) {
                receiver.propagateException(e);
            }
        }
        @VisibleForTesting
        int getScanMode(AttributionSource attributionSource) {
            AdapterService service = getService();
            if (service == null || !callerIsSystemOrActiveOrManagedUser(service, TAG, "getScanMode")
                    || !Utils.checkScanPermissionForDataDelivery(
                            service, attributionSource, "AdapterService getScanMode")) {
                return BluetoothAdapter.SCAN_MODE_NONE;
            }

            return service.mAdapterProperties.getScanMode();
        }

        @Override
        public void setScanMode(int mode, AttributionSource source,
                SynchronousResultReceiver receiver) {
            try {
                receiver.send(setScanMode(mode, source));
            } catch (RuntimeException e) {
                receiver.propagateException(e);
            }
        }
        private int setScanMode(int mode, AttributionSource attributionSource) {
            AdapterService service = getService();
            if (service == null || !callerIsSystemOrActiveUser(TAG, "setScanMode")
                    || !Utils.checkScanPermissionForDataDelivery(
                            service, attributionSource, "AdapterService setScanMode")) {
                return BluetoothStatusCodes.ERROR_MISSING_BLUETOOTH_SCAN_PERMISSION;
            }
            enforceBluetoothPrivilegedPermission(service);

            return service.mAdapterProperties.setScanMode(convertScanModeToHal(mode))
                    ? BluetoothStatusCodes.SUCCESS : BluetoothStatusCodes.ERROR_UNKNOWN;
        }

        @Override
        public void getDiscoverableTimeout(AttributionSource source,
                SynchronousResultReceiver receiver) {
            try {
                receiver.send(getDiscoverableTimeout(source));
            } catch (RuntimeException e) {
                receiver.propagateException(e);
            }
        }
        private long getDiscoverableTimeout(AttributionSource attributionSource) {
            AdapterService service = getService();
            if (service == null || !callerIsSystemOrActiveUser(TAG, "getDiscoverableTimeout")
                    || !Utils.checkScanPermissionForDataDelivery(
                            service, attributionSource, "AdapterService getDiscoverableTimeout")) {
                return -1;
            }

            return service.mAdapterProperties.getDiscoverableTimeout();
        }

        @Override
        public void setDiscoverableTimeout(long timeout, AttributionSource source,
                SynchronousResultReceiver receiver) {
            try {
                receiver.send(setDiscoverableTimeout(timeout, source));
            } catch (RuntimeException e) {
                receiver.propagateException(e);
            }
        }
        private int setDiscoverableTimeout(long timeout, AttributionSource attributionSource) {
            AdapterService service = getService();
            if (service == null || !callerIsSystemOrActiveUser(TAG, "setDiscoverableTimeout")
                    || !Utils.checkScanPermissionForDataDelivery(
                            service, attributionSource, "AdapterService setDiscoverableTimeout")) {
                return BluetoothStatusCodes.ERROR_MISSING_BLUETOOTH_SCAN_PERMISSION;
            }
            enforceBluetoothPrivilegedPermission(service);

            return service.mAdapterProperties.setDiscoverableTimeout((int) timeout)
                    ? BluetoothStatusCodes.SUCCESS : BluetoothStatusCodes.ERROR_UNKNOWN;
        }

        @Override
        public void startDiscovery(AttributionSource source, SynchronousResultReceiver receiver) {
            try {
                receiver.send(startDiscovery(source));
            } catch (RuntimeException e) {
                receiver.propagateException(e);
            }
        }
        private boolean startDiscovery(AttributionSource attributionSource) {
            AdapterService service = getService();
            if (service == null || !callerIsSystemOrActiveUser(TAG, "startDiscovery")) {
                return false;
            }

            if (!Utils.checkScanPermissionForDataDelivery(
                    service, attributionSource, "Starting discovery.")) {
                return false;
            }

            return service.startDiscovery(attributionSource);
        }

        @Override
        public void cancelDiscovery(AttributionSource source, SynchronousResultReceiver receiver) {
            try {
                receiver.send(cancelDiscovery(source));
            } catch (RuntimeException e) {
                receiver.propagateException(e);
            }
        }
        private boolean cancelDiscovery(AttributionSource attributionSource) {
            AdapterService service = getService();
            if (service == null || !callerIsSystemOrActiveUser(TAG, "cancelDiscovery")
                    || !Utils.checkScanPermissionForDataDelivery(
                            service, attributionSource, "AdapterService cancelDiscovery")) {
                return false;
            }

            service.debugLog("cancelDiscovery");
            return service.cancelDiscoveryNative();
        }

        @Override
        public void isDiscovering(AttributionSource source, SynchronousResultReceiver receiver) {
            try {
                receiver.send(isDiscovering(source));
            } catch (RuntimeException e) {
                receiver.propagateException(e);
            }
        }
        private boolean isDiscovering(AttributionSource attributionSource) {
            AdapterService service = getService();
            if (service == null
                    || !callerIsSystemOrActiveOrManagedUser(service, TAG, "isDiscovering")
                    || !Utils.checkScanPermissionForDataDelivery(
                            service, attributionSource, "AdapterService isDiscovering")) {
                return false;
            }

            return service.mAdapterProperties.isDiscovering();
        }

        @Override
        public void getDiscoveryEndMillis(AttributionSource source,
                SynchronousResultReceiver receiver) {
            try {
                receiver.send(getDiscoveryEndMillis(source));
            } catch (RuntimeException e) {
                receiver.propagateException(e);
            }
        }
        private long getDiscoveryEndMillis(AttributionSource source) {
            AdapterService service = getService();
            if (service == null
                    || !Utils.checkCallerIsSystemOrActiveUser(TAG)
                    || !Utils.checkConnectPermissionForDataDelivery(service, source, TAG)) {
                return -1;
            }

            enforceBluetoothPrivilegedPermission(service);

            return service.mAdapterProperties.discoveryEndMillis();
        }

        @Override
        public void getMostRecentlyConnectedDevices(AttributionSource source,
                SynchronousResultReceiver receiver) {
            try {
                receiver.send(getMostRecentlyConnectedDevices(source));
            } catch (RuntimeException e) {
                receiver.propagateException(e);
            }
        }
        private List<BluetoothDevice> getMostRecentlyConnectedDevices(
                AttributionSource attributionSource) {
            // don't check caller, may be called from system UI
            AdapterService service = getService();
            if (service == null || !Utils.checkConnectPermissionForDataDelivery(
                    service, attributionSource, "AdapterService getMostRecentlyConnectedDevices")) {
                return new ArrayList<>();
            }

            enforceBluetoothPrivilegedPermission(service);

            return service.mDatabaseManager.getMostRecentlyConnectedDevices();
        }

        @Override
        public void getBondedDevices(AttributionSource source, SynchronousResultReceiver receiver) {
            try {
                receiver.send(getBondedDevices(source));
            } catch (RuntimeException e) {
                receiver.propagateException(e);
            }
        }
        private List<BluetoothDevice> getBondedDevices(AttributionSource attributionSource) {
            // don't check caller, may be called from system UI
            AdapterService service = getService();
            if (service == null || !Utils.checkConnectPermissionForDataDelivery(
                    service, attributionSource, "AdapterService getBondedDevices")) {
                return new ArrayList<>();
            }

            return Arrays.asList(service.getBondedDevices());
        }

        @Override
        public void getAdapterConnectionState(SynchronousResultReceiver receiver) {
            try {
                receiver.send(getAdapterConnectionState());
            } catch (RuntimeException e) {
                receiver.propagateException(e);
            }
        }
        private int getAdapterConnectionState() {
            // don't check caller, may be called from system UI
            AdapterService service = getService();
            if (service == null) {
                return BluetoothAdapter.STATE_DISCONNECTED;
            }

            return service.mAdapterProperties.getConnectionState();
        }

        /**
         * This method has an associated binder cache.  The invalidation
         * methods must be changed if the logic behind this method changes.
         */
        @Override
        public void getProfileConnectionState(int profile, SynchronousResultReceiver receiver) {
            try {
                receiver.send(getProfileConnectionState(profile));
            } catch (RuntimeException e) {
                receiver.propagateException(e);
            }
        }
        private int getProfileConnectionState(int profile) {
            AdapterService service = getService();
            if (service == null
                    || !callerIsSystemOrActiveOrManagedUser(
                            service, TAG, "getProfileConnectionState")) {
                return BluetoothProfile.STATE_DISCONNECTED;
            }

            return service.mAdapterProperties.getProfileConnectionState(profile);
        }

        @Override
        public void createBond(BluetoothDevice device, int transport, OobData remoteP192Data,
                OobData remoteP256Data, AttributionSource source,
                SynchronousResultReceiver receiver) {
            try {
                receiver.send(createBond(device, transport, remoteP192Data, remoteP256Data,
                            source));
            } catch (RuntimeException e) {
                receiver.propagateException(e);
            }
        }
        private boolean createBond(BluetoothDevice device, int transport, OobData remoteP192Data,
                OobData remoteP256Data, AttributionSource attributionSource) {
            AdapterService service = getService();
            if (service == null || !callerIsSystemOrActiveOrManagedUser(service, TAG, "createBond")
                    || !Utils.checkConnectPermissionForDataDelivery(
                            service, attributionSource, "AdapterService createBond")) {
                return false;
            }

            // This conditional is required to satisfy permission dependencies
            // since createBond calls createBondOutOfBand with null value passed as data.
            // BluetoothDevice#createBond requires BLUETOOTH_ADMIN only.
            service.enforceBluetoothPrivilegedPermissionIfNeeded(remoteP192Data, remoteP256Data);

            return service.createBond(device, transport, remoteP192Data, remoteP256Data,
                    attributionSource.getPackageName());
        }

        @Override
        public void cancelBondProcess(BluetoothDevice device, AttributionSource source,
                SynchronousResultReceiver receiver) {
            try {
                receiver.send(cancelBondProcess(device, source));
            } catch (RuntimeException e) {
                receiver.propagateException(e);
            }
        }
        private boolean cancelBondProcess(
                BluetoothDevice device, AttributionSource attributionSource) {
            AdapterService service = getService();
            if (service == null || !callerIsSystemOrActiveUser(TAG, "cancelBondProcess")
                    || !Utils.checkConnectPermissionForDataDelivery(
                            service, attributionSource, "AdapterService cancelBondProcess")) {
                return false;
            }

            enforceBluetoothPrivilegedPermission(service);

            DeviceProperties deviceProp = service.mRemoteDevices.getDeviceProperties(device);
            if (deviceProp != null) {
                deviceProp.setBondingInitiatedLocally(false);
            }

            return service.cancelBondNative(getBytesFromAddress(device.getAddress()));
        }

        @Override
        public void removeBond(BluetoothDevice device, AttributionSource source,
                SynchronousResultReceiver receiver) {
            try {
                receiver.send(removeBond(device, source));
            } catch (RuntimeException e) {
                receiver.propagateException(e);
            }
        }
        private boolean removeBond(BluetoothDevice device, AttributionSource attributionSource) {
            AdapterService service = getService();
            if (service == null || !callerIsSystemOrActiveUser(TAG, "removeBond")
                    || !Utils.checkConnectPermissionForDataDelivery(
                            service, attributionSource, "AdapterService removeBond")) {
                return false;
            }

            DeviceProperties deviceProp = service.mRemoteDevices.getDeviceProperties(device);
            if (deviceProp == null || deviceProp.getBondState() != BluetoothDevice.BOND_BONDED) {
                return false;
            }
            service.mBondAttemptCallerInfo.remove(device.getAddress());
            deviceProp.setBondingInitiatedLocally(false);

            Message msg = service.mBondStateMachine.obtainMessage(BondStateMachine.REMOVE_BOND);
            msg.obj = device;
            service.mBondStateMachine.sendMessage(msg);
            return true;
        }

        @Override
        public void getBondState(BluetoothDevice device, AttributionSource source,
                SynchronousResultReceiver receiver) {
            try {
                receiver.send(getBondState(device, source));
            } catch (RuntimeException e) {
                receiver.propagateException(e);
            }
        }
        private int getBondState(BluetoothDevice device, AttributionSource attributionSource) {
            // don't check caller, may be called from system UI
            AdapterService service = getService();
            if (service == null || !Utils.checkConnectPermissionForDataDelivery(
                    service, attributionSource, "AdapterService getBondState")) {
                return BluetoothDevice.BOND_NONE;
            }

            return service.getBondState(device);
        }

        @Override
        public void isBondingInitiatedLocally(BluetoothDevice device, AttributionSource source,
                SynchronousResultReceiver receiver) {
            try {
                receiver.send(isBondingInitiatedLocally(device, source));
            } catch (RuntimeException e) {
                receiver.propagateException(e);
            }
        }
        private boolean isBondingInitiatedLocally(
                BluetoothDevice device, AttributionSource attributionSource) {
            // don't check caller, may be called from system UI
            AdapterService service = getService();
            if (service == null || !Utils.checkConnectPermissionForDataDelivery(
                    service, attributionSource, "AdapterService isBondingInitiatedLocally")) {
                return false;
            }

            DeviceProperties deviceProp = service.mRemoteDevices.getDeviceProperties(device);
            return deviceProp != null && deviceProp.isBondingInitiatedLocally();
        }

        @Override
        public void generateLocalOobData(int transport, IBluetoothOobDataCallback callback,
                AttributionSource source, SynchronousResultReceiver receiver) {
            try {
                generateLocalOobData(transport, callback, source);
                receiver.send(null);
            } catch (RuntimeException e) {
                receiver.propagateException(e);
            }
        }
        private void generateLocalOobData(int transport, IBluetoothOobDataCallback callback,
                AttributionSource source) {
            AdapterService service = getService();
            if (service == null
                    || !Utils.checkCallerIsSystemOrActiveOrManagedUser(service, TAG)
                    || !Utils.checkConnectPermissionForDataDelivery(service, source, TAG)) {
                return;
            }
            enforceBluetoothPrivilegedPermission(service);
            service.generateLocalOobData(transport, callback);
        }

        @Override
        public void getSupportedProfiles(AttributionSource source,
                SynchronousResultReceiver receiver) {
            try {
                receiver.send(getSupportedProfiles(source));
            } catch (RuntimeException e) {
                receiver.propagateException(e);
            }
        }
        private long getSupportedProfiles(AttributionSource source) {
            AdapterService service = getService();
            if (service == null
                    || !Utils.checkConnectPermissionForDataDelivery(service, source, TAG)) {
                return 0;
            }
            enforceBluetoothPrivilegedPermission(service);

            return Config.getSupportedProfilesBitMask();
        }

        @Override
        public int getConnectionState(BluetoothDevice device) {
            if (mService == null) {
                return BluetoothProfile.STATE_DISCONNECTED;
            }
            return getConnectionStateWithAttribution(device,
                        Utils.getCallingAttributionSource(mService));
        }

        @Override
        public void getConnectionStateWithAttribution(BluetoothDevice device,
                AttributionSource source, SynchronousResultReceiver receiver) {
            try {
                receiver.send(getConnectionStateWithAttribution(device, source));
            } catch (RuntimeException e) {
                receiver.propagateException(e);
            }
        }
        public int getConnectionStateWithAttribution(
                BluetoothDevice device, AttributionSource attributionSource) {
            AdapterService service = getService();
            if (service == null || !Utils.checkConnectPermissionForDataDelivery(
                    service, attributionSource, "AdapterService getConnectionState")) {
                return BluetoothProfile.STATE_DISCONNECTED;
            }

            return service.getConnectionState(device);
        }

        @Override
        public void canBondWithoutDialog(BluetoothDevice device, AttributionSource source,
                SynchronousResultReceiver receiver) {
            try {
                receiver.send(canBondWithoutDialog(device, source));
            } catch (RuntimeException e) {
                receiver.propagateException(e);
            }
        }
        private boolean canBondWithoutDialog(BluetoothDevice device, AttributionSource source) {
            AdapterService service = getService();
            if (service == null
                    || !Utils.checkConnectPermissionForDataDelivery(service, source, TAG)) {
                return false;
            }

            enforceBluetoothPrivilegedPermission(service);

            return service.canBondWithoutDialog(device);
        }

        @Override
        public void removeActiveDevice(@ActiveDeviceUse int profiles,
                AttributionSource source, SynchronousResultReceiver receiver) {
            try {
                receiver.send(removeActiveDevice(profiles, source));
            } catch (RuntimeException e) {
                receiver.propagateException(e);
            }
        }
        private boolean removeActiveDevice(@ActiveDeviceUse int profiles,
                AttributionSource source) {
            AdapterService service = getService();
            if (service == null
                    || !Utils.checkCallerIsSystemOrActiveUser(TAG)
                    || !Utils.checkConnectPermissionForDataDelivery(service, source, TAG)) {
                return false;
            }
            return service.setActiveDevice(null, profiles);
        }

        @Override
        public void setActiveDevice(BluetoothDevice device, @ActiveDeviceUse int profiles,
                AttributionSource source, SynchronousResultReceiver receiver) {
            try {
                receiver.send(setActiveDevice(device, profiles, source));
            } catch (RuntimeException e) {
                receiver.propagateException(e);
            }
        }
        private boolean setActiveDevice(BluetoothDevice device, @ActiveDeviceUse int profiles,
                AttributionSource source) {
            AdapterService service = getService();
            if (service == null
                    || !Utils.checkCallerIsSystemOrActiveUser(TAG)
                    || !Utils.checkConnectPermissionForDataDelivery(service, source, TAG)) {
                return false;
            }

            enforceBluetoothPrivilegedPermission(service);

            return service.setActiveDevice(device, profiles);
        }

        @Override
        public void getActiveDevices(@ActiveDeviceProfile int profile,
                AttributionSource source, SynchronousResultReceiver receiver) {
            try {
                receiver.send(getActiveDevices(profile, source));
            } catch (RuntimeException e) {
                receiver.propagateException(e);
            }
        }
        private List<BluetoothDevice> getActiveDevices(@ActiveDeviceProfile int profile,
                AttributionSource source) {
            AdapterService service = getService();
            if (service == null
                    || !Utils.checkCallerIsSystemOrActiveUser(TAG)
                    || !Utils.checkConnectPermissionForDataDelivery(service, source, TAG)) {
                return new ArrayList<>();
            }

            enforceBluetoothPrivilegedPermission(service);

            return service.getActiveDevices(profile);
        }

        @Override
        public void connectAllEnabledProfiles(BluetoothDevice device,
                AttributionSource source, SynchronousResultReceiver receiver) {
            try {
                receiver.send(connectAllEnabledProfiles(device, source));
            } catch (RuntimeException e) {
                receiver.propagateException(e);
            }
        }
        private int connectAllEnabledProfiles(BluetoothDevice device,
                AttributionSource source) {
            AdapterService service = getService();
            if (service == null) {
                return BluetoothStatusCodes.ERROR_BLUETOOTH_NOT_ENABLED;
            }
            if (!callerIsSystemOrActiveUser(TAG, "connectAllEnabledProfiles")) {
                return BluetoothStatusCodes.ERROR_BLUETOOTH_NOT_ALLOWED;
            }
            if (device == null) {
                throw new IllegalArgumentException("device cannot be null");
            }
            if (!BluetoothAdapter.checkBluetoothAddress(device.getAddress())) {
                throw new IllegalArgumentException("device cannot have an invalid address");
            }
            if (!Utils.checkConnectPermissionForDataDelivery(service, source, TAG)) {
                return BluetoothStatusCodes.ERROR_MISSING_BLUETOOTH_CONNECT_PERMISSION;
            }

            enforceBluetoothPrivilegedPermission(service);

            try {
                return service.connectAllEnabledProfiles(device);
            } catch (Exception e) {
                Log.v(TAG, "connectAllEnabledProfiles() failed", e);
                SneakyThrow.sneakyThrow(e);
                throw new RuntimeException(e);
            }
        }

        @Override
        public void disconnectAllEnabledProfiles(BluetoothDevice device,
                AttributionSource source, SynchronousResultReceiver receiver) {
            try {
                receiver.send(disconnectAllEnabledProfiles(device, source));
            } catch (RuntimeException e) {
                receiver.propagateException(e);
            }
        }
        private int disconnectAllEnabledProfiles(BluetoothDevice device,
                AttributionSource source) {
            AdapterService service = getService();
            if (service == null) {
                return BluetoothStatusCodes.ERROR_BLUETOOTH_NOT_ENABLED;
            }
            if (!callerIsSystemOrActiveUser(TAG, "disconnectAllEnabledProfiles")) {
                return BluetoothStatusCodes.ERROR_BLUETOOTH_NOT_ALLOWED;
            }
            if (device == null) {
                throw new IllegalArgumentException("device cannot be null");
            }
            if (!BluetoothAdapter.checkBluetoothAddress(device.getAddress())) {
                throw new IllegalArgumentException("device cannot have an invalid address");
            }
            if (!Utils.checkConnectPermissionForDataDelivery(service, source, TAG)) {
                return BluetoothStatusCodes.ERROR_MISSING_BLUETOOTH_CONNECT_PERMISSION;
            }

            enforceBluetoothPrivilegedPermission(service);

            try {
                return service.disconnectAllEnabledProfiles(device);
            } catch (Exception e) {
                Log.v(TAG, "disconnectAllEnabledProfiles() failed", e);
                SneakyThrow.sneakyThrow(e);
                throw new RuntimeException(e);
            }
        }

        @Override
        public void getRemoteName(BluetoothDevice device, AttributionSource source,
                SynchronousResultReceiver receiver) {
            try {
                receiver.send(getRemoteName(device, source));
            } catch (RuntimeException e) {
                receiver.propagateException(e);
            }
        }
        private String getRemoteName(BluetoothDevice device, AttributionSource attributionSource) {
            AdapterService service = getService();
            if (service == null
                    || !callerIsSystemOrActiveOrManagedUser(service, TAG, "getRemoteName")
                    || !Utils.checkConnectPermissionForDataDelivery(
                            service, attributionSource, "AdapterService getRemoteName")) {
                return null;
            }

            return service.getRemoteName(device);
        }

        @Override
        public void getRemoteType(BluetoothDevice device, AttributionSource source,
                SynchronousResultReceiver receiver) {
            try {
                receiver.send(getRemoteType(device, source));
            } catch (RuntimeException e) {
                receiver.propagateException(e);
            }
        }
        private int getRemoteType(BluetoothDevice device, AttributionSource attributionSource) {
            AdapterService service = getService();
            if (service == null
                    || !callerIsSystemOrActiveOrManagedUser(service, TAG, "getRemoteType")
                    || !Utils.checkConnectPermissionForDataDelivery(
                            service, attributionSource, "AdapterService getRemoteType")) {
                return BluetoothDevice.DEVICE_TYPE_UNKNOWN;
            }

            DeviceProperties deviceProp = service.mRemoteDevices.getDeviceProperties(device);
            return deviceProp != null
                    ? deviceProp.getDeviceType() : BluetoothDevice.DEVICE_TYPE_UNKNOWN;
        }

        @Override
        public String getRemoteAlias(BluetoothDevice device) {
            if (mService == null) {
                return null;
            }
            return getRemoteAliasWithAttribution(device,
                    Utils.getCallingAttributionSource(mService));
        }

        @Override
        public void getRemoteAliasWithAttribution(BluetoothDevice device, AttributionSource source,
                SynchronousResultReceiver receiver) {
            try {
                receiver.send(getRemoteAliasWithAttribution(device, source));
            } catch (RuntimeException e) {
                receiver.propagateException(e);
            }
        }
        private String getRemoteAliasWithAttribution(
                BluetoothDevice device, AttributionSource attributionSource) {
            AdapterService service = getService();
            if (service == null
                    || !callerIsSystemOrActiveOrManagedUser(service, TAG, "getRemoteAlias")
                    || !Utils.checkConnectPermissionForDataDelivery(
                            service, attributionSource, "AdapterService getRemoteAlias")) {
                return null;
            }

            DeviceProperties deviceProp = service.mRemoteDevices.getDeviceProperties(device);
            return deviceProp != null ? deviceProp.getAlias() : null;
        }

        @Override
        public void setRemoteAlias(BluetoothDevice device, String name, AttributionSource source,
                SynchronousResultReceiver receiver) {
            try {
                receiver.send(setRemoteAlias(device, name, source));
            } catch (RuntimeException e) {
                receiver.propagateException(e);
            }
        }
        private int setRemoteAlias(BluetoothDevice device, String name,
                AttributionSource attributionSource) {
            AdapterService service = getService();
            if (service == null) {
                return BluetoothStatusCodes.ERROR_BLUETOOTH_NOT_ENABLED;
            }
            if (!callerIsSystemOrActiveUser(TAG, "setRemoteAlias")) {
                return BluetoothStatusCodes.ERROR_BLUETOOTH_NOT_ALLOWED;
            }
            if (name != null && name.isEmpty()) {
                throw new IllegalArgumentException("alias cannot be the empty string");
            }

            if (!hasBluetoothPrivilegedPermission(service)) {
                if (!Utils.checkConnectPermissionForDataDelivery(
                        service, attributionSource, "AdapterService setRemoteAlias")) {
                    return BluetoothStatusCodes.ERROR_MISSING_BLUETOOTH_CONNECT_PERMISSION;
                }
                enforceCdmAssociation(service.mCompanionDeviceManager, service,
                        attributionSource.getPackageName(), Binder.getCallingUid(), device);
            }

            DeviceProperties deviceProp = service.mRemoteDevices.getDeviceProperties(device);
            if (deviceProp == null) {
                return BluetoothStatusCodes.ERROR_DEVICE_NOT_BONDED;
            }
            deviceProp.setAlias(device, name);
            return BluetoothStatusCodes.SUCCESS;
        }

        @Override
        public void getRemoteClass(BluetoothDevice device, AttributionSource source,
                SynchronousResultReceiver receiver) {
            try {
                receiver.send(getRemoteClass(device, source));
            } catch (RuntimeException e) {
                receiver.propagateException(e);
            }
        }
        private int getRemoteClass(BluetoothDevice device, AttributionSource attributionSource) {
            AdapterService service = getService();
            if (service == null
                    || !callerIsSystemOrActiveOrManagedUser(service, TAG, "getRemoteClass")
                    || !Utils.checkConnectPermissionForDataDelivery(
                            service, attributionSource, "AdapterService getRemoteClass")) {
                return 0;
            }

            DeviceProperties deviceProp = service.mRemoteDevices.getDeviceProperties(device);
            return deviceProp != null ? deviceProp.getBluetoothClass() : 0;
        }

        @Override
        public void getRemoteUuids(BluetoothDevice device, AttributionSource source,
                SynchronousResultReceiver receiver) {
            try {
                receiver.send(getRemoteUuids(device, source));
            } catch (RuntimeException e) {
                receiver.propagateException(e);
            }
        }
        private List<ParcelUuid> getRemoteUuids(
                BluetoothDevice device, AttributionSource attributionSource) {
            AdapterService service = getService();
            if (service == null
                    || !callerIsSystemOrActiveOrManagedUser(service, TAG, "getRemoteUuids")
                    || !Utils.checkConnectPermissionForDataDelivery(
                            service, attributionSource, "AdapterService getRemoteUuids")) {
                return new ArrayList<>();
            }

            ParcelUuid[] parcels = service.getRemoteUuids(device);
            if (parcels == null) {
                return null;
            }
            return Arrays.asList(parcels);
        }

        @Override
        public boolean fetchRemoteUuids(BluetoothDevice device) {
            if (mService == null) {
                return false;
            }
            return fetchRemoteUuidsWithAttribution(device, TRANSPORT_AUTO,
                    Utils.getCallingAttributionSource(mService));
        }

        @Override
        public void fetchRemoteUuidsWithAttribution(BluetoothDevice device, int transport,
                AttributionSource source, SynchronousResultReceiver receiver) {
            try {
                receiver.send(fetchRemoteUuidsWithAttribution(device, transport, source));
            } catch (RuntimeException e) {
                receiver.propagateException(e);
            }
        }
        private boolean fetchRemoteUuidsWithAttribution(
                BluetoothDevice device, int transport, AttributionSource attributionSource) {
            AdapterService service = getService();
            if (service == null
                    || !callerIsSystemOrActiveOrManagedUser(service, TAG, "fetchRemoteUuids")
                    || !Utils.checkConnectPermissionForDataDelivery(
                            service, attributionSource, "AdapterService fetchRemoteUuids")) {
                return false;
            }
            if (transport != TRANSPORT_AUTO) {
                enforceBluetoothPrivilegedPermission(service);
            }

            service.mRemoteDevices.fetchUuids(device, transport);
            return true;
        }

        @Override
        public void setPin(BluetoothDevice device, boolean accept, int len, byte[] pinCode,
                AttributionSource source, SynchronousResultReceiver receiver) {
            try {
                receiver.send(setPin(device, accept, len, pinCode, source));
            } catch (RuntimeException e) {
                receiver.propagateException(e);
            }
        }
        private boolean setPin(BluetoothDevice device, boolean accept, int len, byte[] pinCode,
                AttributionSource attributionSource) {
            AdapterService service = getService();
            if (service == null || !callerIsSystemOrActiveUser(TAG, "setPin")
                    || !Utils.checkConnectPermissionForDataDelivery(
                            service, attributionSource, "AdapterService setPin")) {
                return false;
            }

            DeviceProperties deviceProp = service.mRemoteDevices.getDeviceProperties(device);
            // Only allow setting a pin in bonding state, or bonded state in case of security
            // upgrade.
            if (deviceProp == null || !deviceProp.isBondingOrBonded()) {
                return false;
            }
            if (pinCode.length != len) {
                android.util.EventLog.writeEvent(0x534e4554, "139287605", -1,
                        "PIN code length mismatch");
                return false;
            }
            service.logUserBondResponse(device, accept,
                    BluetoothProtoEnums.BOND_SUB_STATE_LOCAL_PIN_REPLIED);
            return service.pinReplyNative(
                    getBytesFromAddress(device.getAddress()), accept, len, pinCode);
        }

        @Override
        public void setPasskey(BluetoothDevice device, boolean accept, int len, byte[] passkey,
                AttributionSource source, SynchronousResultReceiver receiver) {
            try {
                receiver.send(setPasskey(device, accept, len, passkey, source));
            } catch (RuntimeException e) {
                receiver.propagateException(e);
            }
        }
        private boolean setPasskey(BluetoothDevice device, boolean accept, int len, byte[] passkey,
                AttributionSource attributionSource) {
            AdapterService service = getService();
            if (service == null || !callerIsSystemOrActiveUser(TAG, "setPasskey")
                    || !Utils.checkConnectPermissionForDataDelivery(
                            service, attributionSource, "AdapterService setPasskey")) {
                return false;
            }

            DeviceProperties deviceProp = service.mRemoteDevices.getDeviceProperties(device);
            if (deviceProp == null || !deviceProp.isBonding()) {
                return false;
            }
            if (passkey.length != len) {
                android.util.EventLog.writeEvent(0x534e4554, "139287605", -1,
                        "Passkey length mismatch");
                return false;
            }
            service.logUserBondResponse(device, accept, BluetoothProtoEnums.BOND_SUB_STATE_LOCAL_SSP_REPLIED);
            return service.sspReplyNative(
                    getBytesFromAddress(device.getAddress()),
                    AbstractionLayer.BT_SSP_VARIANT_PASSKEY_ENTRY,
                    accept,
                    Utils.byteArrayToInt(passkey));
        }

        @Override
        public void setPairingConfirmation(BluetoothDevice device, boolean accept,
                AttributionSource source, SynchronousResultReceiver receiver) {
            try {
                receiver.send(setPairingConfirmation(device, accept, source));
            } catch (RuntimeException e) {
                receiver.propagateException(e);
            }
        }
        private boolean setPairingConfirmation(BluetoothDevice device, boolean accept,
                AttributionSource source) {
            AdapterService service = getService();
            if (service == null
                    || !Utils.checkCallerIsSystemOrActiveUser(TAG)
                    || !Utils.checkConnectPermissionForDataDelivery(service, source, TAG)) {
                return false;
            }

            enforceBluetoothPrivilegedPermission(service);

            DeviceProperties deviceProp = service.mRemoteDevices.getDeviceProperties(device);
            if (deviceProp == null || !deviceProp.isBonding()) {
                return false;
            }
            service.logUserBondResponse(device, accept, BluetoothProtoEnums.BOND_SUB_STATE_LOCAL_SSP_REPLIED);
            return service.sspReplyNative(
                    getBytesFromAddress(device.getAddress()),
                    AbstractionLayer.BT_SSP_VARIANT_PASSKEY_CONFIRMATION,
                    accept,
                    0);
        }

        @Override
        public void getSilenceMode(BluetoothDevice device, AttributionSource source,
                SynchronousResultReceiver receiver) {
            try {
                receiver.send(getSilenceMode(device, source));
            } catch (RuntimeException e) {
                receiver.propagateException(e);
            }
        }
        private boolean getSilenceMode(BluetoothDevice device, AttributionSource source) {
            AdapterService service = getService();
            if (service == null
                    || !Utils.checkCallerIsSystemOrActiveUser(TAG)
                    || !Utils.checkConnectPermissionForDataDelivery(service, source, TAG)) {
                return false;
            }

            enforceBluetoothPrivilegedPermission(service);

            return service.mSilenceDeviceManager.getSilenceMode(device);
        }

        @Override
        public void setSilenceMode(BluetoothDevice device, boolean silence,
                AttributionSource source, SynchronousResultReceiver receiver) {
            try {
                receiver.send(setSilenceMode(device, silence, source));
            } catch (RuntimeException e) {
                receiver.propagateException(e);
            }
        }
        private boolean setSilenceMode(BluetoothDevice device, boolean silence,
                AttributionSource source) {
            AdapterService service = getService();
            if (service == null
                    || !Utils.checkCallerIsSystemOrActiveUser(TAG)
                    || !Utils.checkConnectPermissionForDataDelivery(service, source, TAG)) {
                return false;
            }

            enforceBluetoothPrivilegedPermission(service);

            service.mSilenceDeviceManager.setSilenceMode(device, silence);
            return true;
        }

        @Override
        public void getPhonebookAccessPermission(BluetoothDevice device, AttributionSource source,
                SynchronousResultReceiver receiver) {
            try {
                receiver.send(getPhonebookAccessPermission(device, source));
            } catch (RuntimeException e) {
                receiver.propagateException(e);
            }
        }
        private int getPhonebookAccessPermission(
                BluetoothDevice device, AttributionSource attributionSource) {
            AdapterService service = getService();
            if (service == null || !callerIsSystemOrActiveUser(TAG, "getPhonebookAccessPermission")
                    || !Utils.checkConnectPermissionForDataDelivery(
                    service, attributionSource, "AdapterService getPhonebookAccessPermission")) {
                return BluetoothDevice.ACCESS_UNKNOWN;
            }

            return service.getDeviceAccessFromPrefs(device, PHONEBOOK_ACCESS_PERMISSION_PREFERENCE_FILE);
        }

        @Override
        public void setPhonebookAccessPermission(BluetoothDevice device, int value,
                AttributionSource source, SynchronousResultReceiver receiver) {
            try {
                receiver.send(setPhonebookAccessPermission(device, value, source));
            } catch (RuntimeException e) {
                receiver.propagateException(e);
            }
        }
        private boolean setPhonebookAccessPermission(BluetoothDevice device, int value,
                AttributionSource source) {
            AdapterService service = getService();
            if (service == null
                    || !Utils.checkCallerIsSystemOrActiveUser(TAG)
                    || !Utils.checkConnectPermissionForDataDelivery(service, source, TAG)) {
                return false;
            }

            enforceBluetoothPrivilegedPermission(service);

            service.setPhonebookAccessPermission(device, value);
            return true;
        }

        @Override
        public void getMessageAccessPermission(BluetoothDevice device, AttributionSource source,
                SynchronousResultReceiver receiver) {
            try {
                receiver.send(getMessageAccessPermission(device, source));
            } catch (RuntimeException e) {
                receiver.propagateException(e);
            }
        }
        private int getMessageAccessPermission(
                BluetoothDevice device, AttributionSource attributionSource) {
            AdapterService service = getService();
            if (service == null || !callerIsSystemOrActiveUser(TAG, "getMessageAccessPermission")
                    || !Utils.checkConnectPermissionForDataDelivery(
                    service, attributionSource, "AdapterService getMessageAccessPermission")) {
                return BluetoothDevice.ACCESS_UNKNOWN;
            }

            return service.getDeviceAccessFromPrefs(device, MESSAGE_ACCESS_PERMISSION_PREFERENCE_FILE);
        }

        @Override
        public void setMessageAccessPermission(BluetoothDevice device, int value,
                AttributionSource source, SynchronousResultReceiver receiver) {
            try {
                receiver.send(setMessageAccessPermission(device, value, source));
            } catch (RuntimeException e) {
                receiver.propagateException(e);
            }
        }
        private boolean setMessageAccessPermission(BluetoothDevice device, int value,
                AttributionSource source) {
            AdapterService service = getService();
            if (service == null
                    || !Utils.checkCallerIsSystemOrActiveUser(TAG)
                    || !Utils.checkConnectPermissionForDataDelivery(service, source, TAG)) {
                return false;
            }

            enforceBluetoothPrivilegedPermission(service);

            service.setMessageAccessPermission(device, value);
            return true;
        }

        @Override
        public void getSimAccessPermission(BluetoothDevice device, AttributionSource source,
                SynchronousResultReceiver receiver) {
            try {
                receiver.send(getSimAccessPermission(device, source));
            } catch (RuntimeException e) {
                receiver.propagateException(e);
            }
        }
        private int getSimAccessPermission(
                BluetoothDevice device, AttributionSource attributionSource) {
            AdapterService service = getService();
            if (service == null || !callerIsSystemOrActiveUser(TAG, "getSimAccessPermission")
                    || !Utils.checkConnectPermissionForDataDelivery(
                            service, attributionSource, "AdapterService getSimAccessPermission")) {
                return BluetoothDevice.ACCESS_UNKNOWN;
            }

            return service.getDeviceAccessFromPrefs(device, SIM_ACCESS_PERMISSION_PREFERENCE_FILE);
        }

        @Override
        public void setSimAccessPermission(BluetoothDevice device, int value,
                AttributionSource source, SynchronousResultReceiver receiver) {
            try {
                receiver.send(setSimAccessPermission(device, value, source));
            } catch (RuntimeException e) {
                receiver.propagateException(e);
            }
        }
        private boolean setSimAccessPermission(BluetoothDevice device, int value,
                AttributionSource source) {
            AdapterService service = getService();
            if (service == null
                    || !Utils.checkCallerIsSystemOrActiveUser(TAG)
                    || !Utils.checkConnectPermissionForDataDelivery(service, source, TAG)) {
                return false;
            }

            enforceBluetoothPrivilegedPermission(service);

            service.setSimAccessPermission(device, value);
            return true;
        }

        @Override
        public IBluetoothSocketManager getSocketManager() {
            AdapterService service = getService();
            if (service == null) {
                return null;
            }

            return IBluetoothSocketManager.Stub.asInterface(service.mBluetoothSocketManagerBinder);
        }

        @Override
        public void sdpSearch(BluetoothDevice device, ParcelUuid uuid, AttributionSource source,
                SynchronousResultReceiver receiver) {
            try {
                receiver.send(sdpSearch(device, uuid, source));
            } catch (RuntimeException e) {
                receiver.propagateException(e);
            }
        }
        private boolean sdpSearch(
                BluetoothDevice device, ParcelUuid uuid, AttributionSource attributionSource) {
            AdapterService service = getService();
            if (service == null || !callerIsSystemOrActiveUser(TAG, "sdpSearch")
                    || !Utils.checkConnectPermissionForDataDelivery(
                            service, attributionSource, "AdapterService sdpSearch")) {
                return false;
            }

            if (service.mSdpManager == null) {
                return false;
            }
            service.mSdpManager.sdpSearch(device, uuid);
            return true;
        }

        @Override
        public void getBatteryLevel(BluetoothDevice device, AttributionSource source,
                SynchronousResultReceiver receiver) {
            try {
                receiver.send(getBatteryLevel(device, source));
            } catch (RuntimeException e) {
                receiver.propagateException(e);
            }
        }
        private int getBatteryLevel(BluetoothDevice device, AttributionSource attributionSource) {
            AdapterService service = getService();
            if (service == null || !callerIsSystemOrActiveUser(TAG, "getBatteryLevel")
                    || !Utils.checkConnectPermissionForDataDelivery(
                            service, attributionSource, "AdapterService getBatteryLevel")) {
                return BluetoothDevice.BATTERY_LEVEL_UNKNOWN;
            }

            DeviceProperties deviceProp = service.mRemoteDevices.getDeviceProperties(device);
            if (deviceProp == null) {
                return BluetoothDevice.BATTERY_LEVEL_UNKNOWN;
            }
            return deviceProp.getBatteryLevel();
        }

        @Override
        public void getMaxConnectedAudioDevices(AttributionSource source,
                SynchronousResultReceiver receiver) {
            try {
                receiver.send(getMaxConnectedAudioDevices(source));
            } catch (RuntimeException e) {
                receiver.propagateException(e);
            }
        }
        private int getMaxConnectedAudioDevices(AttributionSource attributionSource) {
            // don't check caller, may be called from system UI
            AdapterService service = getService();
            if (service == null || !Utils.checkConnectPermissionForDataDelivery(
                    service, attributionSource, "AdapterService getMaxConnectedAudioDevices")) {
                return -1;
            }

            return service.getMaxConnectedAudioDevices();
        }

        //@Override
        @RequiresPermission(android.Manifest.permission.BLUETOOTH_CONNECT)
        public void isA2dpOffloadEnabled(AttributionSource source,
                SynchronousResultReceiver receiver) {
            try {
                receiver.send(isA2dpOffloadEnabled(source));
            } catch (RuntimeException e) {
                receiver.propagateException(e);
            }
        }
        private boolean isA2dpOffloadEnabled(AttributionSource attributionSource) {
            // don't check caller, may be called from system UI
            AdapterService service = getService();
            if (service == null || !Utils.checkConnectPermissionForDataDelivery(
                    service, attributionSource, "AdapterService isA2dpOffloadEnabled")) {
                return false;
            }

            return service.isA2dpOffloadEnabled();
        }

        @Override
        public void factoryReset(AttributionSource source, SynchronousResultReceiver receiver) {
            try {
                receiver.send(factoryReset(source));
            } catch (RuntimeException e) {
                receiver.propagateException(e);
            }
        }
        @VisibleForTesting
        boolean factoryReset(AttributionSource source) {
            AdapterService service = getService();
            if (service == null
                    || !Utils.checkConnectPermissionForDataDelivery(service, source, TAG)) {
                return false;
            }

            enforceBluetoothPrivilegedPermission(service);

            if (service.mDatabaseManager != null) {
                service.mDatabaseManager.factoryReset();
            }

            if (service.mBluetoothKeystoreService != null) {
                service.mBluetoothKeystoreService.factoryReset();
            }

            return service.factoryResetNative();
        }

        @Override
        public void registerBluetoothConnectionCallback(IBluetoothConnectionCallback callback,
                AttributionSource source, SynchronousResultReceiver receiver) {
            try {
                receiver.send(registerBluetoothConnectionCallback(callback, source));
            } catch (RuntimeException e) {
                receiver.propagateException(e);
            }
        }
        private boolean registerBluetoothConnectionCallback(IBluetoothConnectionCallback callback,
                AttributionSource source) {
            AdapterService service = getService();
            if (service == null
                    || !Utils.checkCallerIsSystemOrActiveUser(TAG)
                    || !Utils.checkConnectPermissionForDataDelivery(service, source, TAG)) {
                return false;
            }
            enforceBluetoothPrivilegedPermission(service);
            service.mBluetoothConnectionCallbacks.add(callback);
            return true;
        }

        @Override
        public void unregisterBluetoothConnectionCallback(IBluetoothConnectionCallback callback,
                AttributionSource source, SynchronousResultReceiver receiver) {
            try {
                receiver.send(unregisterBluetoothConnectionCallback(callback, source));
            } catch (RuntimeException e) {
                receiver.propagateException(e);
            }
        }
        private boolean unregisterBluetoothConnectionCallback(
                IBluetoothConnectionCallback callback, AttributionSource source) {
            AdapterService service = getService();
            if (service == null
                    || !Utils.checkCallerIsSystemOrActiveUser(TAG)
                    || !Utils.checkConnectPermissionForDataDelivery(service, source, TAG)) {
                return false;
            }
            enforceBluetoothPrivilegedPermission(service);
            return service.mBluetoothConnectionCallbacks.remove(callback);
        }

        @Override
        public void registerCallback(IBluetoothCallback callback, AttributionSource source,
                SynchronousResultReceiver receiver) {
            try {
                registerCallback(callback, source);
                receiver.send(null);
            } catch (RuntimeException e) {
                receiver.propagateException(e);
            }
        }
        @VisibleForTesting
        void registerCallback(IBluetoothCallback callback, AttributionSource source) {
            AdapterService service = getService();
            if (service == null
                    || !Utils.checkCallerIsSystemOrActiveUser(TAG)
                    || !Utils.checkConnectPermissionForDataDelivery(service, source, TAG)) {
                return;
            }

            enforceBluetoothPrivilegedPermission(service);

            service.mCallbacks.register(callback);
        }

        @Override
        public void unregisterCallback(IBluetoothCallback callback, AttributionSource source,
                SynchronousResultReceiver receiver) {
            try {
                unregisterCallback(callback, source);
                receiver.send(null);
            } catch (RuntimeException e) {
                receiver.propagateException(e);
            }
        }
        @VisibleForTesting
        void unregisterCallback(IBluetoothCallback callback, AttributionSource source) {
            AdapterService service = getService();
            if (service == null || service.mCallbacks == null
                    || !Utils.checkCallerIsSystemOrActiveUser(TAG)
                    || !Utils.checkConnectPermissionForDataDelivery(service, source, TAG)) {
                return;
            }

            enforceBluetoothPrivilegedPermission(service);

            service.mCallbacks.unregister(callback);
        }

        @Override
        public void isMultiAdvertisementSupported(SynchronousResultReceiver receiver) {
            try {
                receiver.send(isMultiAdvertisementSupported());
            } catch (RuntimeException e) {
                receiver.propagateException(e);
            }
        }
        private boolean isMultiAdvertisementSupported() {
            AdapterService service = getService();
            if (service == null) {
                return false;
            }

            int val = service.mAdapterProperties.getNumOfAdvertisementInstancesSupported();
            return val >= MIN_ADVT_INSTANCES_FOR_MA;
        }

        /**
         * This method has an associated binder cache.  The invalidation
         * methods must be changed if the logic behind this method changes.
         */
        @Override
        public void isOffloadedFilteringSupported(SynchronousResultReceiver receiver) {
            try {
                receiver.send(isOffloadedFilteringSupported());
            } catch (RuntimeException e) {
                receiver.propagateException(e);
            }
        }
        private boolean isOffloadedFilteringSupported() {
            AdapterService service = getService();
            if (service == null) {
                return false;
            }

            int val = service.getNumOfOffloadedScanFilterSupported();
            return val >= MIN_OFFLOADED_FILTERS;
        }

        @Override
        public void isOffloadedScanBatchingSupported(SynchronousResultReceiver receiver) {
            try {
                receiver.send(isOffloadedScanBatchingSupported());
            } catch (RuntimeException e) {
                receiver.propagateException(e);
            }
        }
        private boolean isOffloadedScanBatchingSupported() {
            AdapterService service = getService();
            if (service == null) {
                return false;
            }

            int val = service.getOffloadedScanResultStorage();
            return val >= MIN_OFFLOADED_SCAN_STORAGE_BYTES;
        }

        @Override
        public void isLe2MPhySupported(SynchronousResultReceiver receiver) {
            try {
                receiver.send(isLe2MPhySupported());
            } catch (RuntimeException e) {
                receiver.propagateException(e);
            }
        }
        private boolean isLe2MPhySupported() {
            AdapterService service = getService();
            if (service == null) {
                return false;
            }

            return service.isLe2MPhySupported();
        }

        @Override
        public void isLeCodedPhySupported(SynchronousResultReceiver receiver) {
            try {
                receiver.send(isLeCodedPhySupported());
            } catch (RuntimeException e) {
                receiver.propagateException(e);
            }
        }
        private boolean isLeCodedPhySupported() {
            AdapterService service = getService();
            if (service == null) {
                return false;
            }

            return service.isLeCodedPhySupported();
        }

        @Override
        public void isLeExtendedAdvertisingSupported(SynchronousResultReceiver receiver) {
            try {
                receiver.send(isLeExtendedAdvertisingSupported());
            } catch (RuntimeException e) {
                receiver.propagateException(e);
            }
        }
        private boolean isLeExtendedAdvertisingSupported() {
            AdapterService service = getService();
            if (service == null) {
                return false;
            }

            return service.isLeExtendedAdvertisingSupported();
        }

        @Override
        public void isLePeriodicAdvertisingSupported(SynchronousResultReceiver receiver) {
            try {
                receiver.send(isLePeriodicAdvertisingSupported());
            } catch (RuntimeException e) {
                receiver.propagateException(e);
            }
        }
        private boolean isLePeriodicAdvertisingSupported() {
            AdapterService service = getService();
            if (service == null) {
                return false;
            }

            return service.isLePeriodicAdvertisingSupported();
        }

        @Override
        public void isLeAudioSupported(SynchronousResultReceiver receiver) {
            try {
                receiver.send(isLeAudioSupported());
            } catch (RuntimeException e) {
                receiver.propagateException(e);
            }
        }
        private int isLeAudioSupported() {
            AdapterService service = getService();
            if (service == null) {
                return BluetoothStatusCodes.ERROR_BLUETOOTH_NOT_ENABLED;
            }

            HashSet<Class> supportedProfileServices =
                    new HashSet<Class>(Arrays.asList(Config.getSupportedProfiles()));
            HashSet<Class> leAudioUnicastProfiles = Config.geLeAudioUnicastProfiles();

            if (supportedProfileServices.containsAll(leAudioUnicastProfiles)) {
                return BluetoothStatusCodes.FEATURE_SUPPORTED;
            }

            return BluetoothStatusCodes.FEATURE_NOT_SUPPORTED;
        }

        @Override
        public void isLeAudioBroadcastSourceSupported(SynchronousResultReceiver receiver) {
            try {
                receiver.send(isLeAudioBroadcastSourceSupported());
            } catch (RuntimeException e) {
                receiver.propagateException(e);
            }
        }
        private int isLeAudioBroadcastSourceSupported() {
            AdapterService service = getService();
            if (service == null) {
                return BluetoothStatusCodes.ERROR_BLUETOOTH_NOT_ENABLED;
            }

            if (service.isLeAudioBroadcastSourceSupported()) {
                return BluetoothStatusCodes.FEATURE_SUPPORTED;
            }

            return BluetoothStatusCodes.FEATURE_NOT_SUPPORTED;
        }

        @Override
        public void isLeAudioBroadcastAssistantSupported(SynchronousResultReceiver receiver) {
            try {
                receiver.send(isLeAudioBroadcastAssistantSupported());
            } catch (RuntimeException e) {
                receiver.propagateException(e);
            }
        }
        public int isLeAudioBroadcastAssistantSupported() {
            AdapterService service = getService();
            if (service == null) {
                return BluetoothStatusCodes.ERROR_BLUETOOTH_NOT_ENABLED;
            }

            HashSet<Class> supportedProfileServices =
                    new HashSet<Class>(Arrays.asList(Config.getSupportedProfiles()));

            if (supportedProfileServices.contains(BassClientService.class)) {
                return BluetoothStatusCodes.FEATURE_SUPPORTED;
            }

            return BluetoothStatusCodes.FEATURE_NOT_SUPPORTED;
        }

        @Override
        public void getLeMaximumAdvertisingDataLength(SynchronousResultReceiver receiver) {
            try {
                receiver.send(getLeMaximumAdvertisingDataLength());
            } catch (RuntimeException e) {
                receiver.propagateException(e);
            }
        }
        private int getLeMaximumAdvertisingDataLength() {
            AdapterService service = getService();
            if (service == null) {
                return 0;
            }

            return service.getLeMaximumAdvertisingDataLength();
        }

        @Override
        public void isActivityAndEnergyReportingSupported(SynchronousResultReceiver receiver) {
            try {
                receiver.send(isActivityAndEnergyReportingSupported());
            } catch (RuntimeException e) {
                receiver.propagateException(e);
            }
        }
        private boolean isActivityAndEnergyReportingSupported() {
            AdapterService service = getService();
            if (service == null) {
                return false;
            }

            return service.mAdapterProperties.isActivityAndEnergyReportingSupported();
        }

        @Override
        public void reportActivityInfo(AttributionSource source,
                SynchronousResultReceiver receiver) {
            try {
                receiver.send(reportActivityInfo(source));
            } catch (RuntimeException e) {
                receiver.propagateException(e);
            }
        }
        private BluetoothActivityEnergyInfo reportActivityInfo(AttributionSource source) {
            AdapterService service = getService();
            if (service == null
                    || !Utils.checkConnectPermissionForDataDelivery(service, source, TAG)) {
                return null;
            }

            enforceBluetoothPrivilegedPermission(service);

            return service.reportActivityInfo();
        }

        @Override
        public void registerMetadataListener(IBluetoothMetadataListener listener,
                BluetoothDevice device, AttributionSource source,
                SynchronousResultReceiver receiver) {
            try {
                receiver.send(registerMetadataListener(listener, device, source));
            } catch (RuntimeException e) {
                receiver.propagateException(e);
            }
        }
        private boolean registerMetadataListener(IBluetoothMetadataListener listener,
                BluetoothDevice device, AttributionSource source) {
            AdapterService service = getService();
            if (service == null
                    || !Utils.checkCallerIsSystemOrActiveUser(TAG)
                    || !Utils.checkConnectPermissionForDataDelivery(service, source, TAG)) {
                return false;
            }

            enforceBluetoothPrivilegedPermission(service);

            if (service.mMetadataListeners == null) {
                return false;
            }
            ArrayList<IBluetoothMetadataListener> list = service.mMetadataListeners.get(device);
            if (list == null) {
                list = new ArrayList<>();
            } else if (list.contains(listener)) {
                // The device is already registered with this listener
                return true;
            }
            list.add(listener);
            service.mMetadataListeners.put(device, list);
            return true;
        }

        @Override
        public void unregisterMetadataListener(BluetoothDevice device, AttributionSource source,
                SynchronousResultReceiver receiver) {
            try {
                receiver.send(unregisterMetadataListener(device, source));
            } catch (RuntimeException e) {
                receiver.propagateException(e);
            }
        }
        private boolean unregisterMetadataListener(BluetoothDevice device,
                AttributionSource source) {
            AdapterService service = getService();
            if (service == null
                    || !Utils.checkCallerIsSystemOrActiveUser(TAG)
                    || !Utils.checkConnectPermissionForDataDelivery(service, source, TAG)) {
                return false;
            }

            enforceBluetoothPrivilegedPermission(service);

            if (service.mMetadataListeners == null) {
                return false;
            }
            if (service.mMetadataListeners.containsKey(device)) {
                service.mMetadataListeners.remove(device);
            }
            return true;
        }

        @Override
        public void setMetadata(BluetoothDevice device, int key, byte[] value,
                AttributionSource source, SynchronousResultReceiver receiver) {
            try {
                receiver.send(setMetadata(device, key, value, source));
            } catch (RuntimeException e) {
                receiver.propagateException(e);
            }
        }
        private boolean setMetadata(BluetoothDevice device, int key, byte[] value,
                AttributionSource source) {
            AdapterService service = getService();
            if (service == null
                    || !Utils.checkCallerIsSystemOrActiveUser(TAG)
                    || !Utils.checkConnectPermissionForDataDelivery(service, source, TAG)) {
                return false;
            }

            enforceBluetoothPrivilegedPermission(service);

            if (value.length > BluetoothDevice.METADATA_MAX_LENGTH) {
                return false;
            }
            return service.mDatabaseManager.setCustomMeta(device, key, value);
        }

        @Override
        public void getMetadata(BluetoothDevice device, int key, AttributionSource source,
                SynchronousResultReceiver receiver) {
            try {
                receiver.send(getMetadata(device, key, source));
            } catch (RuntimeException e) {
                receiver.propagateException(e);
            }
        }
        private byte[] getMetadata(BluetoothDevice device, int key,
                AttributionSource source) {
            AdapterService service = getService();
            if (service == null
                    || !Utils.checkCallerIsSystemOrActiveUser(TAG)
                    || !Utils.checkConnectPermissionForDataDelivery(service, source, TAG)) {
                return null;
            }

            enforceBluetoothPrivilegedPermission(service);

            return service.mDatabaseManager.getCustomMeta(device, key);
        }

        @Override
        public void requestActivityInfo(IBluetoothActivityEnergyInfoListener listener,
                    AttributionSource source) {
            BluetoothActivityEnergyInfo info = reportActivityInfo(source);
            try {
                listener.onBluetoothActivityEnergyInfoAvailable(info);
            } catch (RemoteException e) {
                Log.e(TAG, "onBluetoothActivityEnergyInfo: RemoteException", e);
            }
        }

        @Override
        public void onLeServiceUp(AttributionSource source, SynchronousResultReceiver receiver) {
            try {
                onLeServiceUp(source);
                receiver.send(null);
            } catch (RuntimeException e) {
                receiver.propagateException(e);
            }
        }
        @VisibleForTesting
        void onLeServiceUp(AttributionSource source) {
            AdapterService service = getService();
            if (service == null
                    || !Utils.checkCallerIsSystemOrActiveUser(TAG)
                    || !Utils.checkConnectPermissionForDataDelivery(service, source, TAG)) {
                return;
            }

            enforceBluetoothPrivilegedPermission(service);

            service.mAdapterStateMachine.sendMessage(AdapterState.USER_TURN_ON);
        }

        @Override
        public void onBrEdrDown(AttributionSource source, SynchronousResultReceiver receiver) {
            try {
                onBrEdrDown(source);
                receiver.send(null);
            } catch (RuntimeException e) {
                receiver.propagateException(e);
            }
        }
        @VisibleForTesting
        void onBrEdrDown(AttributionSource source) {
            AdapterService service = getService();
            if (service == null
                    || !Utils.checkCallerIsSystemOrActiveUser(TAG)
                    || !Utils.checkConnectPermissionForDataDelivery(service, source, TAG)) {
                return;
            }

            enforceBluetoothPrivilegedPermission(service);

            service.mAdapterStateMachine.sendMessage(AdapterState.BLE_TURN_OFF);
        }

        @Override
        public void dump(FileDescriptor fd, String[] args) {
            PrintWriter writer = new PrintWriter(new FileOutputStream(fd));
            AdapterService service = getService();
            if (service == null) {
                return;
            }

            enforceDumpPermission(service);

            service.dump(fd, writer, args);
            writer.close();
        }

        @Override
        public void allowLowLatencyAudio(boolean allowed, BluetoothDevice device,
                SynchronousResultReceiver receiver) {
            try {
                receiver.send(allowLowLatencyAudio(allowed, device));
            } catch (RuntimeException e) {
                receiver.propagateException(e);
            }
        }
        @RequiresPermission(allOf = {
                android.Manifest.permission.BLUETOOTH_CONNECT,
                android.Manifest.permission.BLUETOOTH_PRIVILEGED,
        })
        private boolean allowLowLatencyAudio(boolean allowed, BluetoothDevice device) {
            AdapterService service = getService();
            if (service == null
                    || !Utils.checkCallerIsSystemOrActiveUser(TAG)
                    || !Utils.checkConnectPermissionForDataDelivery(
                            service, Utils.getCallingAttributionSource(service),
                                "AdapterService allowLowLatencyAudio")) {
                return false;
            }
            enforceBluetoothPrivilegedPermission(service);
            return service.allowLowLatencyAudio(allowed, device);
        }

        @Override
        public void startRfcommListener(String name, ParcelUuid uuid, PendingIntent pendingIntent,
                AttributionSource attributionSource, SynchronousResultReceiver receiver) {
            try {
                receiver.send(startRfcommListener(name, uuid, pendingIntent, attributionSource));
            } catch (RuntimeException e) {
                receiver.propagateException(e);
            }
        }
        @RequiresPermission(allOf = {
                android.Manifest.permission.BLUETOOTH_CONNECT,
                android.Manifest.permission.BLUETOOTH_PRIVILEGED,
        })
        private int startRfcommListener(
                String name,
                ParcelUuid uuid,
                PendingIntent pendingIntent,
                AttributionSource attributionSource) {
            AdapterService service = getService();
            if (service == null
                    || !Utils.checkCallerIsSystemOrActiveUser(TAG)
                    || !Utils.checkConnectPermissionForDataDelivery(
                            service, attributionSource, "AdapterService startRfcommListener")) {
                return BluetoothStatusCodes.ERROR_BLUETOOTH_NOT_ALLOWED;
            }
            enforceBluetoothPrivilegedPermission(service);
            return service.startRfcommListener(name, uuid, pendingIntent, attributionSource);
        }

        @Override
        public void stopRfcommListener(ParcelUuid uuid, AttributionSource attributionSource,
                SynchronousResultReceiver receiver) {
            try {
                receiver.send(stopRfcommListener(uuid, attributionSource));
            } catch (RuntimeException e) {
                receiver.propagateException(e);
            }
        }
        @RequiresPermission(allOf = {
                android.Manifest.permission.BLUETOOTH_CONNECT,
                android.Manifest.permission.BLUETOOTH_PRIVILEGED,
        })
        private int stopRfcommListener(ParcelUuid uuid, AttributionSource attributionSource) {
            AdapterService service = getService();
            if (service == null
                    || !Utils.checkCallerIsSystemOrActiveUser(TAG)
                    || !Utils.checkConnectPermissionForDataDelivery(
                            service, attributionSource, "AdapterService stopRfcommListener")) {
                return BluetoothStatusCodes.ERROR_BLUETOOTH_NOT_ALLOWED;
            }
            enforceBluetoothPrivilegedPermission(service);
            return service.stopRfcommListener(uuid, attributionSource);
        }

        @Override
        public void retrievePendingSocketForServiceRecord(ParcelUuid uuid,
                AttributionSource attributionSource, SynchronousResultReceiver receiver) {
            try {
                receiver.send(retrievePendingSocketForServiceRecord(uuid, attributionSource));
            } catch (RuntimeException e) {
                receiver.propagateException(e);
            }
        }
        @RequiresPermission(allOf = {
                android.Manifest.permission.BLUETOOTH_CONNECT,
                android.Manifest.permission.BLUETOOTH_PRIVILEGED,
        })
        private IncomingRfcommSocketInfo retrievePendingSocketForServiceRecord(
                ParcelUuid uuid, AttributionSource attributionSource) {
            AdapterService service = getService();
            if (service == null
                    || !Utils.checkCallerIsSystemOrActiveUser(TAG)
                    || !Utils.checkConnectPermissionForDataDelivery(
                            service, attributionSource,
                            "AdapterService retrievePendingSocketForServiceRecord")) {
                return null;
            }
            enforceBluetoothPrivilegedPermission(service);
            return service.retrievePendingSocketForServiceRecord(uuid, attributionSource);
        }

        @Override
        public void setForegroundUserId(int userId, AttributionSource attributionSource) {
            AdapterService service = getService();
            if (service == null || !Utils.checkConnectPermissionForDataDelivery(
                    service, Utils.getCallingAttributionSource(mService),
                    "AdapterService setForegroundUserId")) {
                return;
            }
            enforceBluetoothPrivilegedPermission(service);
            Utils.setForegroundUserId(userId);
        }
    }

    // ----API Methods--------

    public boolean isEnabled() {
        return getState() == BluetoothAdapter.STATE_ON;
    }

    public int getState() {
        if (mAdapterProperties != null) {
            return mAdapterProperties.getState();
        }
        return BluetoothAdapter.STATE_OFF;
    }

    public synchronized boolean enable(boolean quietMode) {
        // Enforce the user restriction for disallowing Bluetooth if it was set.
        if (mUserManager.hasUserRestrictionForUser(UserManager.DISALLOW_BLUETOOTH,
                    UserHandle.SYSTEM)) {
            debugLog("enable() called when Bluetooth was disallowed");
            return false;
        }

        debugLog("enable() - Enable called with quiet mode status =  " + quietMode);
        mQuietmode = quietMode;
        mAdapterStateMachine.sendMessage(AdapterState.BLE_TURN_ON);
        return true;
    }

    boolean disable() {
        debugLog("disable() called with mRunningProfiles.size() = " + mRunningProfiles.size());
        mAdapterStateMachine.sendMessage(AdapterState.USER_TURN_OFF);
        return true;
    }

    public String getName() {
        return mAdapterProperties.getName();
    }

    public int getNameLengthForAdvertise() {
        return mAdapterProperties.getName().length();
    }

    private static boolean isValidIoCapability(int capability) {
        if (capability < 0 || capability >= BluetoothAdapter.IO_CAPABILITY_MAX) {
            Log.e(TAG, "Invalid IO capability value - " + capability);
            return false;
        }

        return true;
    }

    ArrayList<DiscoveringPackage> getDiscoveringPackages() {
        return mDiscoveringPackages;
    }

    void clearDiscoveringPackages() {
        synchronized (mDiscoveringPackages) {
            mDiscoveringPackages.clear();
        }
    }

    boolean startDiscovery(AttributionSource attributionSource) {
        UserHandle callingUser = Binder.getCallingUserHandle();
        debugLog("startDiscovery");
        String callingPackage = attributionSource.getPackageName();
        mAppOps.checkPackage(Binder.getCallingUid(), callingPackage);
        boolean isQApp = Utils.checkCallerTargetSdk(this, callingPackage, Build.VERSION_CODES.Q);
        boolean hasDisavowedLocation =
                Utils.hasDisavowedLocationForScan(this, attributionSource, mTestModeEnabled);
        String permission = null;
        if (Utils.checkCallerHasNetworkSettingsPermission(this)) {
            permission = android.Manifest.permission.NETWORK_SETTINGS;
        } else if (Utils.checkCallerHasNetworkSetupWizardPermission(this)) {
            permission = android.Manifest.permission.NETWORK_SETUP_WIZARD;
        } else if (!hasDisavowedLocation) {
            if (isQApp) {
                if (!Utils.checkCallerHasFineLocation(this, attributionSource, callingUser)) {
                    return false;
                }
                permission = android.Manifest.permission.ACCESS_FINE_LOCATION;
            } else {
                if (!Utils.checkCallerHasCoarseLocation(this, attributionSource, callingUser)) {
                    return false;
                }
                permission = android.Manifest.permission.ACCESS_COARSE_LOCATION;
            }
        }

        synchronized (mDiscoveringPackages) {
            mDiscoveringPackages.add(
                    new DiscoveringPackage(callingPackage, permission, hasDisavowedLocation));
        }
        return startDiscoveryNative();
    }

    /**
     * Same as API method {@link BluetoothAdapter#getBondedDevices()}
     *
     * @return array of bonded {@link BluetoothDevice} or null on error
     */
    public BluetoothDevice[] getBondedDevices() {
        return mAdapterProperties.getBondedDevices();
    }

    /**
     * Get the database manager to access Bluetooth storage
     *
     * @return {@link DatabaseManager} or null on error
     */
    @VisibleForTesting
    public DatabaseManager getDatabase() {
        return mDatabaseManager;
    }

    public byte[] getByteIdentityAddress(BluetoothDevice device) {
        DeviceProperties deviceProp = mRemoteDevices.getDeviceProperties(device);
        if (deviceProp != null && deviceProp.getIdentityAddress() != null) {
            return Utils.getBytesFromAddress(deviceProp.getIdentityAddress());
        } else {
            return Utils.getByteAddress(device);
        }
    }

    public BluetoothDevice getDeviceFromByte(byte[] address) {
        BluetoothDevice device = mRemoteDevices.getDevice(address);
        if (device == null) {
            device = BluetoothAdapter.getDefaultAdapter().getRemoteDevice(address);
        }
        return device;
    }

    public String getIdentityAddress(String address) {
        BluetoothDevice device = BluetoothAdapter.getDefaultAdapter().getRemoteDevice(address.toUpperCase());
        DeviceProperties deviceProp = mRemoteDevices.getDeviceProperties(device);
        if (deviceProp != null && deviceProp.getIdentityAddress() != null) {
            return deviceProp.getIdentityAddress();
        } else {
            return address;
        }
    }

    private class CallerInfo {
        public String callerPackageName;
        public UserHandle user;
    }

    boolean createBond(BluetoothDevice device, int transport, OobData remoteP192Data,
            OobData remoteP256Data, String callingPackage) {
        DeviceProperties deviceProp = mRemoteDevices.getDeviceProperties(device);
        if (deviceProp != null && deviceProp.getBondState() != BluetoothDevice.BOND_NONE) {
            return false;
        }

        if (!isPackageNameAccurate(this, callingPackage, Binder.getCallingUid())) {
            return false;
        }

        CallerInfo createBondCaller = new CallerInfo();
        createBondCaller.callerPackageName = callingPackage;
        createBondCaller.user = Binder.getCallingUserHandle();
        mBondAttemptCallerInfo.put(device.getAddress(), createBondCaller);

        mRemoteDevices.setBondingInitiatedLocally(Utils.getByteAddress(device));

        // Pairing is unreliable while scanning, so cancel discovery
        // Note, remove this when native stack improves
        cancelDiscoveryNative();

        Message msg = mBondStateMachine.obtainMessage(BondStateMachine.CREATE_BOND);
        msg.obj = device;
        msg.arg1 = transport;

        Bundle remoteOobDatasBundle = new Bundle();
        boolean setData = false;
        if (remoteP192Data != null) {
            remoteOobDatasBundle.putParcelable(BondStateMachine.OOBDATAP192, remoteP192Data);
            setData = true;
        }
        if (remoteP256Data != null) {
            remoteOobDatasBundle.putParcelable(BondStateMachine.OOBDATAP256, remoteP256Data);
            setData = true;
        }
        if (setData) {
            msg.setData(remoteOobDatasBundle);
        }
        mBondStateMachine.sendMessage(msg);
        return true;
    }

    private final ArrayDeque<IBluetoothOobDataCallback> mOobDataCallbackQueue =
            new ArrayDeque<>();

    /**
     * Fetches the local OOB data to give out to remote.
     *
     * @param transport - specify data transport.
     * @param callback - callback used to receive the requested {@link OobData}; null will be
     * ignored silently.
     *
     * @hide
     */
    public synchronized void generateLocalOobData(int transport,
            IBluetoothOobDataCallback callback) {
        if (callback == null) {
            Log.e(TAG, "'callback' argument must not be null!");
            return;
        }
        if (mOobDataCallbackQueue.peek() != null) {
            try {
                callback.onError(BluetoothStatusCodes.ERROR_ANOTHER_ACTIVE_OOB_REQUEST);
                return;
            } catch (RemoteException e) {
                Log.e(TAG, "Failed to make callback", e);
            }
        }
        mOobDataCallbackQueue.offer(callback);
        generateLocalOobDataNative(transport);
    }

    /* package */ synchronized void notifyOobDataCallback(int transport, OobData oobData) {
        if (mOobDataCallbackQueue.peek() == null) {
            Log.e(TAG, "Failed to make callback, no callback exists");
            return;
        }
        if (oobData == null) {
            try {
                mOobDataCallbackQueue.poll().onError(BluetoothStatusCodes.ERROR_UNKNOWN);
            } catch (RemoteException e) {
                Log.e(TAG, "Failed to make callback", e);
            }
        } else {
            try {
                mOobDataCallbackQueue.poll().onOobData(transport, oobData);
            } catch (RemoteException e) {
                Log.e(TAG, "Failed to make callback", e);
            }
        }
    }

    public boolean isQuietModeEnabled() {
        debugLog("isQuietModeEnabled() - Enabled = " + mQuietmode);
        return mQuietmode;
    }

    public void updateUuids() {
        debugLog("updateUuids() - Updating UUIDs for bonded devices");
        BluetoothDevice[] bondedDevices = getBondedDevices();
        if (bondedDevices == null) {
            return;
        }

        for (BluetoothDevice device : bondedDevices) {
            mRemoteDevices.updateUuids(device);
        }
    }

    /**
     * Update device UUID changed to {@link BondStateMachine}
     *
     * @param device remote device of interest
     */
    public void deviceUuidUpdated(BluetoothDevice device) {
        // Notify BondStateMachine for SDP complete / UUID changed.
        Message msg = mBondStateMachine.obtainMessage(BondStateMachine.UUID_UPDATE);
        msg.obj = device;
        mBondStateMachine.sendMessage(msg);
    }

    /**
     * Get the bond state of a particular {@link BluetoothDevice}
     *
     * @param device remote device of interest
     * @return bond state <p>Possible values are
     * {@link BluetoothDevice#BOND_NONE},
     * {@link BluetoothDevice#BOND_BONDING},
     * {@link BluetoothDevice#BOND_BONDED}.
     */
    @VisibleForTesting
    public int getBondState(BluetoothDevice device) {
        DeviceProperties deviceProp = mRemoteDevices.getDeviceProperties(device);
        if (deviceProp == null) {
            return BluetoothDevice.BOND_NONE;
        }
        return deviceProp.getBondState();
    }

    int getConnectionState(BluetoothDevice device) {
        return getConnectionStateNative(getBytesFromAddress(device.getAddress()));
    }

    /**
     * Checks whether the device was recently associated with the comapnion app that called
     * {@link BluetoothDevice#createBond}. This allows these devices to skip the pairing dialog if
     * their pairing variant is {@link BluetoothDevice#PAIRING_VARIANT_CONSENT}.
     *
     * @param device the bluetooth device that is being bonded
     * @return true if it was recently associated and we can bypass the dialog, false otherwise
     */
    public boolean canBondWithoutDialog(BluetoothDevice device) {
        if (mBondAttemptCallerInfo.containsKey(device.getAddress())) {
            CallerInfo bondCallerInfo = mBondAttemptCallerInfo.get(device.getAddress());

            return mCompanionDeviceManager.canPairWithoutPrompt(bondCallerInfo.callerPackageName,
                    device.getAddress(), bondCallerInfo.user);
        }
        return false;
    }

    /**
     * Sets device as the active devices for the profiles passed into the function
     *
     * @param device is the remote bluetooth device
     * @param profiles is a constant that references for which profiles we'll be setting the remote
     *                 device as our active device. One of the following:
     *                 {@link BluetoothAdapter#ACTIVE_DEVICE_AUDIO},
     *                 {@link BluetoothAdapter#ACTIVE_DEVICE_PHONE_CALL}
     *                 {@link BluetoothAdapter#ACTIVE_DEVICE_ALL}
     * @return false if profiles value is not one of the constants we accept, true otherwise
     */
    @RequiresPermission(allOf = {
            android.Manifest.permission.BLUETOOTH_PRIVILEGED,
            android.Manifest.permission.MODIFY_PHONE_STATE,
    })
    public boolean setActiveDevice(BluetoothDevice device, @ActiveDeviceUse int profiles) {
        boolean setA2dp = false;
        boolean setHeadset = false;

        // Determine for which profiles we want to set device as our active device
        switch(profiles) {
            case BluetoothAdapter.ACTIVE_DEVICE_AUDIO:
                setA2dp = true;
                break;
            case BluetoothAdapter.ACTIVE_DEVICE_PHONE_CALL:
                setHeadset = true;
                break;
            case BluetoothAdapter.ACTIVE_DEVICE_ALL:
                setA2dp = true;
                setHeadset = true;
                break;
            default:
                return false;
        }

        if (mLeAudioService != null && (device == null
                || mLeAudioService.getConnectionPolicy(device)
                == BluetoothProfile.CONNECTION_POLICY_ALLOWED)) {
            Log.i(TAG, "setActiveDevice: Setting active Le Audio device " + device);
            mLeAudioService.setActiveDevice(device);
        }

        if (setA2dp && mA2dpService != null && (device == null
                || mA2dpService.getConnectionPolicy(device)
                == BluetoothProfile.CONNECTION_POLICY_ALLOWED)) {
            Log.i(TAG, "setActiveDevice: Setting active A2dp device " + device);
            mA2dpService.setActiveDevice(device);
        }

        if (mHearingAidService != null && (device == null
                || mHearingAidService.getConnectionPolicy(device)
                == BluetoothProfile.CONNECTION_POLICY_ALLOWED)) {
            Log.i(TAG, "setActiveDevice: Setting active Hearing Aid " + device);
            mHearingAidService.setActiveDevice(device);
        }

        if (setHeadset && mHeadsetService != null && (device == null
                || mHeadsetService.getConnectionPolicy(device)
                == BluetoothProfile.CONNECTION_POLICY_ALLOWED)) {
            Log.i(TAG, "setActiveDevice: Setting active Headset " + device);
            mHeadsetService.setActiveDevice(device);
        }

        return true;
    }

    /**
     * Get the active devices for the BluetoothProfile specified
     *
     * @param profile is the profile from which we want the active devices.
     *                Possible values are:
     *                {@link BluetoothProfile#HEADSET},
     *                {@link BluetoothProfile#A2DP},
     *                {@link BluetoothProfile#HEARING_AID}
     *                {@link BluetoothProfile#LE_AUDIO}
     * @return A list of active bluetooth devices
     */
    @RequiresPermission(android.Manifest.permission.BLUETOOTH_PRIVILEGED)
    public List<BluetoothDevice> getActiveDevices(@ActiveDeviceProfile int profile) {
        List<BluetoothDevice> activeDevices = new ArrayList<>();

        switch (profile) {
            case BluetoothProfile.HEADSET:
                if (mHeadsetService == null) {
                    Log.e(TAG, "getActiveDevices: HeadsetService is null");
                } else {
                    BluetoothDevice device = mHeadsetService.getActiveDevice();
                    if (device != null) {
                        activeDevices.add(device);
                    }
                    Log.i(TAG, "getActiveDevices: Headset device: " + device);
                }
                break;
            case BluetoothProfile.A2DP:
                if (mA2dpService == null) {
                    Log.e(TAG, "getActiveDevices: A2dpService is null");
                } else {
                    BluetoothDevice device = mA2dpService.getActiveDevice();
                    if (device != null) {
                        activeDevices.add(device);
                    }
                    Log.i(TAG, "getActiveDevices: A2dp device: " + device);
                }
                break;
            case BluetoothProfile.HEARING_AID:
                if (mHearingAidService == null) {
                    Log.e(TAG, "getActiveDevices: HearingAidService is null");
                } else {
                    activeDevices = mHearingAidService.getActiveDevices();
                    Log.i(TAG, "getActiveDevices: Hearing Aid devices: Left["
                            + activeDevices.get(0) + "] - Right[" + activeDevices.get(1) + "]");
                }
                break;
            case BluetoothProfile.LE_AUDIO:
                if (mLeAudioService == null) {
                Log.e(TAG, "getActiveDevices: LeAudioService is null");
                } else {
                    activeDevices = mLeAudioService.getActiveDevices();
                    Log.i(TAG, "getActiveDevices: LeAudio devices: Out["
                            + activeDevices.get(0) + "] - In[" + activeDevices.get(1) + "]");
                }
                break;
            default:
                Log.e(TAG, "getActiveDevices: profile value is not valid");
        }
        return activeDevices;
    }

    /**
     * Attempts connection to all enabled and supported bluetooth profiles between the local and
     * remote device
     *
     * @param device is the remote device with which to connect these profiles
     * @return {@link BluetoothStatusCodes#SUCCESS} if all profiles connections are attempted, false
     *         if an error occurred
     */
    @RequiresPermission(allOf = {
            android.Manifest.permission.BLUETOOTH_PRIVILEGED,
            android.Manifest.permission.MODIFY_PHONE_STATE,
    })
    public int connectAllEnabledProfiles(BluetoothDevice device) {
        if (!profileServicesRunning()) {
            Log.e(TAG, "connectAllEnabledProfiles: Not all profile services running");
            return BluetoothStatusCodes.ERROR_BLUETOOTH_NOT_ENABLED;
        }

        // Checks if any profiles are enabled and if so, only connect enabled profiles
        if (isAnyProfileEnabled(device)) {
            return connectEnabledProfiles(device);
        }

        int numProfilesConnected = 0;
        ParcelUuid[] remoteDeviceUuids = getRemoteUuids(device);
        ParcelUuid[] localDeviceUuids = mAdapterProperties.getUuids();

        // All profile toggles disabled, so connects all supported profiles
        if (mA2dpService != null && isSupported(localDeviceUuids, remoteDeviceUuids,
                BluetoothProfile.A2DP, device)) {
            Log.i(TAG, "connectAllEnabledProfiles: Connecting A2dp");
            // Set connection policy also connects the profile with CONNECTION_POLICY_ALLOWED
            mA2dpService.setConnectionPolicy(device, BluetoothProfile.CONNECTION_POLICY_ALLOWED);
            numProfilesConnected++;
        }
        if (mA2dpSinkService != null && isSupported(localDeviceUuids, remoteDeviceUuids,
                BluetoothProfile.A2DP_SINK, device)) {
            Log.i(TAG, "connectAllEnabledProfiles: Connecting A2dp Sink");
            mA2dpSinkService.setConnectionPolicy(device,
                    BluetoothProfile.CONNECTION_POLICY_ALLOWED);
            numProfilesConnected++;
        }
        if (mHeadsetService != null && isSupported(localDeviceUuids, remoteDeviceUuids,
                BluetoothProfile.HEADSET, device)) {
            Log.i(TAG, "connectAllEnabledProfiles: Connecting Headset Profile");
            mHeadsetService.setConnectionPolicy(device, BluetoothProfile.CONNECTION_POLICY_ALLOWED);
            numProfilesConnected++;
        }
        if (mHeadsetClientService != null && isSupported(localDeviceUuids, remoteDeviceUuids,
                BluetoothProfile.HEADSET_CLIENT, device)) {
            Log.i(TAG, "connectAllEnabledProfiles: Connecting HFP");
            mHeadsetClientService.setConnectionPolicy(device,
                    BluetoothProfile.CONNECTION_POLICY_ALLOWED);
            numProfilesConnected++;
        }
        if (mMapClientService != null && isSupported(localDeviceUuids, remoteDeviceUuids,
                BluetoothProfile.MAP_CLIENT, device)) {
            Log.i(TAG, "connectAllEnabledProfiles: Connecting MAP");
            mMapClientService.setConnectionPolicy(device,
                    BluetoothProfile.CONNECTION_POLICY_ALLOWED);
            numProfilesConnected++;
        }
        if (mHidHostService != null && isSupported(localDeviceUuids, remoteDeviceUuids,
                BluetoothProfile.HID_HOST, device)) {
            Log.i(TAG, "connectAllEnabledProfiles: Connecting Hid Host Profile");
            mHidHostService.setConnectionPolicy(device, BluetoothProfile.CONNECTION_POLICY_ALLOWED);
            numProfilesConnected++;
        }
        if (mPanService != null && isSupported(localDeviceUuids, remoteDeviceUuids,
                BluetoothProfile.PAN, device)) {
            Log.i(TAG, "connectAllEnabledProfiles: Connecting Pan Profile");
            mPanService.setConnectionPolicy(device, BluetoothProfile.CONNECTION_POLICY_ALLOWED);
            numProfilesConnected++;
        }
        if (mPbapClientService != null && isSupported(localDeviceUuids, remoteDeviceUuids,
                BluetoothProfile.PBAP_CLIENT, device)) {
            Log.i(TAG, "connectAllEnabledProfiles: Connecting Pbap");
            mPbapClientService.setConnectionPolicy(device,
                    BluetoothProfile.CONNECTION_POLICY_ALLOWED);
            numProfilesConnected++;
        }
        if (mHearingAidService != null && isSupported(localDeviceUuids, remoteDeviceUuids,
                BluetoothProfile.HEARING_AID, device)) {
            Log.i(TAG, "connectAllEnabledProfiles: Connecting Hearing Aid Profile");
            mHearingAidService.setConnectionPolicy(device,
                    BluetoothProfile.CONNECTION_POLICY_ALLOWED);
            numProfilesConnected++;
        }
        if (mHapClientService != null && isSupported(localDeviceUuids, remoteDeviceUuids,
                BluetoothProfile.HAP_CLIENT, device)) {
            Log.i(TAG, "connectAllEnabledProfiles: Connecting Hearing Access Client Profile");
            mHapClientService.setConnectionPolicy(device,
                    BluetoothProfile.CONNECTION_POLICY_ALLOWED);
            numProfilesConnected++;
        }
        if (mVolumeControlService != null && isSupported(localDeviceUuids, remoteDeviceUuids,
                BluetoothProfile.VOLUME_CONTROL, device)) {
            Log.i(TAG, "connectAllEnabledProfiles: Connecting Volume Control Profile");
            mVolumeControlService.setConnectionPolicy(device,
                    BluetoothProfile.CONNECTION_POLICY_ALLOWED);
            numProfilesConnected++;
        }
        if (mCsipSetCoordinatorService != null
                && isSupported(localDeviceUuids, remoteDeviceUuids,
                        BluetoothProfile.CSIP_SET_COORDINATOR, device)) {
            Log.i(TAG, "connectAllEnabledProfiles: Connecting Coordinated Set Profile");
            mCsipSetCoordinatorService.setConnectionPolicy(
                    device, BluetoothProfile.CONNECTION_POLICY_ALLOWED);
            numProfilesConnected++;
        }
        if (mLeAudioService != null && isSupported(localDeviceUuids, remoteDeviceUuids,
                BluetoothProfile.LE_AUDIO, device)) {
            Log.i(TAG, "connectAllEnabledProfiles: Connecting LeAudio profile (BAP)");
            mLeAudioService.setConnectionPolicy(device,
                    BluetoothProfile.CONNECTION_POLICY_ALLOWED);
            numProfilesConnected++;
        }
        if (mBassClientService != null && isSupported(localDeviceUuids, remoteDeviceUuids,
                BluetoothProfile.LE_AUDIO_BROADCAST_ASSISTANT, device)) {
            Log.i(TAG, "connectAllEnabledProfiles: Connecting LE Broadcast Assistant Profile");
            mBassClientService.setConnectionPolicy(device,
                    BluetoothProfile.CONNECTION_POLICY_ALLOWED);
            numProfilesConnected++;
        }

        Log.i(TAG, "connectAllEnabledProfiles: Number of Profiles Connected: "
                + numProfilesConnected);

        return BluetoothStatusCodes.SUCCESS;
    }

    /**
     * Disconnects all enabled and supported bluetooth profiles between the local and remote device
     *
     * @param device is the remote device with which to disconnect these profiles
     * @return true if all profiles successfully disconnected, false if an error occurred
     */
    @RequiresPermission(android.Manifest.permission.BLUETOOTH_PRIVILEGED)
    public int disconnectAllEnabledProfiles(BluetoothDevice device) {
        if (!profileServicesRunning()) {
            Log.e(TAG, "disconnectAllEnabledProfiles: Not all profile services bound");
            return BluetoothStatusCodes.ERROR_BLUETOOTH_NOT_ENABLED;
        }

        if (mA2dpService != null && mA2dpService.getConnectionState(device)
                == BluetoothProfile.STATE_CONNECTED) {
            Log.i(TAG, "disconnectAllEnabledProfiles: Disconnecting A2dp");
            mA2dpService.disconnect(device);
        }
        if (mA2dpSinkService != null && mA2dpSinkService.getConnectionState(device)
                == BluetoothProfile.STATE_CONNECTED) {
            Log.i(TAG, "disconnectAllEnabledProfiles: Disconnecting A2dp Sink");
            mA2dpSinkService.disconnect(device);
        }
        if (mHeadsetService != null && mHeadsetService.getConnectionState(device)
                == BluetoothProfile.STATE_CONNECTED) {
            Log.i(TAG,
                    "disconnectAllEnabledProfiles: Disconnecting Headset Profile");
            mHeadsetService.disconnect(device);
        }
        if (mHeadsetClientService != null && mHeadsetClientService.getConnectionState(device)
                == BluetoothProfile.STATE_CONNECTED) {
            Log.i(TAG, "disconnectAllEnabledProfiles: Disconnecting HFP");
            mHeadsetClientService.disconnect(device);
        }
        if (mMapClientService != null && mMapClientService.getConnectionState(device)
                == BluetoothProfile.STATE_CONNECTED) {
            Log.i(TAG, "disconnectAllEnabledProfiles: Disconnecting MAP Client");
            mMapClientService.disconnect(device);
        }
        if (mMapService != null && mMapService.getConnectionState(device)
                == BluetoothProfile.STATE_CONNECTED) {
            Log.i(TAG, "disconnectAllEnabledProfiles: Disconnecting MAP");
            mMapService.disconnect(device);
        }
        if (mHidDeviceService != null && mHidDeviceService.getConnectionState(device)
                == BluetoothProfile.STATE_CONNECTED) {
            Log.i(TAG, "disconnectAllEnabledProfiles: Disconnecting Hid Device Profile");
            mHidDeviceService.disconnect(device);
        }
        if (mHidHostService != null && mHidHostService.getConnectionState(device)
                == BluetoothProfile.STATE_CONNECTED) {
            Log.i(TAG, "disconnectAllEnabledProfiles: Disconnecting Hid Host Profile");
            mHidHostService.disconnect(device);
        }
        if (mPanService != null && mPanService.getConnectionState(device)
                == BluetoothProfile.STATE_CONNECTED) {
            Log.i(TAG, "disconnectAllEnabledProfiles: Disconnecting Pan Profile");
            mPanService.disconnect(device);
        }
        if (mPbapClientService != null && mPbapClientService.getConnectionState(device)
                == BluetoothProfile.STATE_CONNECTED) {
            Log.i(TAG, "disconnectAllEnabledProfiles: Disconnecting Pbap Client");
            mPbapClientService.disconnect(device);
        }
        if (mPbapService != null && mPbapService.getConnectionState(device)
                == BluetoothProfile.STATE_CONNECTED) {
            Log.i(TAG, "disconnectAllEnabledProfiles: Disconnecting Pbap Server");
            mPbapService.disconnect(device);
        }
        if (mHearingAidService != null && mHearingAidService.getConnectionState(device)
                == BluetoothProfile.STATE_CONNECTED) {
            Log.i(TAG, "disconnectAllEnabledProfiles: Disconnecting Hearing Aid Profile");
            mHearingAidService.disconnect(device);
        }
        if (mHapClientService != null && mHapClientService.getConnectionState(device)
                == BluetoothProfile.STATE_CONNECTED) {
            Log.i(TAG, "disconnectAllEnabledProfiles: Disconnecting Hearing Access Profile Client");
            mHapClientService.disconnect(device);
        }
        if (mVolumeControlService != null && mVolumeControlService.getConnectionState(device)
                == BluetoothProfile.STATE_CONNECTED) {
            Log.i(TAG, "disconnectAllEnabledProfiles: Disconnecting Volume Control Profile");
            mVolumeControlService.disconnect(device);
        }
        if (mSapService != null && mSapService.getConnectionState(device)
                == BluetoothProfile.STATE_CONNECTED) {
            Log.i(TAG, "disconnectAllEnabledProfiles: Disconnecting Sap Profile");
            mSapService.disconnect(device);
        }
        if (mCsipSetCoordinatorService != null
                && mCsipSetCoordinatorService.getConnectionState(device)
                        == BluetoothProfile.STATE_CONNECTED) {
            Log.i(TAG, "disconnectAllEnabledProfiles: Disconnecting Coordinater Set Profile");
            mCsipSetCoordinatorService.disconnect(device);
        }
        if (mLeAudioService != null && mLeAudioService.getConnectionState(device)
                == BluetoothProfile.STATE_CONNECTED) {
            Log.i(TAG, "disconnectAllEnabledProfiles: Disconnecting LeAudio profile (BAP)");
            mLeAudioService.disconnect(device);
        }
        if (mBassClientService != null && mBassClientService.getConnectionState(device)
                == BluetoothProfile.STATE_CONNECTED) {
            Log.i(TAG, "disconnectAllEnabledProfiles: Disconnecting "
                            + "LE Broadcast Assistant Profile");
            mBassClientService.disconnect(device);
        }

        return BluetoothStatusCodes.SUCCESS;
    }

    /**
     * Same as API method {@link BluetoothDevice#getName()}
     *
     * @param device remote device of interest
     * @return remote device name
     */
    public String getRemoteName(BluetoothDevice device) {
        if (mRemoteDevices == null) {
            return null;
        }
        DeviceProperties deviceProp = mRemoteDevices.getDeviceProperties(device);
        if (deviceProp == null) {
            return null;
        }
        return deviceProp.getName();
    }

    /**
     * Get UUIDs for service supported by a remote device
     *
     * @param device the remote device that we want to get UUIDs from
     * @return
     */
    @VisibleForTesting
    public ParcelUuid[] getRemoteUuids(BluetoothDevice device) {
        DeviceProperties deviceProp = mRemoteDevices.getDeviceProperties(device);
        if (deviceProp == null) {
            return null;
        }
        return deviceProp.getUuids();
    }

    public Set<IBluetoothConnectionCallback> getBluetoothConnectionCallbacks() {
        return mBluetoothConnectionCallbacks;
    }

    /**
     * Converts HCI disconnect reasons to Android disconnect reasons.
     * <p>
     * The HCI Error Codes used for ACL disconnect reasons propagated up from native code were
     * copied from: {@link system/bt/stack/include/hci_error_code.h}.
     * <p>
     * These error codes are specified and described in Bluetooth Core Spec v5.1, Vol 2, Part D.
     *
     * @param hciReason is the raw HCI disconnect reason from native.
     * @return the Android disconnect reason for apps.
     */
    static @BluetoothAdapter.BluetoothConnectionCallback.DisconnectReason int
            hciToAndroidDisconnectReason(int hciReason) {
        switch(hciReason) {
            case /*HCI_SUCCESS*/ 0x00:
            case /*HCI_ERR_UNSPECIFIED*/ 0x1F:
            case /*HCI_ERR_UNDEFINED*/ 0xff:
                return BluetoothStatusCodes.ERROR_UNKNOWN;
            case /*HCI_ERR_ILLEGAL_COMMAND*/ 0x01:
            case /*HCI_ERR_NO_CONNECTION*/ 0x02:
            case /*HCI_ERR_HW_FAILURE*/ 0x03:
            case /*HCI_ERR_DIFF_TRANSACTION_COLLISION*/ 0x2A:
            case /*HCI_ERR_ROLE_SWITCH_PENDING*/ 0x32:
            case /*HCI_ERR_ROLE_SWITCH_FAILED*/ 0x35:
                return BluetoothStatusCodes.ERROR_DISCONNECT_REASON_LOCAL;
            case /*HCI_ERR_PAGE_TIMEOUT*/ 0x04:
            case /*HCI_ERR_CONNECTION_TOUT*/ 0x08:
            case /*HCI_ERR_HOST_TIMEOUT*/ 0x10:
            case /*HCI_ERR_LMP_RESPONSE_TIMEOUT*/ 0x22:
            case /*HCI_ERR_ADVERTISING_TIMEOUT*/ 0x3C:
            case /*HCI_ERR_CONN_FAILED_ESTABLISHMENT*/ 0x3E:
                return BluetoothStatusCodes.ERROR_DISCONNECT_REASON_TIMEOUT;
            case /*HCI_ERR_AUTH_FAILURE*/ 0x05:
            case /*HCI_ERR_KEY_MISSING*/ 0x06:
            case /*HCI_ERR_HOST_REJECT_SECURITY*/ 0x0E:
            case /*HCI_ERR_REPEATED_ATTEMPTS*/ 0x17:
            case /*HCI_ERR_PAIRING_NOT_ALLOWED*/ 0x18:
            case /*HCI_ERR_ENCRY_MODE_NOT_ACCEPTABLE*/ 0x25:
            case /*HCI_ERR_UNIT_KEY_USED*/ 0x26:
            case /*HCI_ERR_PAIRING_WITH_UNIT_KEY_NOT_SUPPORTED*/ 0x29:
            case /*HCI_ERR_INSUFFCIENT_SECURITY*/ 0x2F:
            case /*HCI_ERR_HOST_BUSY_PAIRING*/ 0x38:
                return BluetoothStatusCodes.ERROR_DISCONNECT_REASON_SECURITY;
            case /*HCI_ERR_MEMORY_FULL*/ 0x07:
            case /*HCI_ERR_MAX_NUM_OF_CONNECTIONS*/ 0x09:
            case /*HCI_ERR_MAX_NUM_OF_SCOS*/ 0x0A:
            case /*HCI_ERR_COMMAND_DISALLOWED*/ 0x0C:
            case /*HCI_ERR_HOST_REJECT_RESOURCES*/ 0x0D:
            case /*HCI_ERR_LIMIT_REACHED*/ 0x43:
                return BluetoothStatusCodes.ERROR_DISCONNECT_REASON_RESOURCE_LIMIT_REACHED;
            case /*HCI_ERR_CONNECTION_EXISTS*/ 0x0B:
                return BluetoothStatusCodes.ERROR_DISCONNECT_REASON_CONNECTION_ALREADY_EXISTS;
            case /*HCI_ERR_HOST_REJECT_DEVICE*/ 0x0F:
                return BluetoothStatusCodes.ERROR_DISCONNECT_REASON_SYSTEM_POLICY;
            case /*HCI_ERR_ILLEGAL_PARAMETER_FMT*/ 0x12:
                return BluetoothStatusCodes.ERROR_DISCONNECT_REASON_BAD_PARAMETERS;
            case /*HCI_ERR_PEER_USER*/ 0x13:
                return BluetoothStatusCodes.ERROR_DISCONNECT_REASON_REMOTE_REQUEST;
            case /*HCI_ERR_CONN_CAUSE_LOCAL_HOST*/ 0x16:
                return BluetoothStatusCodes.ERROR_DISCONNECT_REASON_LOCAL_REQUEST;
            case /*HCI_ERR_UNSUPPORTED_REM_FEATURE*/ 0x1A:
                return BluetoothStatusCodes.ERROR_DISCONNECT_REASON_REMOTE;
            case /*HCI_ERR_UNACCEPT_CONN_INTERVAL*/ 0x3B:
                return BluetoothStatusCodes.ERROR_DISCONNECT_REASON_BAD_PARAMETERS;
            default:
                Log.e(TAG, "Invalid HCI disconnect reason: " + hciReason);
                return BluetoothStatusCodes.ERROR_UNKNOWN;
        }
    }

    void logUserBondResponse(BluetoothDevice device, boolean accepted, int event) {
        final long token = Binder.clearCallingIdentity();
        try {
            BluetoothStatsLog.write(BluetoothStatsLog.BLUETOOTH_BOND_STATE_CHANGED,
                    obfuscateAddress(device), 0, device.getType(),
                    BluetoothDevice.BOND_BONDING,
                    event,
                    accepted ? 0 : BluetoothDevice.UNBOND_REASON_AUTH_REJECTED);
        } finally {
            Binder.restoreCallingIdentity(token);
        }
    }

    int getDeviceAccessFromPrefs(BluetoothDevice device, String prefFile) {
        SharedPreferences prefs = getSharedPreferences(prefFile, Context.MODE_PRIVATE);
        if (!prefs.contains(device.getAddress())) {
            return BluetoothDevice.ACCESS_UNKNOWN;
        }
        return prefs.getBoolean(device.getAddress(), false)
                ? BluetoothDevice.ACCESS_ALLOWED
                : BluetoothDevice.ACCESS_REJECTED;
    }

    void setDeviceAccessFromPrefs(BluetoothDevice device, int value, String prefFile) {
        SharedPreferences pref = getSharedPreferences(prefFile, Context.MODE_PRIVATE);
        SharedPreferences.Editor editor = pref.edit();
        if (value == BluetoothDevice.ACCESS_UNKNOWN) {
            editor.remove(device.getAddress());
        } else {
            editor.putBoolean(device.getAddress(), value == BluetoothDevice.ACCESS_ALLOWED);
        }
        editor.apply();
    }

    public void setPhonebookAccessPermission(BluetoothDevice device, int value) {
        setDeviceAccessFromPrefs(device, value, PHONEBOOK_ACCESS_PERMISSION_PREFERENCE_FILE);
    }

    public void setMessageAccessPermission(BluetoothDevice device, int value) {
        setDeviceAccessFromPrefs(device, value, MESSAGE_ACCESS_PERMISSION_PREFERENCE_FILE);
    }

    public void setSimAccessPermission(BluetoothDevice device, int value) {
        setDeviceAccessFromPrefs(device, value, SIM_ACCESS_PERMISSION_PREFERENCE_FILE);
    }

    public boolean isRpaOffloadSupported() {
        return mAdapterProperties.isRpaOffloadSupported();
    }

    public int getNumOfOffloadedIrkSupported() {
        return mAdapterProperties.getNumOfOffloadedIrkSupported();
    }

    public int getNumOfOffloadedScanFilterSupported() {
        return mAdapterProperties.getNumOfOffloadedScanFilterSupported();
    }

    public int getOffloadedScanResultStorage() {
        return mAdapterProperties.getOffloadedScanResultStorage();
    }

    public boolean isLe2MPhySupported() {
        return mAdapterProperties.isLe2MPhySupported();
    }

    public boolean isLeCodedPhySupported() {
        return mAdapterProperties.isLeCodedPhySupported();
    }

    public boolean isLeExtendedAdvertisingSupported() {
        return mAdapterProperties.isLeExtendedAdvertisingSupported();
    }

    public boolean isLePeriodicAdvertisingSupported() {
        return mAdapterProperties.isLePeriodicAdvertisingSupported();
    }

    /**
     * Check if the LE audio broadcast source feature is supported.
     *
     * @return true, if the LE audio broadcast source is supported
     */
    public boolean isLeAudioBroadcastSourceSupported() {
        return  BluetoothProperties.isProfileBapBroadcastSourceEnabled().orElse(false)
                && mAdapterProperties.isLePeriodicAdvertisingSupported()
                && mAdapterProperties.isLeExtendedAdvertisingSupported()
                && mAdapterProperties.isLeIsochronousBroadcasterSupported();
    }

    /**
     * Check if the LE audio broadcast assistant feature is supported.
     *
     * @return true, if the LE audio broadcast assistant is supported
     */
    public boolean isLeAudioBroadcastAssistantSupported() {
        return mAdapterProperties.isLePeriodicAdvertisingSupported()
            && mAdapterProperties.isLeExtendedAdvertisingSupported()
            && (mAdapterProperties.isLePeriodicAdvertisingSyncTransferSenderSupported()
                || mAdapterProperties.isLePeriodicAdvertisingSyncTransferRecipientSupported());
    }

    /**
     * Check if the LE audio CIS central feature is supported.
     *
     * @return true, if the LE audio CIS central is supported
     */
    public boolean isLeConnectedIsochronousStreamCentralSupported() {
        return mAdapterProperties.isLeConnectedIsochronousStreamCentralSupported();
    }

    public int getLeMaximumAdvertisingDataLength() {
        return mAdapterProperties.getLeMaximumAdvertisingDataLength();
    }

    /**
     * Get the maximum number of connected audio devices.
     *
     * @return the maximum number of connected audio devices
     */
    public int getMaxConnectedAudioDevices() {
        return mAdapterProperties.getMaxConnectedAudioDevices();
    }

    /**
     * Check whether A2DP offload is enabled.
     *
     * @return true if A2DP offload is enabled
     */
    public boolean isA2dpOffloadEnabled() {
        return mAdapterProperties.isA2dpOffloadEnabled();
    }

    private BluetoothActivityEnergyInfo reportActivityInfo() {
        if (mAdapterProperties.getState() != BluetoothAdapter.STATE_ON
                || !mAdapterProperties.isActivityAndEnergyReportingSupported()) {
            return null;
        }

        // Pull the data. The callback will notify mEnergyInfoLock.
        readEnergyInfo();

        synchronized (mEnergyInfoLock) {
            try {
                mEnergyInfoLock.wait(CONTROLLER_ENERGY_UPDATE_TIMEOUT_MILLIS);
            } catch (InterruptedException e) {
                // Just continue, the energy data may be stale but we won't miss anything next time
                // we query.
            }

            final BluetoothActivityEnergyInfo info =
                    new BluetoothActivityEnergyInfo(SystemClock.elapsedRealtime(),
                            mStackReportedState, mTxTimeTotalMs, mRxTimeTotalMs, mIdleTimeTotalMs,
                            mEnergyUsedTotalVoltAmpSecMicro);

            // Count the number of entries that have byte counts > 0
            int arrayLen = 0;
            for (int i = 0; i < mUidTraffic.size(); i++) {
                final UidTraffic traffic = mUidTraffic.valueAt(i);
                if (traffic.getTxBytes() != 0 || traffic.getRxBytes() != 0) {
                    arrayLen++;
                }
            }

            // Copy the traffic objects whose byte counts are > 0
            final List<UidTraffic> result = new ArrayList<>();
            int putIdx = 0;
            for (int i = 0; i < mUidTraffic.size(); i++) {
                final UidTraffic traffic = mUidTraffic.valueAt(i);
                if (traffic.getTxBytes() != 0 || traffic.getRxBytes() != 0) {
                    result.add(traffic.clone());
                }
            }

            info.setUidTraffic(result);

            return info;
        }
    }

    public int getTotalNumOfTrackableAdvertisements() {
        return mAdapterProperties.getTotalNumOfTrackableAdvertisements();
    }

    /**
     * Notify the UID and package name of the app, and the address of associated active device
     *
     * @param source The attribution source that starts the activity
     * @param deviceAddress The address of the active device associated with the app
     */
    public void notifyActivityAttributionInfo(AttributionSource source, String deviceAddress) {
        mActivityAttributionService.notifyActivityAttributionInfo(
                source.getUid(), source.getPackageName(), deviceAddress);
    }

    private static int convertScanModeToHal(int mode) {
        switch (mode) {
            case BluetoothAdapter.SCAN_MODE_NONE:
                return AbstractionLayer.BT_SCAN_MODE_NONE;
            case BluetoothAdapter.SCAN_MODE_CONNECTABLE:
                return AbstractionLayer.BT_SCAN_MODE_CONNECTABLE;
            case BluetoothAdapter.SCAN_MODE_CONNECTABLE_DISCOVERABLE:
                return AbstractionLayer.BT_SCAN_MODE_CONNECTABLE_DISCOVERABLE;
        }
        // errorLog("Incorrect scan mode in convertScanModeToHal");
        return -1;
    }

    static int convertScanModeFromHal(int mode) {
        switch (mode) {
            case AbstractionLayer.BT_SCAN_MODE_NONE:
                return BluetoothAdapter.SCAN_MODE_NONE;
            case AbstractionLayer.BT_SCAN_MODE_CONNECTABLE:
                return BluetoothAdapter.SCAN_MODE_CONNECTABLE;
            case AbstractionLayer.BT_SCAN_MODE_CONNECTABLE_DISCOVERABLE:
                return BluetoothAdapter.SCAN_MODE_CONNECTABLE_DISCOVERABLE;
        }
        //errorLog("Incorrect scan mode in convertScanModeFromHal");
        return -1;
    }

    // This function is called from JNI. It allows native code to set a single wake
    // alarm. If an alarm is already pending and a new request comes in, the alarm
    // will be rescheduled (i.e. the previously set alarm will be cancelled).
    private boolean setWakeAlarm(long delayMillis, boolean shouldWake) {
        synchronized (this) {
            if (mPendingAlarm != null) {
                mAlarmManager.cancel(mPendingAlarm);
            }

            long wakeupTime = SystemClock.elapsedRealtime() + delayMillis;
            int type = shouldWake ? AlarmManager.ELAPSED_REALTIME_WAKEUP
                    : AlarmManager.ELAPSED_REALTIME;

            Intent intent = new Intent(ACTION_ALARM_WAKEUP);
            mPendingAlarm =
                    PendingIntent.getBroadcast(this, 0, intent, PendingIntent.FLAG_ONE_SHOT
                            | PendingIntent.FLAG_IMMUTABLE);
            mAlarmManager.setExact(type, wakeupTime, mPendingAlarm);
            return true;
        }
    }

    // This function is called from JNI. It allows native code to acquire a single wake lock.
    // If the wake lock is already held, this function returns success. Although this function
    // only supports acquiring a single wake lock at a time right now, it will eventually be
    // extended to allow acquiring an arbitrary number of wake locks. The current interface
    // takes |lockName| as a parameter in anticipation of that implementation.
    private boolean acquireWakeLock(String lockName) {
        synchronized (this) {
            if (mWakeLock == null) {
                mWakeLockName = lockName;
                mWakeLock = mPowerManager.newWakeLock(PowerManager.PARTIAL_WAKE_LOCK, lockName);
            }

            if (!mWakeLock.isHeld()) {
                mWakeLock.acquire();
            }
        }
        return true;
    }

    // This function is called from JNI. It allows native code to release a wake lock acquired
    // by |acquireWakeLock|. If the wake lock is not held, this function returns failure.
    // Note that the release() call is also invoked by {@link #cleanup()} so a synchronization is
    // needed here. See the comment for |acquireWakeLock| for an explanation of the interface.
    private boolean releaseWakeLock(String lockName) {
        synchronized (this) {
            if (mWakeLock == null) {
                errorLog("Repeated wake lock release; aborting release: " + lockName);
                return false;
            }

            if (mWakeLock.isHeld()) {
                mWakeLock.release();
            }
        }
        return true;
    }

    private void energyInfoCallback(int status, int ctrlState, long txTime, long rxTime,
            long idleTime, long energyUsed, UidTraffic[] data) throws RemoteException {
        if (ctrlState >= BluetoothActivityEnergyInfo.BT_STACK_STATE_INVALID
                && ctrlState <= BluetoothActivityEnergyInfo.BT_STACK_STATE_STATE_IDLE) {
            // Energy is product of mA, V and ms. If the chipset doesn't
            // report it, we have to compute it from time
            if (energyUsed == 0) {
                try {
                    final long txMah = Math.multiplyExact(txTime, getTxCurrentMa());
                    final long rxMah = Math.multiplyExact(rxTime, getRxCurrentMa());
                    final long idleMah = Math.multiplyExact(idleTime, getIdleCurrentMa());
                    energyUsed = (long) (Math.addExact(Math.addExact(txMah, rxMah), idleMah)
                            * getOperatingVolt());
                } catch (ArithmeticException e) {
                    Log.wtf(TAG, "overflow in bluetooth energy callback", e);
                    // Energy is already 0 if the exception was thrown.
                }
            }

            synchronized (mEnergyInfoLock) {
                mStackReportedState = ctrlState;
                long totalTxTimeMs;
                long totalRxTimeMs;
                long totalIdleTimeMs;
                long totalEnergy;
                try {
                    totalTxTimeMs = Math.addExact(mTxTimeTotalMs, txTime);
                    totalRxTimeMs = Math.addExact(mRxTimeTotalMs, rxTime);
                    totalIdleTimeMs = Math.addExact(mIdleTimeTotalMs, idleTime);
                    totalEnergy = Math.addExact(mEnergyUsedTotalVoltAmpSecMicro, energyUsed);
                } catch (ArithmeticException e) {
                    // This could be because we accumulated a lot of time, or we got a very strange
                    // value from the controller (more likely). Discard this data.
                    Log.wtf(TAG, "overflow in bluetooth energy callback", e);
                    totalTxTimeMs = mTxTimeTotalMs;
                    totalRxTimeMs = mRxTimeTotalMs;
                    totalIdleTimeMs = mIdleTimeTotalMs;
                    totalEnergy = mEnergyUsedTotalVoltAmpSecMicro;
                }

                mTxTimeTotalMs = totalTxTimeMs;
                mRxTimeTotalMs = totalRxTimeMs;
                mIdleTimeTotalMs = totalIdleTimeMs;
                mEnergyUsedTotalVoltAmpSecMicro = totalEnergy;

                for (UidTraffic traffic : data) {
                    UidTraffic existingTraffic = mUidTraffic.get(traffic.getUid());
                    if (existingTraffic == null) {
                        mUidTraffic.put(traffic.getUid(), traffic);
                    } else {
                        existingTraffic.addRxBytes(traffic.getRxBytes());
                        existingTraffic.addTxBytes(traffic.getTxBytes());
                    }
                }
                mEnergyInfoLock.notifyAll();
            }
        }

        verboseLog("energyInfoCallback() status = " + status + "txTime = " + txTime + "rxTime = "
                + rxTime + "idleTime = " + idleTime + "energyUsed = " + energyUsed + "ctrlState = "
                + ctrlState + "traffic = " + Arrays.toString(data));
    }

    /**
     * Update metadata change to registered listeners
     */
    @VisibleForTesting
    public void metadataChanged(String address, int key, byte[] value) {
        BluetoothDevice device = mRemoteDevices.getDevice(Utils.getBytesFromAddress(address));
        if (mMetadataListeners.containsKey(device)) {
            ArrayList<IBluetoothMetadataListener> list = mMetadataListeners.get(device);
            for (IBluetoothMetadataListener listener : list) {
                try {
                    listener.onMetadataChanged(device, key, value);
                } catch (RemoteException e) {
                    Log.w(TAG, "RemoteException when onMetadataChanged");
                }
            }
        }
    }

    private int getIdleCurrentMa() {
        return BluetoothProperties.getHardwareIdleCurrentMa().orElse(0);
    }

    private int getTxCurrentMa() {
        return BluetoothProperties.getHardwareTxCurrentMa().orElse(0);
    }

    private int getRxCurrentMa() {
        return BluetoothProperties.getHardwareRxCurrentMa().orElse(0);
    }

    private double getOperatingVolt() {
        return BluetoothProperties.getHardwareOperatingVoltageMv().orElse(0) / 1000.0;
    }

    @VisibleForTesting
    protected RemoteDevices getRemoteDevices() {
        return mRemoteDevices;
    }

    @Override
    protected void dump(FileDescriptor fd, PrintWriter writer, String[] args) {
        if (args.length == 0) {
            writer.println("Skipping dump in APP SERVICES, see bluetooth_manager section.");
            writer.println("Use --print argument for dumpsys direct from AdapterService.");
            return;
        }

        if ("set-test-mode".equals(args[0])) {
            final boolean testModeEnabled = "enabled".equalsIgnoreCase(args[1]);
            for (ProfileService profile : mRunningProfiles) {
                profile.setTestModeEnabled(testModeEnabled);
            }
            mTestModeEnabled = testModeEnabled;
            return;
        }

        verboseLog("dumpsys arguments, check for protobuf output: " + TextUtils.join(" ", args));
        if (args[0].equals("--proto-bin")) {
            dumpMetrics(fd);
            return;
        }

        writer.println();
        mAdapterProperties.dump(fd, writer, args);
        writer.println("mSnoopLogSettingAtEnable = " + mSnoopLogSettingAtEnable);
        writer.println("mDefaultSnoopLogSettingAtEnable = " + mDefaultSnoopLogSettingAtEnable);

        writer.println();
        writer.println("Enabled Profile Services:");
        for (Class profile : Config.getSupportedProfiles()) {
            writer.println("  " + profile.getSimpleName());
        }
        writer.println();

        mAdapterStateMachine.dump(fd, writer, args);

        StringBuilder sb = new StringBuilder();
        for (ProfileService profile : mRegisteredProfiles) {
            profile.dump(sb);
        }
        mSilenceDeviceManager.dump(fd, writer, args);
        mDatabaseManager.dump(writer);

        writer.write(sb.toString());
        writer.flush();

        dumpNative(fd, args);
    }

    private void dumpMetrics(FileDescriptor fd) {
        BluetoothMetricsProto.BluetoothLog.Builder metricsBuilder =
                BluetoothMetricsProto.BluetoothLog.newBuilder();
        byte[] nativeMetricsBytes = dumpMetricsNative();
        debugLog("dumpMetrics: native metrics size is " + nativeMetricsBytes.length);
        if (nativeMetricsBytes.length > 0) {
            try {
                metricsBuilder.mergeFrom(nativeMetricsBytes);
            } catch (InvalidProtocolBufferException ex) {
                Log.w(TAG, "dumpMetrics: problem parsing metrics protobuf, " + ex.getMessage());
                return;
            }
        }
        metricsBuilder.setNumBondedDevices(getBondedDevices().length);
        MetricsLogger.dumpProto(metricsBuilder);
        for (ProfileService profile : mRegisteredProfiles) {
            profile.dumpProto(metricsBuilder);
        }
        byte[] metricsBytes = Base64.encode(metricsBuilder.build().toByteArray(), Base64.DEFAULT);
        debugLog("dumpMetrics: combined metrics size is " + metricsBytes.length);
        try (FileOutputStream protoOut = new FileOutputStream(fd)) {
            protoOut.write(metricsBytes);
        } catch (IOException e) {
            errorLog("dumpMetrics: error writing combined protobuf to fd, " + e.getMessage());
        }
    }

    private void debugLog(String msg) {
        if (DBG) {
            Log.d(TAG, msg);
        }
    }

    private void verboseLog(String msg) {
        if (VERBOSE) {
            Log.v(TAG, msg);
        }
    }

    private void errorLog(String msg) {
        Log.e(TAG, msg);
    }

    private final BroadcastReceiver mAlarmBroadcastReceiver = new BroadcastReceiver() {
        @Override
        public void onReceive(Context context, Intent intent) {
            synchronized (AdapterService.this) {
                mPendingAlarm = null;
                alarmFiredNative();
            }
        }
    };

    private boolean isCommonCriteriaMode() {
        return getSystemService(DevicePolicyManager.class).isCommonCriteriaModeEnabled(null);
    }

    @SuppressLint("AndroidFrameworkRequiresPermission")
    private void enforceBluetoothPrivilegedPermissionIfNeeded(OobData remoteP192Data,
            OobData remoteP256Data) {
        if (remoteP192Data != null || remoteP256Data != null) {
            enforceBluetoothPrivilegedPermission(this);
        }
    }

    // Boolean flags
    private static final String GD_CORE_FLAG = "INIT_gd_core";
    private static final String GD_ADVERTISING_FLAG = "INIT_gd_advertising";
    private static final String GD_SCANNING_FLAG = "INIT_gd_scanning";
    private static final String GD_HCI_FLAG = "INIT_gd_hci";
    private static final String GD_CONTROLLER_FLAG = "INIT_gd_controller";
    private static final String GD_ACL_FLAG = "INIT_gd_acl";
    private static final String GD_L2CAP_FLAG = "INIT_gd_l2cap";
    private static final String GD_RUST_FLAG = "INIT_gd_rust";
    private static final String GD_LINK_POLICY_FLAG = "INIT_gd_link_policy";
<<<<<<< HEAD
    private static final String GATT_ROBUST_CACHING_CLIENT_FLAG = "INIT_gatt_robust_caching_client";
    private static final String GATT_ROBUST_CACHING_SERVER_FLAG = "INIT_gatt_robust_caching_server";
=======
    private static final String GATT_ROBUST_CACHING_FLAG = "INIT_gatt_robust_caching";
    private static final String IRK_ROTATION_FLAG = "INIT_irk_rotation";
>>>>>>> 5ce54697

    /**
     * Logging flags logic (only applies to DEBUG and VERBOSE levels):
     * if LOG_TAG in LOGGING_DEBUG_DISABLED_FOR_TAGS_FLAG:
     *   DO NOT LOG
     * else if LOG_TAG in LOGGING_DEBUG_ENABLED_FOR_TAGS_FLAG:
     *   DO LOG
     * else if LOGGING_DEBUG_ENABLED_FOR_ALL_FLAG:
     *   DO LOG
     * else:
     *   DO NOT LOG
     */
    private static final String LOGGING_DEBUG_ENABLED_FOR_ALL_FLAG =
            "INIT_logging_debug_enabled_for_all";
    // String flags
    // Comma separated tags
    private static final String LOGGING_DEBUG_ENABLED_FOR_TAGS_FLAG =
            "INIT_logging_debug_enabled_for_tags";
    private static final String LOGGING_DEBUG_DISABLED_FOR_TAGS_FLAG =
            "INIT_logging_debug_disabled_for_tags";
    private static final String BTAA_HCI_LOG_FLAG = "INIT_btaa_hci";

    private String[] getInitFlags() {
        ArrayList<String> initFlags = new ArrayList<>();
        if (DeviceConfig.getBoolean(DeviceConfig.NAMESPACE_BLUETOOTH, GD_CORE_FLAG, false)) {
            initFlags.add(String.format("%s=%s", GD_CORE_FLAG, "true"));
        }
        if (DeviceConfig.getBoolean(DeviceConfig.NAMESPACE_BLUETOOTH, GD_ADVERTISING_FLAG, false)) {
            initFlags.add(String.format("%s=%s", GD_ADVERTISING_FLAG, "true"));
        }
        if (DeviceConfig.getBoolean(DeviceConfig.NAMESPACE_BLUETOOTH, GD_SCANNING_FLAG,
                Config.isGdEnabledUpToScanningLayer())) {
            initFlags.add(String.format("%s=%s", GD_SCANNING_FLAG, "true"));
        }
        if (DeviceConfig.getBoolean(DeviceConfig.NAMESPACE_BLUETOOTH, GD_HCI_FLAG, false)) {
            initFlags.add(String.format("%s=%s", GD_HCI_FLAG, "true"));
        }
        if (DeviceConfig.getBoolean(DeviceConfig.NAMESPACE_BLUETOOTH, GD_CONTROLLER_FLAG, false)) {
            initFlags.add(String.format("%s=%s", GD_CONTROLLER_FLAG, "true"));
        }
        if (DeviceConfig.getBoolean(DeviceConfig.NAMESPACE_BLUETOOTH, GD_ACL_FLAG, false)) {
            initFlags.add(String.format("%s=%s", GD_ACL_FLAG, "true"));
        }
        if (DeviceConfig.getBoolean(DeviceConfig.NAMESPACE_BLUETOOTH, GD_L2CAP_FLAG, false)) {
            initFlags.add(String.format("%s=%s", GD_L2CAP_FLAG, "true"));
        }
        if (DeviceConfig.getBoolean(DeviceConfig.NAMESPACE_BLUETOOTH, GD_RUST_FLAG, false)) {
            initFlags.add(String.format("%s=%s", GD_RUST_FLAG, "true"));
        }
        if (DeviceConfig.getBoolean(DeviceConfig.NAMESPACE_BLUETOOTH, GD_LINK_POLICY_FLAG, false)) {
            initFlags.add(String.format("%s=%s", GD_LINK_POLICY_FLAG, "true"));
        }
        if (DeviceConfig.getBoolean(DeviceConfig.NAMESPACE_BLUETOOTH,
                GATT_ROBUST_CACHING_CLIENT_FLAG, false)) {
            initFlags.add(String.format("%s=%s", GATT_ROBUST_CACHING_CLIENT_FLAG, "true"));
        }
        if (DeviceConfig.getBoolean(DeviceConfig.NAMESPACE_BLUETOOTH,
                GATT_ROBUST_CACHING_SERVER_FLAG, false)) {
            initFlags.add(String.format("%s=%s", GATT_ROBUST_CACHING_SERVER_FLAG, "true"));
        }
        if (DeviceConfig.getBoolean(DeviceConfig.NAMESPACE_BLUETOOTH, IRK_ROTATION_FLAG, false)) {
            initFlags.add(String.format("%s=%s", IRK_ROTATION_FLAG, "true"));
        }
        if (DeviceConfig.getBoolean(DeviceConfig.NAMESPACE_BLUETOOTH,
                LOGGING_DEBUG_ENABLED_FOR_ALL_FLAG, false)) {
            initFlags.add(String.format("%s=%s", LOGGING_DEBUG_ENABLED_FOR_ALL_FLAG, "true"));
        }
        String debugLoggingEnabledTags = DeviceConfig.getString(DeviceConfig.NAMESPACE_BLUETOOTH,
                LOGGING_DEBUG_ENABLED_FOR_TAGS_FLAG, "");
        if (!debugLoggingEnabledTags.isEmpty()) {
            initFlags.add(String.format("%s=%s", LOGGING_DEBUG_ENABLED_FOR_TAGS_FLAG,
                    debugLoggingEnabledTags));
        }
        String debugLoggingDisabledTags = DeviceConfig.getString(DeviceConfig.NAMESPACE_BLUETOOTH,
                LOGGING_DEBUG_DISABLED_FOR_TAGS_FLAG, "");
        if (!debugLoggingDisabledTags.isEmpty()) {
            initFlags.add(String.format("%s=%s", LOGGING_DEBUG_DISABLED_FOR_TAGS_FLAG,
                    debugLoggingDisabledTags));
        }
        if (DeviceConfig.getBoolean(DeviceConfig.NAMESPACE_BLUETOOTH, BTAA_HCI_LOG_FLAG, true)) {
            initFlags.add(String.format("%s=%s", BTAA_HCI_LOG_FLAG, "true"));
        }
        return initFlags.toArray(new String[0]);
    }

    private final Object mDeviceConfigLock = new Object();

    /**
     * Predicate that can be applied to names to determine if a device is
     * well-known to be used for physical location.
     */
    @GuardedBy("mDeviceConfigLock")
    private Predicate<String> mLocationDenylistName = (v) -> false;

    /**
     * Predicate that can be applied to MAC addresses to determine if a device
     * is well-known to be used for physical location.
     */
    @GuardedBy("mDeviceConfigLock")
    private Predicate<byte[]> mLocationDenylistMac = (v) -> false;

    /**
     * Predicate that can be applied to Advertising Data payloads to determine
     * if a device is well-known to be used for physical location.
     */
    @GuardedBy("mDeviceConfigLock")
    private Predicate<byte[]> mLocationDenylistAdvertisingData = (v) -> false;

    @GuardedBy("mDeviceConfigLock")
    private int mScanQuotaCount = DeviceConfigListener.DEFAULT_SCAN_QUOTA_COUNT;
    @GuardedBy("mDeviceConfigLock")
    private long mScanQuotaWindowMillis = DeviceConfigListener.DEFAULT_SCAN_QUOTA_WINDOW_MILLIS;
    @GuardedBy("mDeviceConfigLock")
    private long mScanTimeoutMillis = DeviceConfigListener.DEFAULT_SCAN_TIMEOUT_MILLIS;
    @GuardedBy("mDeviceConfigLock")
    private int mScanUpgradeDurationMillis =
            DeviceConfigListener.DEFAULT_SCAN_UPGRADE_DURATION_MILLIS;
    @GuardedBy("mDeviceConfigLock")
    private int mScreenOffLowPowerWindowMillis =
            ScanManager.SCAN_MODE_SCREEN_OFF_LOW_POWER_WINDOW_MS;
    @GuardedBy("mDeviceConfigLock")
    private int mScreenOffLowPowerIntervalMillis =
            ScanManager.SCAN_MODE_SCREEN_OFF_LOW_POWER_INTERVAL_MS;
    @GuardedBy("mDeviceConfigLock")
    private int mScreenOffBalancedWindowMillis =
            ScanManager.SCAN_MODE_SCREEN_OFF_BALANCED_WINDOW_MS;
    @GuardedBy("mDeviceConfigLock")
    private int mScreenOffBalancedIntervalMillis =
            ScanManager.SCAN_MODE_SCREEN_OFF_BALANCED_INTERVAL_MS;

    public @NonNull Predicate<String> getLocationDenylistName() {
        synchronized (mDeviceConfigLock) {
            return mLocationDenylistName;
        }
    }

    public @NonNull Predicate<byte[]> getLocationDenylistMac() {
        synchronized (mDeviceConfigLock) {
            return mLocationDenylistMac;
        }
    }

    public @NonNull Predicate<byte[]> getLocationDenylistAdvertisingData() {
        synchronized (mDeviceConfigLock) {
            return mLocationDenylistAdvertisingData;
        }
    }

    public static int getScanQuotaCount() {
        if (sAdapterService == null) {
            return DeviceConfigListener.DEFAULT_SCAN_QUOTA_COUNT;
        }

        synchronized (sAdapterService.mDeviceConfigLock) {
            return sAdapterService.mScanQuotaCount;
        }
    }

    public static long getScanQuotaWindowMillis() {
        if (sAdapterService == null) {
            return DeviceConfigListener.DEFAULT_SCAN_QUOTA_WINDOW_MILLIS;
        }

        synchronized (sAdapterService.mDeviceConfigLock) {
            return sAdapterService.mScanQuotaWindowMillis;
        }
    }

    public static long getScanTimeoutMillis() {
        if (sAdapterService == null) {
            return DeviceConfigListener.DEFAULT_SCAN_TIMEOUT_MILLIS;
        }

        synchronized (sAdapterService.mDeviceConfigLock) {
            return sAdapterService.mScanTimeoutMillis;
        }
    }

    /**
     * Returns scan upgrade duration in millis.
     */
    public long getScanUpgradeDurationMillis() {
        synchronized (mDeviceConfigLock) {
            return mScanUpgradeDurationMillis;
        }
    }

    /**
     * Returns SCREEN_OFF_BALANCED scan window in millis.
     */
    public int getScreenOffBalancedWindowMillis() {
        synchronized (mDeviceConfigLock) {
            return mScreenOffBalancedWindowMillis;
        }
    }

    /**
     * Returns SCREEN_OFF_BALANCED scan interval in millis.
     */
    public int getScreenOffBalancedIntervalMillis() {
        synchronized (mDeviceConfigLock) {
            return mScreenOffBalancedIntervalMillis;
        }
    }

    /**
     * Returns SCREEN_OFF low power scan window in millis.
     */
    public int getScreenOffLowPowerWindowMillis() {
        synchronized (mDeviceConfigLock) {
            return mScreenOffLowPowerWindowMillis;
        }
    }

    /**
     * Returns SCREEN_OFF low power scan interval in millis.
     */
    public int getScreenOffLowPowerIntervalMillis() {
        synchronized (mDeviceConfigLock) {
            return mScreenOffLowPowerIntervalMillis;
        }
    }

    private final DeviceConfigListener mDeviceConfigListener = new DeviceConfigListener();

    private class DeviceConfigListener implements DeviceConfig.OnPropertiesChangedListener {
        private static final String LOCATION_DENYLIST_NAME =
                "location_denylist_name";
        private static final String LOCATION_DENYLIST_MAC =
                "location_denylist_mac";
        private static final String LOCATION_DENYLIST_ADVERTISING_DATA =
                "location_denylist_advertising_data";
        private static final String SCAN_QUOTA_COUNT =
                "scan_quota_count";
        private static final String SCAN_QUOTA_WINDOW_MILLIS =
                "scan_quota_window_millis";
        private static final String SCAN_TIMEOUT_MILLIS =
                "scan_timeout_millis";
        private static final String SCAN_UPGRADE_DURATION_MILLIS =
                "scan_upgrade_duration_millis";
        private static final String SCREEN_OFF_LOW_POWER_WINDOW_MILLIS =
                "screen_off_low_power_window_millis";
        private static final String SCREEN_OFF_LOW_POWER_INTERVAL_MILLIS =
                "screen_off_low_power_interval_millis";
        private static final String SCREEN_OFF_BALANCED_WINDOW_MILLIS =
                "screen_off_balanced_window_millis";
        private static final String SCREEN_OFF_BALANCED_INTERVAL_MILLIS =
                "screen_off_balanced_interval_millis";

        /**
         * Default denylist which matches Eddystone and iBeacon payloads.
         */
        private static final String DEFAULT_LOCATION_DENYLIST_ADVERTISING_DATA =
                "⊆0016AAFE/00FFFFFF,⊆00FF4C0002/00FFFFFFFF";

        private static final int DEFAULT_SCAN_QUOTA_COUNT = 5;
        private static final long DEFAULT_SCAN_QUOTA_WINDOW_MILLIS = 30 * SECOND_IN_MILLIS;
        private static final long DEFAULT_SCAN_TIMEOUT_MILLIS = 30 * MINUTE_IN_MILLIS;
        private static final int DEFAULT_SCAN_UPGRADE_DURATION_MILLIS = (int) SECOND_IN_MILLIS * 6;

        public void start() {
            DeviceConfig.addOnPropertiesChangedListener(DeviceConfig.NAMESPACE_BLUETOOTH,
                    BackgroundThread.getExecutor(), this);
            onPropertiesChanged(DeviceConfig.getProperties(DeviceConfig.NAMESPACE_BLUETOOTH));
        }

        @Override
        public void onPropertiesChanged(DeviceConfig.Properties properties) {
            synchronized (mDeviceConfigLock) {
                final String name = properties.getString(LOCATION_DENYLIST_NAME, null);
                mLocationDenylistName = !TextUtils.isEmpty(name)
                        ? Pattern.compile(name).asPredicate()
                        : (v) -> false;
                mLocationDenylistMac = BytesMatcher
                        .decode(properties.getString(LOCATION_DENYLIST_MAC, null));
                mLocationDenylistAdvertisingData = BytesMatcher
                        .decode(properties.getString(LOCATION_DENYLIST_ADVERTISING_DATA,
                                DEFAULT_LOCATION_DENYLIST_ADVERTISING_DATA));
                mScanQuotaCount = properties.getInt(SCAN_QUOTA_COUNT,
                        DEFAULT_SCAN_QUOTA_COUNT);
                mScanQuotaWindowMillis = properties.getLong(SCAN_QUOTA_WINDOW_MILLIS,
                        DEFAULT_SCAN_QUOTA_WINDOW_MILLIS);
                mScanTimeoutMillis = properties.getLong(SCAN_TIMEOUT_MILLIS,
                        DEFAULT_SCAN_TIMEOUT_MILLIS);
                mScanUpgradeDurationMillis = properties.getInt(SCAN_UPGRADE_DURATION_MILLIS,
                        DEFAULT_SCAN_UPGRADE_DURATION_MILLIS);
                mScreenOffLowPowerWindowMillis = properties.getInt(
                        SCREEN_OFF_LOW_POWER_WINDOW_MILLIS,
                        ScanManager.SCAN_MODE_SCREEN_OFF_LOW_POWER_WINDOW_MS);
                mScreenOffLowPowerIntervalMillis = properties.getInt(
                        SCREEN_OFF_LOW_POWER_INTERVAL_MILLIS,
                        ScanManager.SCAN_MODE_SCREEN_OFF_LOW_POWER_INTERVAL_MS);
                mScreenOffBalancedWindowMillis = properties.getInt(
                        SCREEN_OFF_BALANCED_WINDOW_MILLIS,
                        ScanManager.SCAN_MODE_SCREEN_OFF_BALANCED_WINDOW_MS);
                mScreenOffBalancedIntervalMillis = properties.getInt(
                        SCREEN_OFF_BALANCED_INTERVAL_MILLIS,
                        ScanManager.SCAN_MODE_SCREEN_OFF_BALANCED_INTERVAL_MS);
            }
        }
    }

    /**
     *  Obfuscate Bluetooth MAC address into a PII free ID string
     *
     *  @param device Bluetooth device whose MAC address will be obfuscated
     *  @return a byte array that is unique to this MAC address on this device,
     *          or empty byte array when either device is null or obfuscateAddressNative fails
     */
    public byte[] obfuscateAddress(BluetoothDevice device) {
        if (device == null) {
            return new byte[0];
        }
        return obfuscateAddressNative(Utils.getByteAddress(device));
    }

    /**
     * Get dynamic audio buffer size supported type
     *
     * @return support <p>Possible values are
     * {@link BluetoothA2dp#DYNAMIC_BUFFER_SUPPORT_NONE},
     * {@link BluetoothA2dp#DYNAMIC_BUFFER_SUPPORT_A2DP_OFFLOAD},
     * {@link BluetoothA2dp#DYNAMIC_BUFFER_SUPPORT_A2DP_SOFTWARE_ENCODING}.
     */
    public int getDynamicBufferSupport() {
        return mAdapterProperties.getDynamicBufferSupport();
    }

    /**
     * Get dynamic audio buffer size
     *
     * @return BufferConstraints
     */
    public BufferConstraints getBufferConstraints() {
        return mAdapterProperties.getBufferConstraints();
    }

    /**
     * Set dynamic audio buffer size
     *
     * @param codec Audio codec
     * @param value buffer millis
     * @return true if the settings is successful, false otherwise
     */
    public boolean setBufferLengthMillis(int codec, int value) {
        return mAdapterProperties.setBufferLengthMillis(codec, value);
    }

    /**
     *  Get an incremental id of Bluetooth metrics and log
     *
     *  @param device Bluetooth device
     *  @return int of id for Bluetooth metrics and logging, 0 if the device is invalid
     */
    public int getMetricId(BluetoothDevice device) {
        if (device == null) {
            return 0;
        }
        return getMetricIdNative(Utils.getByteAddress(device));
    }

    /**
     *  Allow audio low latency
     *
     *  @param allowed true if audio low latency is being allowed
     *  @param device device whose audio low latency will be allowed or disallowed
     *  @return boolean true if audio low latency is successfully allowed or disallowed
     */
    public boolean allowLowLatencyAudio(boolean allowed, BluetoothDevice device) {
        return allowLowLatencyAudioNative(allowed, Utils.getByteAddress(device));
    }

    /**
     * Sets the battery level of the remote device
     */
    public void setBatteryLevel(BluetoothDevice device, int batteryLevel) {
        mRemoteDevices.updateBatteryLevel(device, batteryLevel);
    }

    static native void classInitNative();

    native boolean initNative(boolean startRestricted, boolean isCommonCriteriaMode,
            int configCompareResult, String[] initFlags, boolean isAtvDevice,
            String userDataDirectory);

    native void cleanupNative();

    /*package*/
    native boolean enableNative();

    /*package*/
    native boolean disableNative();

    /*package*/
    native boolean setAdapterPropertyNative(int type, byte[] val);

    /*package*/
    native boolean getAdapterPropertiesNative();

    /*package*/
    native boolean getAdapterPropertyNative(int type);

    /*package*/
    native boolean setAdapterPropertyNative(int type);

    /*package*/
    native boolean setDevicePropertyNative(byte[] address, int type, byte[] val);

    /*package*/
    native boolean getDevicePropertyNative(byte[] address, int type);

    /*package*/
    public native boolean createBondNative(byte[] address, int transport);

    /*package*/
    native boolean createBondOutOfBandNative(byte[] address, int transport,
            OobData p192Data, OobData p256Data);

    /*package*/
    public native boolean removeBondNative(byte[] address);

    /*package*/
    native boolean cancelBondNative(byte[] address);

    /*package*/
    native void generateLocalOobDataNative(int transport);

    /*package*/
    native boolean sdpSearchNative(byte[] address, byte[] uuid);

    /*package*/
    native int getConnectionStateNative(byte[] address);

    private native boolean startDiscoveryNative();

    private native boolean cancelDiscoveryNative();

    private native boolean pinReplyNative(byte[] address, boolean accept, int len, byte[] pin);

    private native boolean sspReplyNative(byte[] address, int type, boolean accept, int passkey);

    /*package*/
    native boolean getRemoteServicesNative(byte[] address, int transport);

    /*package*/
    native boolean getRemoteMasInstancesNative(byte[] address);

    private native int readEnergyInfo();

    /*package*/
    native boolean factoryResetNative();

    private native void alarmFiredNative();

    private native void dumpNative(FileDescriptor fd, String[] arguments);

    private native byte[] dumpMetricsNative();

    private native byte[] obfuscateAddressNative(byte[] address);

    native boolean setBufferLengthMillisNative(int codec, int value);

    private native int getMetricIdNative(byte[] address);

    /*package*/ native int connectSocketNative(
            byte[] address, int type, byte[] uuid, int port, int flag, int callingUid);

    /*package*/ native int createSocketChannelNative(
            int type, String serviceName, byte[] uuid, int port, int flag, int callingUid);

    /*package*/ native void requestMaximumTxDataLengthNative(byte[] address);

    private native boolean allowLowLatencyAudioNative(boolean allowed, byte[] address);

    // Returns if this is a mock object. This is currently used in testing so that we may not call
    // System.exit() while finalizing the object. Otherwise GC of mock objects unfortunately ends up
    // calling finalize() which in turn calls System.exit() and the process crashes.
    //
    // Mock this in your testing framework to return true to avoid the mentioned behavior. In
    // production this has no effect.
    public boolean isMock() {
        return false;
    }
}<|MERGE_RESOLUTION|>--- conflicted
+++ resolved
@@ -5079,13 +5079,9 @@
     private static final String GD_L2CAP_FLAG = "INIT_gd_l2cap";
     private static final String GD_RUST_FLAG = "INIT_gd_rust";
     private static final String GD_LINK_POLICY_FLAG = "INIT_gd_link_policy";
-<<<<<<< HEAD
     private static final String GATT_ROBUST_CACHING_CLIENT_FLAG = "INIT_gatt_robust_caching_client";
     private static final String GATT_ROBUST_CACHING_SERVER_FLAG = "INIT_gatt_robust_caching_server";
-=======
-    private static final String GATT_ROBUST_CACHING_FLAG = "INIT_gatt_robust_caching";
     private static final String IRK_ROTATION_FLAG = "INIT_irk_rotation";
->>>>>>> 5ce54697
 
     /**
      * Logging flags logic (only applies to DEBUG and VERBOSE levels):
