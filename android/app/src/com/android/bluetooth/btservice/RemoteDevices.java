/*
 * Copyright (C) 2012-2014 The Android Open Source Project
 *
 * Licensed under the Apache License, Version 2.0 (the "License");
 * you may not use this file except in compliance with the License.
 * You may obtain a copy of the License at
 *
 *      http://www.apache.org/licenses/LICENSE-2.0
 *
 * Unless required by applicable law or agreed to in writing, software
 * distributed under the License is distributed on an "AS IS" BASIS,
 * WITHOUT WARRANTIES OR CONDITIONS OF ANY KIND, either express or implied.
 * See the License for the specific language governing permissions and
 * limitations under the License.
 */

package com.android.bluetooth.btservice;

import static android.Manifest.permission.BLUETOOTH_CONNECT;
import static android.Manifest.permission.BLUETOOTH_SCAN;

import android.annotation.RequiresPermission;
import android.app.admin.SecurityLog;
import android.bluetooth.BluetoothAdapter;
import android.bluetooth.BluetoothAssignedNumbers;
import android.bluetooth.BluetoothClass;
import android.bluetooth.BluetoothDevice;
import android.bluetooth.BluetoothHeadset;
import android.bluetooth.BluetoothHeadsetClient;
import android.bluetooth.BluetoothManager;
import android.bluetooth.BluetoothProfile;
import android.bluetooth.BluetoothProtoEnums;
import android.bluetooth.BluetoothSinkAudioPolicy;
import android.bluetooth.IBluetoothConnectionCallback;
import android.content.BroadcastReceiver;
import android.content.Context;
import android.content.Intent;
import android.content.IntentFilter;
import android.net.MacAddress;
import android.os.Handler;
import android.os.Looper;
import android.os.Message;
import android.os.ParcelUuid;
import android.os.RemoteException;
import android.os.SystemProperties;
import android.util.Log;

import com.android.bluetooth.BluetoothStatsLog;
import com.android.bluetooth.R;
import com.android.bluetooth.Utils;
import com.android.bluetooth.bas.BatteryService;
import com.android.bluetooth.hfp.HeadsetHalConstants;
import com.android.internal.annotations.VisibleForTesting;

import java.util.ArrayDeque;
import java.util.ArrayList;
import java.util.HashMap;
import java.util.HashSet;
import java.util.Objects;
import java.util.Set;
import java.util.function.Predicate;

final class RemoteDevices {
    private static final boolean DBG = false;
    private static final String TAG = "BluetoothRemoteDevices";

    // Maximum number of device properties to remember
    private static final int MAX_DEVICE_QUEUE_SIZE = 200;

    private BluetoothAdapter mAdapter;
    private AdapterService mAdapterService;
    private ArrayList<BluetoothDevice> mSdpTracker;
    private final Object mObject = new Object();

    private static final int UUID_INTENT_DELAY = 6000;
    private static final int MESSAGE_UUID_INTENT = 1;
    private static final String LOG_SOURCE_DIS = "DIS";

    private final HashMap<String, DeviceProperties> mDevices;
    private final HashMap<String, String> mDualDevicesMap;
    private ArrayDeque<String> mDeviceQueue;

    /**
     * Bluetooth HFP v1.8 specifies the Battery Charge indicator of AG can take values from
     * {@code 0} to {@code 5}, but it does not specify how to map the values back to percentages.
     * The following mapping is used:
     *   - Level 0:                 0%
     *   - Level 1: midpoint of  1-25%
     *   - Level 2: midpoint of 26-50%
     *   - Level 3: midpoint of 51-75%
     *   - Level 4: midpoint of 76-99%
     *   - Level 5:               100%
     */
    private static final int HFP_BATTERY_CHARGE_INDICATOR_0 = 0;
    private static final int HFP_BATTERY_CHARGE_INDICATOR_1 = 13;
    private static final int HFP_BATTERY_CHARGE_INDICATOR_2 = 38;
    private static final int HFP_BATTERY_CHARGE_INDICATOR_3 = 63;
    private static final int HFP_BATTERY_CHARGE_INDICATOR_4 = 88;
    private static final int HFP_BATTERY_CHARGE_INDICATOR_5 = 100;

    private final Handler mHandler;
    private class RemoteDevicesHandler extends Handler {

        /**
         * Handler must be created from an explicit looper to avoid threading ambiguity
         * @param looper The looper that this handler should be executed on
         */
        RemoteDevicesHandler(Looper looper) {
            super(looper);
        }

        @Override
        public void handleMessage(Message msg) {
            switch (msg.what) {
                case MESSAGE_UUID_INTENT:
                    BluetoothDevice device = (BluetoothDevice) msg.obj;
                    if (device != null) {
                        // SDP Sending delayed SDP UUID intent
                        MetricsLogger.getInstance().cacheCount(
                                BluetoothProtoEnums.SDP_SENDING_DELAYED_UUID, 1);
                        DeviceProperties prop = getDeviceProperties(device);
                        sendUuidIntent(device, prop);
                    } else {
                        // SDP Not sending delayed SDP UUID intent b/c device is not there
                        MetricsLogger.getInstance().cacheCount(
                                BluetoothProtoEnums.SDP_NOT_SENDING_DELAYED_UUID, 1);
                    }
                    break;
            }
        }
    }

    private final BroadcastReceiver mReceiver = new BroadcastReceiver() {
        @Override
        public void onReceive(Context context, Intent intent) {
            String action = intent.getAction();
            switch (action) {
                case BluetoothHeadset.ACTION_HF_INDICATORS_VALUE_CHANGED:
                    onHfIndicatorValueChanged(intent);
                    break;
                case BluetoothHeadset.ACTION_VENDOR_SPECIFIC_HEADSET_EVENT:
                    onVendorSpecificHeadsetEvent(intent);
                    break;
                case BluetoothHeadset.ACTION_CONNECTION_STATE_CHANGED:
                    onHeadsetConnectionStateChanged(intent);
                    break;
                case BluetoothHeadsetClient.ACTION_CONNECTION_STATE_CHANGED:
                    onHeadsetClientConnectionStateChanged(intent);
                    break;
                case BluetoothHeadsetClient.ACTION_AG_EVENT:
                    onAgIndicatorValueChanged(intent);
                    break;
                default:
                    Log.w(TAG, "Unhandled intent: " + intent);
                    break;
            }
        }
    };

    /**
     * Predicate that tests if the given {@link BluetoothDevice} is well-known
     * to be used for physical location.
     */
    private final Predicate<BluetoothDevice> mLocationDenylistPredicate = (device) -> {
        final MacAddress parsedAddress = MacAddress.fromString(device.getAddress());
        if (mAdapterService.getLocationDenylistMac().test(parsedAddress.toByteArray())) {
            Log.v(TAG, "Skipping device matching denylist: " + device);
            return true;
        }
        final String name = Utils.getName(device);
        if (mAdapterService.getLocationDenylistName().test(name)) {
            Log.v(TAG, "Skipping name matching denylist: " + name);
            return true;
        }
        return false;
    };

    RemoteDevices(AdapterService service, Looper looper) {
        mAdapter = ((Context) service).getSystemService(BluetoothManager.class).getAdapter();
        mAdapterService = service;
        mSdpTracker = new ArrayList<BluetoothDevice>();
        mDevices = new HashMap<String, DeviceProperties>();
        mDualDevicesMap = new HashMap<String, String>();
        mDeviceQueue = new ArrayDeque<>();
        mHandler = new RemoteDevicesHandler(looper);
    }

    /**
     * Init should be called before using this RemoteDevices object
     */
    void init() {
        IntentFilter filter = new IntentFilter();
        filter.setPriority(IntentFilter.SYSTEM_HIGH_PRIORITY);
        filter.addAction(BluetoothHeadset.ACTION_HF_INDICATORS_VALUE_CHANGED);
        filter.addAction(BluetoothHeadset.ACTION_VENDOR_SPECIFIC_HEADSET_EVENT);
        filter.addCategory(BluetoothHeadset.VENDOR_SPECIFIC_HEADSET_EVENT_COMPANY_ID_CATEGORY + "."
                + BluetoothAssignedNumbers.PLANTRONICS);
        filter.addCategory(BluetoothHeadset.VENDOR_SPECIFIC_HEADSET_EVENT_COMPANY_ID_CATEGORY + "."
                + BluetoothAssignedNumbers.APPLE);
        filter.addAction(BluetoothHeadset.ACTION_CONNECTION_STATE_CHANGED);
        filter.addAction(BluetoothHeadsetClient.ACTION_CONNECTION_STATE_CHANGED);
        filter.addAction(BluetoothHeadsetClient.ACTION_AG_EVENT);
        mAdapterService.registerReceiver(mReceiver, filter);
    }

    /**
     * Clean up should be called when this object is no longer needed, must be called after init()
     */
    @RequiresPermission(android.Manifest.permission.BLUETOOTH_CONNECT)
    void cleanup() {
        // Unregister receiver first, mAdapterService is never null
        mAdapterService.unregisterReceiver(mReceiver);
        reset();
    }

    /**
     * Reset should be called when the state of this object needs to be cleared
     * RemoteDevices is still usable after reset
     */
    @RequiresPermission(android.Manifest.permission.BLUETOOTH_CONNECT)
    void reset() {
        if (mSdpTracker != null) {
            mSdpTracker.clear();
        }

        synchronized (mDevices) {
            if (mDevices != null) {
                debugLog("reset(): Broadcasting ACL_DISCONNECTED");

                mDevices.forEach((address, deviceProperties) -> {
                    BluetoothDevice bluetoothDevice = deviceProperties.getDevice();

                    debugLog("reset(): address=" + address + ", connected="
                            + bluetoothDevice.isConnected());

                    if (bluetoothDevice.isConnected()) {
                        Intent intent = new Intent(BluetoothDevice.ACTION_ACL_DISCONNECTED);
                        intent.putExtra(BluetoothDevice.EXTRA_DEVICE, bluetoothDevice);
                        intent.addFlags(Intent.FLAG_RECEIVER_REGISTERED_ONLY_BEFORE_BOOT
                                | Intent.FLAG_RECEIVER_INCLUDE_BACKGROUND);
                        mAdapterService.sendBroadcast(intent, BLUETOOTH_CONNECT);
                    }
                });
                mDevices.clear();
            }
        }

        if (mDualDevicesMap != null) {
            mDualDevicesMap.clear();
        }

        if (mDeviceQueue != null) {
            mDeviceQueue.clear();
        }
    }

    @Override
    public Object clone() throws CloneNotSupportedException {
        throw new CloneNotSupportedException();
    }

    DeviceProperties getDeviceProperties(BluetoothDevice device) {
        synchronized (mDevices) {
            String address = mDualDevicesMap.get(device.getAddress());
            // If the device is not in the dual map, use its original address
            if (address == null || mDevices.get(address) == null) {
                address = device.getAddress();
            }
            return mDevices.get(address);
        }
    }

    BluetoothDevice getDevice(byte[] address) {
        String addressString = Utils.getAddressStringFromByte(address);
        String deviceAddress = mDualDevicesMap.get(addressString);
        // If the device is not in the dual map, use its original address
        if (deviceAddress == null || mDevices.get(deviceAddress) == null) {
            deviceAddress = addressString;
        }

        DeviceProperties prop = mDevices.get(deviceAddress);
        if (prop != null) {
            return prop.getDevice();
        }
        return null;
    }

    @VisibleForTesting
    DeviceProperties addDeviceProperties(byte[] address) {
        synchronized (mDevices) {
            DeviceProperties prop = new DeviceProperties();
            prop.setDevice(mAdapter.getRemoteDevice(Utils.getAddressStringFromByte(address)));
            prop.setAddress(address);
            String key = Utils.getAddressStringFromByte(address);
            DeviceProperties pv = mDevices.put(key, prop);

            if (pv == null) {
                mDeviceQueue.offer(key);
                if (mDeviceQueue.size() > MAX_DEVICE_QUEUE_SIZE) {
                    String deleteKey = mDeviceQueue.poll();
                    for (BluetoothDevice device : mAdapterService.getBondedDevices()) {
                        if (device.getAddress().equals(deleteKey)) {
                            return prop;
                        }
                    }
                    debugLog("Removing device " + deleteKey + " from property map");
                    mDevices.remove(deleteKey);
                }
            }
            return prop;
        }
    }

    class DeviceProperties {
        private String mName;
        private byte[] mAddress;
        private String mIdentityAddress;
        private boolean mIsConsolidated = false;
        private int mBluetoothClass = BluetoothClass.Device.Major.UNCATEGORIZED;
        private int mBredrConnectionHandle = BluetoothDevice.ERROR;
        private int mLeConnectionHandle = BluetoothDevice.ERROR;
        private short mRssi;
        private String mAlias;
        private BluetoothDevice mDevice;
        private boolean mIsBondingInitiatedLocally;
        private int mBatteryLevel = BluetoothDevice.BATTERY_LEVEL_UNKNOWN;
        private boolean mIsCoordinatedSetMember;
        private int mAshaCapability;
        private int mAshaTruncatedHiSyncId;
        private String mModelName;
        @VisibleForTesting int mBondState;
        @VisibleForTesting int mDeviceType;
        @VisibleForTesting ParcelUuid[] mUuids;
        private BluetoothSinkAudioPolicy mAudioPolicy;

        DeviceProperties() {
            mBondState = BluetoothDevice.BOND_NONE;
        }

        /**
         * @return the mName
         */
        String getName() {
            synchronized (mObject) {
                return mName;
            }
        }

        /**
         * @param name the mName to set
         */
        void setName(String name) {
            synchronized (mObject) {
                this.mName = name;
            }
        }

        /**
         * @return the mIdentityAddress
         */
        String getIdentityAddress() {
            synchronized (mObject) {
                return mIdentityAddress;
            }
        }

        /**
         * @param identityAddress the mIdentityAddress to set
         */
        void setIdentityAddress(String identityAddress) {
            synchronized (mObject) {
                this.mIdentityAddress = identityAddress;
            }
        }

        /**
         * @return mIsConsolidated
         */
        boolean isConsolidated() {
            synchronized (mObject) {
                return mIsConsolidated;
            }
        }

        /**
         * @param isConsolidated the mIsConsolidated to set
         */
        void setIsConsolidated(boolean isConsolidated) {
            synchronized (mObject) {
                this.mIsConsolidated = isConsolidated;
            }
        }

        /**
         * @return the mClass
         */
        int getBluetoothClass() {
            synchronized (mObject) {
                return mBluetoothClass;
            }
        }

        /**
         * @param bluetoothClass the mBluetoothClass to set
         */
        void setBluetoothClass(int bluetoothClass) {
            synchronized (mObject) {
                this.mBluetoothClass = bluetoothClass;
            }
        }

        /**
         * @param transport the transport on which the connection exists
         * @return the mConnectionHandle
         */
        int getConnectionHandle(int transport) {
            synchronized (mObject) {
                if (transport == BluetoothDevice.TRANSPORT_BREDR) {
                    return mBredrConnectionHandle;
                } else if (transport == BluetoothDevice.TRANSPORT_LE) {
                    return mLeConnectionHandle;
                } else {
                    return BluetoothDevice.ERROR;
                }
            }
        }

        /**
         * @param connectionHandle the connectionHandle to set
         * @param transport the transport on which to set the handle
         */
        void setConnectionHandle(int connectionHandle, int transport) {
            synchronized (mObject) {
                if (transport == BluetoothDevice.TRANSPORT_BREDR) {
                    mBredrConnectionHandle = connectionHandle;
                } else if (transport == BluetoothDevice.TRANSPORT_LE) {
                    mLeConnectionHandle = connectionHandle;
                } else {
                    errorLog("setConnectionHandle() unexpected transport value " + transport);
                }
            }
        }

        /**
         * @return the mUuids
         */
        ParcelUuid[] getUuids() {
            synchronized (mObject) {
                return mUuids;
            }
        }

        /**
         * @param uuids the mUuids to set
         */
        void setUuids(ParcelUuid[] uuids) {
            synchronized (mObject) {
                this.mUuids = uuids;
            }
        }

        /**
         * @return the mAddress
         */
        byte[] getAddress() {
            synchronized (mObject) {
                return mAddress;
            }
        }

        /**
         * @param address the mAddress to set
         */
        void setAddress(byte[] address) {
            synchronized (mObject) {
                this.mAddress = address;
            }
        }

        /**
         * @return the mDevice
         */
        BluetoothDevice getDevice() {
            synchronized (mObject) {
                return mDevice;
            }
        }

        /**
         * @param device the mDevice to set
         */
        void setDevice(BluetoothDevice device) {
            synchronized (mObject) {
                this.mDevice = device;
            }
        }

        /**
         * @return mRssi
         */
        short getRssi() {
            synchronized (mObject) {
                return mRssi;
            }
        }

        /**
         * @param rssi the mRssi to set
         */
        void setRssi(short rssi) {
            synchronized (mObject) {
                this.mRssi = rssi;
            }
        }

        /**
         * @return mDeviceType
         */
        int getDeviceType() {
            synchronized (mObject) {
                return mDeviceType;
            }
        }

        /**
         * @param deviceType the mDeviceType to set
         */
        void setDeviceType(int deviceType) {
            synchronized (mObject) {
                this.mDeviceType = deviceType;
            }
        }

        /**
         * @return the mAlias
         */
        String getAlias() {
            synchronized (mObject) {
                return mAlias;
            }
        }

        /**
         * @param mAlias the mAlias to set
         */
        void setAlias(BluetoothDevice device, String mAlias) {
            synchronized (mObject) {
                this.mAlias = mAlias;
                mAdapterService.setDevicePropertyNative(mAddress,
                        AbstractionLayer.BT_PROPERTY_REMOTE_FRIENDLY_NAME, mAlias.getBytes());
                Intent intent = new Intent(BluetoothDevice.ACTION_ALIAS_CHANGED);
                intent.putExtra(BluetoothDevice.EXTRA_DEVICE, device);
                intent.putExtra(BluetoothDevice.EXTRA_NAME, mAlias);
                Utils.sendBroadcast(mAdapterService, intent, BLUETOOTH_CONNECT,
                        Utils.getTempAllowlistBroadcastOptions());
            }
        }

        /**
         * @param newBondState the mBondState to set
         */
        void setBondState(int newBondState) {
            synchronized (mObject) {
                this.mBondState = newBondState;
                if (newBondState == BluetoothDevice.BOND_NONE) {
                    /* Clearing the Uuids local copy when the device is unpaired. If not cleared,
                    cachedBluetoothDevice issued a connect using the local cached copy of uuids,
                    without waiting for the ACTION_UUID intent.
                    This was resulting in multiple calls to connect().*/
                    mUuids = null;
                    mAlias = null;
                }
            }
        }

        /**
         * @return the mBondState
         */
        int getBondState() {
            synchronized (mObject) {
                return mBondState;
            }
        }

        boolean isBonding() {
            return getBondState() == BluetoothDevice.BOND_BONDING;
        }

        boolean isBondingOrBonded() {
            return isBonding() || getBondState() == BluetoothDevice.BOND_BONDED;
        }

        /**
         * @param isBondingInitiatedLocally wether bonding is initiated locally
         */
        void setBondingInitiatedLocally(boolean isBondingInitiatedLocally) {
            synchronized (mObject) {
                this.mIsBondingInitiatedLocally = isBondingInitiatedLocally;
            }
        }

        /**
         * @return the isBondingInitiatedLocally
         */
        boolean isBondingInitiatedLocally() {
            synchronized (mObject) {
                return mIsBondingInitiatedLocally;
            }
        }

        /**
         * @return mBatteryLevel
         */
        int getBatteryLevel() {
            synchronized (mObject) {
                return mBatteryLevel;
            }
        }

        /**
         * @param batteryLevel the mBatteryLevel to set
         */
        void setBatteryLevel(int batteryLevel) {
            synchronized (mObject) {
                this.mBatteryLevel = batteryLevel;
            }
        }

        /**
         * @return the mIsCoordinatedSetMember
        */
        boolean isCoordinatedSetMember() {
            synchronized (mObject) {
                return mIsCoordinatedSetMember;
            }
        }

        /**
         * @param isCoordinatedSetMember the mIsCoordinatedSetMember to set
        */
        void setIsCoordinatedSetMember(boolean isCoordinatedSetMember) {
            synchronized (mObject) {
                this.mIsCoordinatedSetMember = isCoordinatedSetMember;
            }
        }

        /**
         * @return the mAshaCapability
         */
        int getAshaCapability() {
            synchronized (mObject) {
                return mAshaCapability;
            }
        }

        void setAshaCapability(int ashaCapability) {
            synchronized (mObject) {
                this.mAshaCapability = ashaCapability;
            }
        }

        /**
         * @return the mAshaTruncatedHiSyncId
         */
        int getAshaTruncatedHiSyncId() {
            synchronized (mObject) {
                return mAshaTruncatedHiSyncId;
            }
        }

        void setAshaTruncatedHiSyncId(int ashaTruncatedHiSyncId) {
            synchronized (mObject) {
                this.mAshaTruncatedHiSyncId = ashaTruncatedHiSyncId;
            }
        }

        public void setHfAudioPolicyForRemoteAg(BluetoothSinkAudioPolicy policies) {
            mAudioPolicy = policies;
        }

        public BluetoothSinkAudioPolicy getHfAudioPolicyForRemoteAg() {
            return mAudioPolicy;
        }

        public void setModelName(String modelName) {
            mModelName = modelName;
        }

        /**
         * @return the mModelName
         */
        String getModelName() {
            synchronized (mObject) {
                return mModelName;
            }
        }
    }

    private void sendUuidIntent(BluetoothDevice device, DeviceProperties prop) {
        // Send uuids within the stack before the broadcast is sent out
        ParcelUuid[] uuids = prop == null ? null : prop.getUuids();
        mAdapterService.sendUuidsInternal(device, uuids);

        Intent intent = new Intent(BluetoothDevice.ACTION_UUID);
        intent.putExtra(BluetoothDevice.EXTRA_DEVICE, device);
        intent.putExtra(BluetoothDevice.EXTRA_UUID, uuids);
        Utils.sendBroadcast(mAdapterService, intent, BLUETOOTH_CONNECT,
                Utils.getTempAllowlistBroadcastOptions());

        // SDP Sent UUID Intent here
        MetricsLogger.getInstance().cacheCount(
                BluetoothProtoEnums.SDP_SENT_UUID, 1);
        //Remove the outstanding UUID request
        mSdpTracker.remove(device);
    }

    /**
     * When bonding is initiated to remote device that we have never seen, i.e Out Of Band pairing,
     * we must add device first before setting it's properties. This is a helper method for doing
     * that.
     */
    void setBondingInitiatedLocally(byte[] address) {
        DeviceProperties properties;

        BluetoothDevice device = getDevice(address);
        if (device == null) {
            properties = addDeviceProperties(address);
        } else {
            properties = getDeviceProperties(device);
        }

        properties.setBondingInitiatedLocally(true);
    }

    /**
     * Update battery level in device properties
     * @param device The remote device to be updated
     * @param batteryLevel Battery level Indicator between 0-100,
     *                    {@link BluetoothDevice#BATTERY_LEVEL_UNKNOWN} is error
     */
    @VisibleForTesting
    void updateBatteryLevel(BluetoothDevice device, int batteryLevel) {
        if (device == null || batteryLevel < 0 || batteryLevel > 100) {
            warnLog("Invalid parameters device=" + String.valueOf(device == null)
                    + ", batteryLevel=" + String.valueOf(batteryLevel));
            return;
        }
        DeviceProperties deviceProperties = getDeviceProperties(device);
        if (deviceProperties == null) {
            deviceProperties = addDeviceProperties(Utils.getByteAddress(device));
        }
        synchronized (mObject) {
            int currentBatteryLevel = deviceProperties.getBatteryLevel();
            if (batteryLevel == currentBatteryLevel) {
                debugLog("Same battery level for device " + device + " received " + String.valueOf(
                        batteryLevel) + "%");
                return;
            }
            deviceProperties.setBatteryLevel(batteryLevel);
        }
        sendBatteryLevelChangedBroadcast(device, batteryLevel);
        Log.d(TAG, "Updated device " + device + " battery level to " + batteryLevel + "%");
    }

    /**
     * Reset battery level property to {@link BluetoothDevice#BATTERY_LEVEL_UNKNOWN} for a device
     * @param device device whose battery level property needs to be reset
     */
    @VisibleForTesting
    void resetBatteryLevel(BluetoothDevice device) {
        if (device == null) {
            warnLog("Device is null");
            return;
        }
        DeviceProperties deviceProperties = getDeviceProperties(device);
        if (deviceProperties == null) {
            return;
        }
        synchronized (mObject) {
            if (deviceProperties.getBatteryLevel() == BluetoothDevice.BATTERY_LEVEL_UNKNOWN) {
                debugLog("Battery level was never set or is already reset, device=" + device);
                return;
            }
            deviceProperties.setBatteryLevel(BluetoothDevice.BATTERY_LEVEL_UNKNOWN);
        }
        sendBatteryLevelChangedBroadcast(device, BluetoothDevice.BATTERY_LEVEL_UNKNOWN);
        Log.d(TAG, "Reset battery level, device=" + device);
    }

    private void sendBatteryLevelChangedBroadcast(BluetoothDevice device, int batteryLevel) {
        Intent intent = new Intent(BluetoothDevice.ACTION_BATTERY_LEVEL_CHANGED);
        intent.putExtra(BluetoothDevice.EXTRA_DEVICE, device);
        intent.putExtra(BluetoothDevice.EXTRA_BATTERY_LEVEL, batteryLevel);
        intent.addFlags(Intent.FLAG_RECEIVER_REGISTERED_ONLY_BEFORE_BOOT);
        intent.addFlags(Intent.FLAG_RECEIVER_INCLUDE_BACKGROUND);
        Utils.sendBroadcast(mAdapterService, intent, BLUETOOTH_CONNECT,
                Utils.getTempAllowlistBroadcastOptions());
    }

    /**
     * Converts HFP's Battery Charge indicator values of {@code 0 -- 5} to an integer percentage.
     */
    @VisibleForTesting
    static int batteryChargeIndicatorToPercentge(int indicator) {
        int percent;
        switch (indicator) {
            case 5:
                percent = HFP_BATTERY_CHARGE_INDICATOR_5;
                break;
            case 4:
                percent = HFP_BATTERY_CHARGE_INDICATOR_4;
                break;
            case 3:
                percent = HFP_BATTERY_CHARGE_INDICATOR_3;
                break;
            case 2:
                percent = HFP_BATTERY_CHARGE_INDICATOR_2;
                break;
            case 1:
                percent = HFP_BATTERY_CHARGE_INDICATOR_1;
                break;
            case 0:
                percent = HFP_BATTERY_CHARGE_INDICATOR_0;
                break;
            default:
                percent = BluetoothDevice.BATTERY_LEVEL_UNKNOWN;
        }
        Log.d(TAG, "Battery charge indicator: " + indicator + "; converted to: " + percent + "%");
        return percent;
    }

    private static boolean areUuidsEqual(ParcelUuid[] uuids1, ParcelUuid[] uuids2) {
        final int length1 = uuids1 == null ? 0 : uuids1.length;
        final int length2 = uuids2 == null ? 0 : uuids2.length;
        if (length1 != length2) {
            return false;
        }
        Set<ParcelUuid> set = new HashSet<>();
        for (int i = 0; i < length1; ++i) {
            set.add(uuids1[i]);
        }
        for (int i = 0; i < length2; ++i) {
            set.remove(uuids2[i]);
        }
        return set.isEmpty();
    }

    void devicePropertyChangedCallback(byte[] address, int[] types, byte[][] values) {
        Intent intent;
        byte[] val;
        int type;
        BluetoothDevice bdDevice = getDevice(address);
        DeviceProperties deviceProperties;
        if (bdDevice == null) {
            debugLog("Added new device property");
            deviceProperties = addDeviceProperties(address);
            bdDevice = getDevice(address);
        } else {
            deviceProperties = getDeviceProperties(bdDevice);
        }

        if (types.length <= 0) {
            errorLog("No properties to update");
            return;
        }

        for (int j = 0; j < types.length; j++) {
            type = types[j];
            val = values[j];
            if (val.length > 0) {
                synchronized (mObject) {
                    debugLog("Property type: " + type);
                    switch (type) {
                        case AbstractionLayer.BT_PROPERTY_BDNAME:
                            final String newName = new String(val);
                            if (newName.equals(deviceProperties.getName())) {
                                debugLog("Skip name update for " + bdDevice);
                                break;
                            }
                            deviceProperties.setName(newName);
                            intent = new Intent(BluetoothDevice.ACTION_NAME_CHANGED);
                            intent.putExtra(BluetoothDevice.EXTRA_DEVICE, bdDevice);
                            intent.putExtra(BluetoothDevice.EXTRA_NAME, deviceProperties.getName());
                            intent.addFlags(Intent.FLAG_RECEIVER_REGISTERED_ONLY_BEFORE_BOOT);
                            Utils.sendBroadcast(mAdapterService, intent, BLUETOOTH_CONNECT,
                                    Utils.getTempAllowlistBroadcastOptions());
                            debugLog("Remote device name is: " + deviceProperties.getName());
                            break;
                        case AbstractionLayer.BT_PROPERTY_REMOTE_FRIENDLY_NAME:
                            deviceProperties.setAlias(bdDevice, new String(val));
                            debugLog("Remote device alias is: " + deviceProperties.getAlias());
                            break;
                        case AbstractionLayer.BT_PROPERTY_BDADDR:
                            deviceProperties.setAddress(val);
                            debugLog("Remote Address is:" + Utils.getRedactedAddressStringFromByte(val));
                            break;
                        case AbstractionLayer.BT_PROPERTY_CLASS_OF_DEVICE:
                            final int newBluetoothClass = Utils.byteArrayToInt(val);
                            if (newBluetoothClass == deviceProperties.getBluetoothClass()) {
                                debugLog("Skip class update for " + bdDevice);
                                break;
                            }
                            deviceProperties.setBluetoothClass(newBluetoothClass);
                            intent = new Intent(BluetoothDevice.ACTION_CLASS_CHANGED);
                            intent.putExtra(BluetoothDevice.EXTRA_DEVICE, bdDevice);
                            intent.putExtra(BluetoothDevice.EXTRA_CLASS,
                                    new BluetoothClass(deviceProperties.getBluetoothClass()));
                            intent.addFlags(Intent.FLAG_RECEIVER_REGISTERED_ONLY_BEFORE_BOOT);
                            Utils.sendBroadcast(mAdapterService, intent, BLUETOOTH_CONNECT,
                                    Utils.getTempAllowlistBroadcastOptions());
                            debugLog("Remote class is:" + newBluetoothClass);
                            break;
                        case AbstractionLayer.BT_PROPERTY_UUIDS:
                            final ParcelUuid[] newUuids = Utils.byteArrayToUuid(val);
                            if (areUuidsEqual(newUuids, deviceProperties.getUuids())) {
                                // SDP Skip adding UUIDs to property cache if equal
                                debugLog("Skip uuids update for " + bdDevice.getAddress());
                                MetricsLogger.getInstance().cacheCount(
                                        BluetoothProtoEnums.SDP_UUIDS_EQUAL_SKIP, 1);
                                break;
                            }
                            deviceProperties.setUuids(newUuids);
                            if (mAdapterService.getState() == BluetoothAdapter.STATE_ON) {
                                // SDP Adding UUIDs to property cache and sending intent
                                MetricsLogger.getInstance().cacheCount(
                                        BluetoothProtoEnums.SDP_ADD_UUID_WITH_INTENT, 1);
                                mAdapterService.deviceUuidUpdated(bdDevice);
                                sendUuidIntent(bdDevice, deviceProperties);
                            } else if (mAdapterService.getState()
                                    == BluetoothAdapter.STATE_BLE_ON) {
                                // SDP Adding UUIDs to property cache but with no intent
                                MetricsLogger.getInstance().cacheCount(
                                        BluetoothProtoEnums.SDP_ADD_UUID_WITH_NO_INTENT, 1);
                                mAdapterService.deviceUuidUpdated(bdDevice);
                            } else {
                                // SDP Silently dropping UUIDs and with no intent
                                MetricsLogger.getInstance().cacheCount(
                                        BluetoothProtoEnums.SDP_DROP_UUID, 1);
                            }
                            break;
                        case AbstractionLayer.BT_PROPERTY_TYPE_OF_DEVICE:
                            if (deviceProperties.isConsolidated()) {
                                break;
                            }
                            // The device type from hal layer, defined in bluetooth.h,
                            // matches the type defined in BluetoothDevice.java
                            deviceProperties.setDeviceType(Utils.byteArrayToInt(val));
                            break;
                        case AbstractionLayer.BT_PROPERTY_REMOTE_RSSI:
                            // RSSI from hal is in one byte
                            deviceProperties.setRssi(val[0]);
                            break;
                        case AbstractionLayer.BT_PROPERTY_REMOTE_IS_COORDINATED_SET_MEMBER:
                            deviceProperties.setIsCoordinatedSetMember(val[0] != 0);
                            break;
                        case AbstractionLayer.BT_PROPERTY_REMOTE_ASHA_CAPABILITY:
                            deviceProperties.setAshaCapability(val[0]);
                            break;
                        case AbstractionLayer.BT_PROPERTY_REMOTE_ASHA_TRUNCATED_HISYNCID:
                            deviceProperties.setAshaTruncatedHiSyncId(val[0]);
                            break;
                        case AbstractionLayer.BT_PROPERTY_REMOTE_MODEL_NUM:
                            final String modelName = new String(val);
                            debugLog("Remote device model name: " + modelName);
                            deviceProperties.setModelName(modelName);
                            BluetoothStatsLog.write(
                                    BluetoothStatsLog.BLUETOOTH_DEVICE_INFO_REPORTED,
                                    mAdapterService.obfuscateAddress(bdDevice),
                                    BluetoothProtoEnums.DEVICE_INFO_INTERNAL, LOG_SOURCE_DIS, null,
                                    modelName, null, null, mAdapterService.getMetricId(bdDevice),
                                    bdDevice.getAddressType(), 0, 0, 0);
                            break;
                    }
                }
            }
        }
    }

    void deviceFoundCallback(byte[] address) {
        // The device properties are already registered - we can send the intent
        // now
        BluetoothDevice device = getDevice(address);
        debugLog("deviceFoundCallback: Remote Address is:" + device);
        DeviceProperties deviceProp = getDeviceProperties(device);
        if (deviceProp == null) {
            errorLog("Device Properties is null for Device:" + device);
            return;
        }
        boolean restrict_device_found =
                SystemProperties.getBoolean("bluetooth.restrict_discovered_device.enabled", false);
        if (restrict_device_found && (deviceProp.mName == null || deviceProp.mName.isEmpty())) {
            debugLog("Device name is null or empty: " + device);
            return;
        }

        Intent intent = new Intent(BluetoothDevice.ACTION_FOUND);
        intent.putExtra(BluetoothDevice.EXTRA_DEVICE, device);
        intent.putExtra(BluetoothDevice.EXTRA_CLASS,
                new BluetoothClass(deviceProp.getBluetoothClass()));
        intent.putExtra(BluetoothDevice.EXTRA_RSSI, deviceProp.getRssi());
        intent.putExtra(BluetoothDevice.EXTRA_NAME, deviceProp.getName());
        intent.putExtra(BluetoothDevice.EXTRA_IS_COORDINATED_SET_MEMBER,
                deviceProp.isCoordinatedSetMember());

        final ArrayList<DiscoveringPackage> packages = mAdapterService.getDiscoveringPackages();
        synchronized (packages) {
            for (DiscoveringPackage pkg : packages) {
                if (pkg.hasDisavowedLocation()) {
                    if (mLocationDenylistPredicate.test(device)) {
                        continue;
                    }
                }

                intent.setPackage(pkg.getPackageName());

                if (pkg.getPermission() != null) {
                    mAdapterService.sendBroadcastMultiplePermissions(intent,
                            new String[] { BLUETOOTH_SCAN, pkg.getPermission() },
                            Utils.getTempBroadcastOptions());
                } else {
                    mAdapterService.sendBroadcastMultiplePermissions(intent,
                            new String[] { BLUETOOTH_SCAN },
                            Utils.getTempBroadcastOptions());
                }
            }
        }
    }

    void addressConsolidateCallback(byte[] mainAddress, byte[] secondaryAddress) {
        BluetoothDevice device = getDevice(mainAddress);
        if (device == null) {
            errorLog("addressConsolidateCallback: device is NULL, address="
                    + Utils.getRedactedAddressStringFromByte(mainAddress)
                    + ", secondaryAddress="
                    + Utils.getRedactedAddressStringFromByte(secondaryAddress));
            return;
        }
        Log.d(TAG, "addressConsolidateCallback device: " + device + ", secondaryAddress:"
                + Utils.getRedactedAddressStringFromByte(secondaryAddress));

        DeviceProperties deviceProperties = getDeviceProperties(device);
        deviceProperties.setIsConsolidated(true);
        deviceProperties.setDeviceType(BluetoothDevice.DEVICE_TYPE_DUAL);
        deviceProperties.setIdentityAddress(Utils.getAddressStringFromByte(secondaryAddress));
        mDualDevicesMap.put(deviceProperties.getIdentityAddress(), Utils.getAddressStringFromByte(mainAddress));
    }

    /**
     * Callback to associate an LE-only device's RPA with its identity address
     *
     * @param mainAddress the device's RPA
     * @param secondaryAddress the device's identity address
     */
    void leAddressAssociateCallback(byte[] mainAddress, byte[] secondaryAddress) {
        BluetoothDevice device = getDevice(mainAddress);
        if (device == null) {
            errorLog("leAddressAssociateCallback: device is NULL, address="
                    + Utils.getRedactedAddressStringFromByte(mainAddress)
                    + ", secondaryAddress="
                    + Utils.getRedactedAddressStringFromByte(secondaryAddress));
            return;
        }
        Log.d(TAG, "leAddressAssociateCallback device: " + device + ", secondaryAddress:"
                + Utils.getRedactedAddressStringFromByte(secondaryAddress));

        DeviceProperties deviceProperties = getDeviceProperties(device);
        deviceProperties.mIdentityAddress = Utils.getAddressStringFromByte(secondaryAddress);
    }

    @RequiresPermission(allOf = {
            android.Manifest.permission.BLUETOOTH_CONNECT,
            android.Manifest.permission.BLUETOOTH_PRIVILEGED,
    })
    void aclStateChangeCallback(int status, byte[] address, int newState,
                                int transportLinkType, int hciReason, int handle) {
        if (status != AbstractionLayer.BT_STATUS_SUCCESS) {
            debugLog("aclStateChangeCallback status is " + status + ", skipping");
            return;
        }

        BluetoothDevice device = getDevice(address);

        if (device == null) {
            warnLog("aclStateChangeCallback: device is NULL, address="
                    + Utils.getRedactedAddressStringFromByte(address)
                    + ", newState=" + newState);
            addDeviceProperties(address);
            device = Objects.requireNonNull(getDevice(address));
        }

        DeviceProperties deviceProperties = getDeviceProperties(device);

        int state = mAdapterService.getState();

        Intent intent = null;
        if (newState == AbstractionLayer.BT_ACL_STATE_CONNECTED) {
            deviceProperties.setConnectionHandle(handle, transportLinkType);
            if (state == BluetoothAdapter.STATE_ON || state == BluetoothAdapter.STATE_TURNING_ON) {
                intent = new Intent(BluetoothDevice.ACTION_ACL_CONNECTED);
                intent.putExtra(BluetoothDevice.EXTRA_TRANSPORT, transportLinkType);
            } else if (state == BluetoothAdapter.STATE_BLE_ON
                    || state == BluetoothAdapter.STATE_BLE_TURNING_ON) {
                intent = new Intent(BluetoothAdapter.ACTION_BLE_ACL_CONNECTED);
            }
            BatteryService batteryService = BatteryService.getBatteryService();
            if (batteryService != null) {
                batteryService.connectIfPossible(device);
            }
            SecurityLog.writeEvent(SecurityLog.TAG_BLUETOOTH_CONNECTION,
                    Utils.getLoggableAddress(device), /* success */ 1, /* reason */ "");
            debugLog(
                    "aclStateChangeCallback: Adapter State: " + BluetoothAdapter.nameForState(state)
                            + " Connected: " + device);
        } else {
            deviceProperties.setConnectionHandle(BluetoothDevice.ERROR, transportLinkType);
            if (device.getBondState() == BluetoothDevice.BOND_BONDING) {
                // Send PAIRING_CANCEL intent to dismiss any dialog requesting bonding.
                intent = new Intent(BluetoothDevice.ACTION_PAIRING_CANCEL);
                intent.putExtra(BluetoothDevice.EXTRA_DEVICE, device);
                intent.setPackage(SystemProperties.get(
                        Utils.PAIRING_UI_PROPERTY,
                        mAdapterService.getString(R.string.pairing_ui_package)));

                Utils.sendBroadcast(mAdapterService, intent, BLUETOOTH_CONNECT,
                        Utils.getTempAllowlistBroadcastOptions());
            } else if (device.getBondState() == BluetoothDevice.BOND_NONE) {
                String key = Utils.getAddressStringFromByte(address);
                mDevices.remove(key);
            }
            if (state == BluetoothAdapter.STATE_ON || state == BluetoothAdapter.STATE_TURNING_OFF) {
                intent = new Intent(BluetoothDevice.ACTION_ACL_DISCONNECTED);
                intent.putExtra(BluetoothDevice.EXTRA_TRANSPORT, transportLinkType);
            } else if (state == BluetoothAdapter.STATE_BLE_ON
                    || state == BluetoothAdapter.STATE_BLE_TURNING_OFF) {
                intent = new Intent(BluetoothAdapter.ACTION_BLE_ACL_DISCONNECTED);
            }
            // Reset battery level on complete disconnection
            if (mAdapterService.getConnectionState(device) == 0) {
                BatteryService batteryService = BatteryService.getBatteryService();
                if (batteryService != null
                        && batteryService.getConnectionState(device)
                        != BluetoothProfile.STATE_DISCONNECTED) {
                    batteryService.disconnect(device);
                }
                resetBatteryLevel(device);
            }
<<<<<<< HEAD
            if (mAdapterService.checkifAllProfilesAreUnknown(device)) {
=======
            if (mAdapterService.isAllProfilesUnknown(device)) {
>>>>>>> c7b8cead
                DeviceProperties deviceProp = getDeviceProperties(device);
                if (deviceProp != null) {
                    deviceProp.setBondingInitiatedLocally(false);
                }
            }
            SecurityLog.writeEvent(SecurityLog.TAG_BLUETOOTH_DISCONNECTION,
                    Utils.getLoggableAddress(device),
                    BluetoothAdapter.BluetoothConnectionCallback.disconnectReasonToString(
                            AdapterService.hciToAndroidDisconnectReason(hciReason)));
            debugLog(
                    "aclStateChangeCallback: Adapter State: " + BluetoothAdapter.nameForState(state)
                            + " Disconnected: " + device
                            + " transportLinkType: " + transportLinkType
                            + " hciReason: " + hciReason);
        }

        int connectionState = newState == AbstractionLayer.BT_ACL_STATE_CONNECTED
                ? BluetoothAdapter.STATE_CONNECTED : BluetoothAdapter.STATE_DISCONNECTED;
        int metricId = mAdapterService.getMetricId(device);
        BluetoothStatsLog.write(
                BluetoothStatsLog.BLUETOOTH_ACL_CONNECTION_STATE_CHANGED,
                mAdapterService.obfuscateAddress(device),
                connectionState,
                metricId,
                transportLinkType);

        BluetoothClass deviceClass = device.getBluetoothClass();
        int classOfDevice = deviceClass == null ? 0 : deviceClass.getClassOfDevice();
        BluetoothStatsLog.write(BluetoothStatsLog.BLUETOOTH_CLASS_OF_DEVICE_REPORTED,
                mAdapterService.obfuscateAddress(device), classOfDevice, metricId);

        if (intent != null) {
            intent.putExtra(BluetoothDevice.EXTRA_DEVICE, device)
                .addFlags(Intent.FLAG_RECEIVER_REGISTERED_ONLY_BEFORE_BOOT)
                .addFlags(Intent.FLAG_RECEIVER_INCLUDE_BACKGROUND);
            Utils.sendBroadcast(mAdapterService, intent, BLUETOOTH_CONNECT,
                    Utils.getTempAllowlistBroadcastOptions());

            synchronized (mAdapterService.getBluetoothConnectionCallbacks()) {
                Set<IBluetoothConnectionCallback> bluetoothConnectionCallbacks =
                        mAdapterService.getBluetoothConnectionCallbacks();
                for (IBluetoothConnectionCallback callback : bluetoothConnectionCallbacks) {
                    try {
                        if (connectionState == BluetoothAdapter.STATE_CONNECTED) {
                            callback.onDeviceConnected(device);
                        } else {
                            callback.onDeviceDisconnected(device,
                                    AdapterService.hciToAndroidDisconnectReason(hciReason));
                        }
                    } catch (RemoteException ex) {
                        Log.e(TAG, "RemoteException in calling IBluetoothConnectionCallback");
                    }
                }
            }
        } else {
            Log.e(TAG, "aclStateChangeCallback intent is null. deviceBondState: "
                    + device.getBondState());
        }
    }


    void fetchUuids(BluetoothDevice device, int transport) {
        if (mSdpTracker.contains(device)) {
            // SDP Skip fetch UUIDs if cached
            MetricsLogger.getInstance().cacheCount(
                    BluetoothProtoEnums.SDP_FETCH_UUID_SKIP_ALREADY_CACHED, 1);
            return;
        }

        // If no UUIDs are cached and the device is bonding, wait for SDP after the device is bonded
        DeviceProperties deviceProperties = getDeviceProperties(device);
        if (deviceProperties != null && deviceProperties.isBonding()
                && getDeviceProperties(device).getUuids() == null) {
            // SDP Skip fetch UUIDs due to bonding
            MetricsLogger.getInstance().cacheCount(
                    BluetoothProtoEnums.SDP_FETCH_UUID_SKIP_ALREADY_BONDED, 1);
            return;
        }

        mSdpTracker.add(device);

        Message message = mHandler.obtainMessage(MESSAGE_UUID_INTENT);
        message.obj = device;
        mHandler.sendMessageDelayed(message, UUID_INTENT_DELAY);

        // Uses cached UUIDs if we are bonding. If not, we fetch the UUIDs with SDP.
        if (deviceProperties == null || !deviceProperties.isBonding()) {
            // SDP Invoked native code to spin up SDP cycle
            mAdapterService.getRemoteServicesNative(Utils.getBytesFromAddress(device.getAddress()),
                    transport);
            MetricsLogger.getInstance().cacheCount(
                    BluetoothProtoEnums.SDP_INVOKE_SDP_CYCLE, 1);
        }
    }

    void updateUuids(BluetoothDevice device) {
        Message message = mHandler.obtainMessage(MESSAGE_UUID_INTENT);
        message.obj = device;
        mHandler.sendMessage(message);
    }

    /**
     * Handles headset connection state change event
     * @param intent must be {@link BluetoothHeadset#ACTION_CONNECTION_STATE_CHANGED} intent
     */
    @VisibleForTesting
    void onHeadsetConnectionStateChanged(Intent intent) {
        BluetoothDevice device = intent.getParcelableExtra(BluetoothDevice.EXTRA_DEVICE);
        if (device == null) {
            Log.e(TAG, "onHeadsetConnectionStateChanged() remote device is null");
            return;
        }
        if (intent.getIntExtra(BluetoothProfile.EXTRA_STATE, BluetoothProfile.STATE_DISCONNECTED)
                == BluetoothProfile.STATE_DISCONNECTED
                && !hasBatteryService(device)) {
            resetBatteryLevel(device);
        }
    }

    @VisibleForTesting
    void onHfIndicatorValueChanged(Intent intent) {
        BluetoothDevice device = intent.getParcelableExtra(BluetoothDevice.EXTRA_DEVICE);
        if (device == null) {
            Log.e(TAG, "onHfIndicatorValueChanged() remote device is null");
            return;
        }
        int indicatorId = intent.getIntExtra(BluetoothHeadset.EXTRA_HF_INDICATORS_IND_ID, -1);
        int indicatorValue = intent.getIntExtra(BluetoothHeadset.EXTRA_HF_INDICATORS_IND_VALUE, -1);
        if (indicatorId == HeadsetHalConstants.HF_INDICATOR_BATTERY_LEVEL_STATUS) {
            updateBatteryLevel(device, indicatorValue);
        }
    }

    /**
     * Handle {@link BluetoothHeadset#ACTION_VENDOR_SPECIFIC_HEADSET_EVENT} intent
     * @param intent must be {@link BluetoothHeadset#ACTION_VENDOR_SPECIFIC_HEADSET_EVENT} intent
     */
    @VisibleForTesting
    void onVendorSpecificHeadsetEvent(Intent intent) {
        BluetoothDevice device = intent.getParcelableExtra(BluetoothDevice.EXTRA_DEVICE);
        if (device == null) {
            Log.e(TAG, "onVendorSpecificHeadsetEvent() remote device is null");
            return;
        }
        String cmd =
                intent.getStringExtra(BluetoothHeadset.EXTRA_VENDOR_SPECIFIC_HEADSET_EVENT_CMD);
        if (cmd == null) {
            Log.e(TAG, "onVendorSpecificHeadsetEvent() command is null");
            return;
        }
        int cmdType =
                intent.getIntExtra(BluetoothHeadset.EXTRA_VENDOR_SPECIFIC_HEADSET_EVENT_CMD_TYPE,
                        -1);
        // Only process set command
        if (cmdType != BluetoothHeadset.AT_CMD_TYPE_SET) {
            debugLog("onVendorSpecificHeadsetEvent() only SET command is processed");
            return;
        }
        Object[] args = (Object[]) intent.getExtras()
                .get(BluetoothHeadset.EXTRA_VENDOR_SPECIFIC_HEADSET_EVENT_ARGS);
        if (args == null) {
            Log.e(TAG, "onVendorSpecificHeadsetEvent() arguments are null");
            return;
        }
        int batteryPercent = BluetoothDevice.BATTERY_LEVEL_UNKNOWN;
        switch (cmd) {
            case BluetoothHeadset.VENDOR_SPECIFIC_HEADSET_EVENT_XEVENT:
                batteryPercent = getBatteryLevelFromXEventVsc(args);
                break;
            case BluetoothHeadset.VENDOR_SPECIFIC_HEADSET_EVENT_IPHONEACCEV:
                batteryPercent = getBatteryLevelFromAppleBatteryVsc(args);
                break;
        }
        if (batteryPercent != BluetoothDevice.BATTERY_LEVEL_UNKNOWN) {
            updateBatteryLevel(device, batteryPercent);
            infoLog("Updated device " + device + " battery level to " + String.valueOf(
                    batteryPercent) + "%");
        }
    }

    /**
     * Parse
     *      AT+IPHONEACCEV=[NumberOfIndicators],[IndicatorType],[IndicatorValue]
     * vendor specific event
     * @param args Array of arguments on the right side of assignment
     * @return Battery level in percents, [0-100], {@link BluetoothDevice#BATTERY_LEVEL_UNKNOWN}
     *         when there is an error parsing the arguments
     */
    @VisibleForTesting
    static int getBatteryLevelFromAppleBatteryVsc(Object[] args) {
        if (args.length == 0) {
            Log.w(TAG, "getBatteryLevelFromAppleBatteryVsc() empty arguments");
            return BluetoothDevice.BATTERY_LEVEL_UNKNOWN;
        }
        int numKvPair;
        if (args[0] instanceof Integer) {
            numKvPair = (Integer) args[0];
        } else {
            Log.w(TAG, "getBatteryLevelFromAppleBatteryVsc() error parsing number of arguments");
            return BluetoothDevice.BATTERY_LEVEL_UNKNOWN;
        }
        if (args.length != (numKvPair * 2 + 1)) {
            Log.w(TAG, "getBatteryLevelFromAppleBatteryVsc() number of arguments does not match");
            return BluetoothDevice.BATTERY_LEVEL_UNKNOWN;
        }
        int indicatorType;
        int indicatorValue = -1;
        for (int i = 0; i < numKvPair; ++i) {
            Object indicatorTypeObj = args[2 * i + 1];
            if (indicatorTypeObj instanceof Integer) {
                indicatorType = (Integer) indicatorTypeObj;
            } else {
                Log.w(TAG, "getBatteryLevelFromAppleBatteryVsc() error parsing indicator type");
                return BluetoothDevice.BATTERY_LEVEL_UNKNOWN;
            }
            if (indicatorType
                    != BluetoothHeadset.VENDOR_SPECIFIC_HEADSET_EVENT_IPHONEACCEV_BATTERY_LEVEL) {
                continue;
            }
            Object indicatorValueObj = args[2 * i + 2];
            if (indicatorValueObj instanceof Integer) {
                indicatorValue = (Integer) indicatorValueObj;
            } else {
                Log.w(TAG, "getBatteryLevelFromAppleBatteryVsc() error parsing indicator value");
                return BluetoothDevice.BATTERY_LEVEL_UNKNOWN;
            }
            break;
        }
        return (indicatorValue < 0 || indicatorValue > 9) ? BluetoothDevice.BATTERY_LEVEL_UNKNOWN
                : (indicatorValue + 1) * 10;
    }

    /**
     * Parse
     *      AT+XEVENT=BATTERY,[Level],[NumberOfLevel],[MinutesOfTalk],[IsCharging]
     * vendor specific event
     * @param args Array of arguments on the right side of SET command
     * @return Battery level in percents, [0-100], {@link BluetoothDevice#BATTERY_LEVEL_UNKNOWN}
     *         when there is an error parsing the arguments
     */
    @VisibleForTesting
    static int getBatteryLevelFromXEventVsc(Object[] args) {
        if (args.length == 0) {
            Log.w(TAG, "getBatteryLevelFromXEventVsc() empty arguments");
            return BluetoothDevice.BATTERY_LEVEL_UNKNOWN;
        }
        Object eventNameObj = args[0];
        if (!(eventNameObj instanceof String)) {
            Log.w(TAG, "getBatteryLevelFromXEventVsc() error parsing event name");
            return BluetoothDevice.BATTERY_LEVEL_UNKNOWN;
        }
        String eventName = (String) eventNameObj;
        if (!eventName.equals(
                BluetoothHeadset.VENDOR_SPECIFIC_HEADSET_EVENT_XEVENT_BATTERY_LEVEL)) {
            infoLog("getBatteryLevelFromXEventVsc() skip none BATTERY event: " + eventName);
            return BluetoothDevice.BATTERY_LEVEL_UNKNOWN;
        }
        if (args.length != 5) {
            Log.w(TAG, "getBatteryLevelFromXEventVsc() wrong battery level event length: "
                    + String.valueOf(args.length));
            return BluetoothDevice.BATTERY_LEVEL_UNKNOWN;
        }
        if (!(args[1] instanceof Integer) || !(args[2] instanceof Integer)) {
            Log.w(TAG, "getBatteryLevelFromXEventVsc() error parsing event values");
            return BluetoothDevice.BATTERY_LEVEL_UNKNOWN;
        }
        int batteryLevel = (Integer) args[1];
        int numberOfLevels = (Integer) args[2];
        if (batteryLevel < 0 || numberOfLevels <= 1 || batteryLevel > numberOfLevels) {
            Log.w(TAG, "getBatteryLevelFromXEventVsc() wrong event value, batteryLevel="
                    + String.valueOf(batteryLevel) + ", numberOfLevels=" + String.valueOf(
                    numberOfLevels));
            return BluetoothDevice.BATTERY_LEVEL_UNKNOWN;
        }
        return batteryLevel * 100 / (numberOfLevels - 1);
    }

    @VisibleForTesting
    boolean hasBatteryService(BluetoothDevice device) {
        BatteryService batteryService = BatteryService.getBatteryService();
        return batteryService != null
                && batteryService.getConnectionState(device) == BluetoothProfile.STATE_CONNECTED;
    }

    /**
     * Handles headset client connection state change event
     * @param intent must be {@link BluetoothHeadsetClient#ACTION_CONNECTION_STATE_CHANGED} intent
     */
    @VisibleForTesting
    void onHeadsetClientConnectionStateChanged(Intent intent) {
        BluetoothDevice device = intent.getParcelableExtra(BluetoothDevice.EXTRA_DEVICE);
        if (device == null) {
            Log.e(TAG, "onHeadsetClientConnectionStateChanged() remote device is null");
            return;
        }
        if (intent.getIntExtra(BluetoothProfile.EXTRA_STATE, BluetoothProfile.STATE_DISCONNECTED)
                == BluetoothProfile.STATE_DISCONNECTED
                && !hasBatteryService(device)) {
            resetBatteryLevel(device);
        }
    }

    @VisibleForTesting
    void onAgIndicatorValueChanged(Intent intent) {
        BluetoothDevice device = intent.getParcelableExtra(BluetoothDevice.EXTRA_DEVICE);
        if (device == null) {
            Log.e(TAG, "onAgIndicatorValueChanged() remote device is null");
            return;
        }

        if (intent.hasExtra(BluetoothHeadsetClient.EXTRA_BATTERY_LEVEL)) {
            int batteryLevel = intent.getIntExtra(BluetoothHeadsetClient.EXTRA_BATTERY_LEVEL, -1);
            updateBatteryLevel(device, batteryChargeIndicatorToPercentge(batteryLevel));
        }
    }

    private static void errorLog(String msg) {
        Log.e(TAG, msg);
    }

    private static void debugLog(String msg) {
        if (DBG) {
            Log.d(TAG, msg);
        }
    }

    private static void infoLog(String msg) {
        if (DBG) {
            Log.i(TAG, msg);
        }
    }

    private static void warnLog(String msg) {
        Log.w(TAG, msg);
    }

}<|MERGE_RESOLUTION|>--- conflicted
+++ resolved
@@ -1144,11 +1144,7 @@
                 }
                 resetBatteryLevel(device);
             }
-<<<<<<< HEAD
-            if (mAdapterService.checkifAllProfilesAreUnknown(device)) {
-=======
             if (mAdapterService.isAllProfilesUnknown(device)) {
->>>>>>> c7b8cead
                 DeviceProperties deviceProp = getDeviceProperties(device);
                 if (deviceProp != null) {
                     deviceProp.setBondingInitiatedLocally(false);
