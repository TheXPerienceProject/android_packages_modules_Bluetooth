package com.android.bluetooth.sap;

import android.app.AlarmManager;
import android.app.Notification;
import android.app.NotificationChannel;
import android.app.NotificationManager;
import android.app.PendingIntent;
import android.bluetooth.BluetoothAdapter;
import android.bluetooth.BluetoothSap;
import android.content.BroadcastReceiver;
import android.content.Context;
import android.content.Intent;
import android.content.IntentFilter;
import android.graphics.drawable.Icon;
import android.hardware.radio.V1_0.ISap;
import android.os.Handler;
import android.os.Handler.Callback;
import android.os.HandlerThread;
import android.os.Looper;
import android.os.Message;
import android.os.RemoteException;
import android.os.SystemClock;
import android.os.SystemProperties;
import android.telephony.TelephonyManager;
import android.util.Log;

import com.android.bluetooth.R;

import java.io.BufferedInputStream;
import java.io.BufferedOutputStream;
import java.io.IOException;
import java.io.InputStream;
import java.io.OutputStream;
import java.util.concurrent.CountDownLatch;


/**
 * The SapServer uses two threads, one for reading messages from the RFCOMM socket and
 * one for writing the responses.
 * Incoming requests are decoded in the "main" SapServer, by the decoder build into SapMEssage.
 * The relevant RIL calls are made from the message handler thread through the rild-bt socket.
 * The RIL replies are read in the SapRilReceiver, and passed to the SapServer message handler
 * to be written to the RFCOMM socket.
 * All writes to the RFCOMM and rild-bt socket must be synchronized, hence to write e.g. an error
 * response, send a message to the Sap Handler thread. (There are helper functions to do this)
 * Communication to the RIL is through an intent, and a BroadcastReceiver.
 */
public class SapServer extends Thread implements Callback {
    private static final String TAG = "SapServer";
    private static final String TAG_HANDLER = "SapServerHandler";
    public static final boolean DEBUG = SapService.DEBUG;
    public static final boolean VERBOSE = SapService.VERBOSE;

    private enum SAP_STATE {
        DISCONNECTED, CONNECTING, CONNECTING_CALL_ONGOING, CONNECTED, CONNECTED_BUSY, DISCONNECTING;
    }

    private SAP_STATE mState = SAP_STATE.DISCONNECTED;

    private Context mContext = null;
    /* RFCOMM socket I/O streams */
    private BufferedOutputStream mRfcommOut = null;
    private BufferedInputStream mRfcommIn = null;
    /* References to the SapRilReceiver object */
    private SapRilReceiver mRilBtReceiver = null;
    /* The message handler members */
    private Handler mSapHandler = null;
    private HandlerThread mHandlerThread = null;
    /* Reference to the SAP service - which created this instance of the SAP server */
    private Handler mSapServiceHandler = null;

    /* flag for when user forces disconnect of rfcomm */
    private boolean mIsLocalInitDisconnect = false;
    private CountDownLatch mDeinitSignal = new CountDownLatch(1);

    /* Message ID's handled by the message handler */
    public static final int SAP_MSG_RFC_REPLY = 0x00;
    public static final int SAP_MSG_RIL_CONNECT = 0x01;
    public static final int SAP_MSG_RIL_REQ = 0x02;
    public static final int SAP_MSG_RIL_IND = 0x03;
    public static final int SAP_RIL_SOCK_CLOSED = 0x04;
    public static final int SAP_PROXY_DEAD = 0x05;

    public static final String SAP_DISCONNECT_ACTION =
            "com.android.bluetooth.sap.action.DISCONNECT_ACTION";
    public static final String SAP_DISCONNECT_TYPE_EXTRA =
            "com.android.bluetooth.sap.extra.DISCONNECT_TYPE";
    public static final int NOTIFICATION_ID = android.R.drawable.stat_sys_data_bluetooth;
    private static final String SAP_NOTIFICATION_CHANNEL = "sap_notification_channel";
    public static final int ISAP_GET_SERVICE_DELAY_MILLIS = 3 * 1000;
    private static final int DISCONNECT_TIMEOUT_IMMEDIATE = 5000; /* ms */
    private static final int DISCONNECT_TIMEOUT_RFCOMM = 2000; /* ms */
    private PendingIntent mPendingDiscIntent = null;
    // Holds a reference to disconnect timeout intents

    /* We store the mMaxMessageSize, as we need a copy of it when the init. sequence completes */
    private int mMaxMsgSize = 0;
    /* keep track of the current RIL test mode */
    private int mTestMode = SapMessage.INVALID_VALUE; // used to set the RIL in test mode

    /**
     * SapServer constructor
     * @param serviceHandler The handler to send a SapService.MSG_SERVERSESSION_CLOSE when closing
     * @param inStream The socket input stream
     * @param outStream The socket output stream
     */
    public SapServer(Handler serviceHandler, Context context, InputStream inStream,
            OutputStream outStream) {
        mContext = context;
        mSapServiceHandler = serviceHandler;

        /* Open in- and output streams */
        mRfcommIn = new BufferedInputStream(inStream);
        mRfcommOut = new BufferedOutputStream(outStream);

        /* Register for phone state change and the RIL cfm message */
        IntentFilter filter = new IntentFilter();
        filter.addAction(TelephonyManager.ACTION_PHONE_STATE_CHANGED);
        filter.addAction(SAP_DISCONNECT_ACTION);
        mIntentReceiver = new SapServerBroadcastReceiver();
        mContext.registerReceiver(mIntentReceiver, filter);
    }

    /**
     * This handles the response from RIL.
     */
    private BroadcastReceiver mIntentReceiver;

    private class SapServerBroadcastReceiver extends BroadcastReceiver {
        @Override
        public void onReceive(Context context, Intent intent) {
            if (intent.getAction().equals(TelephonyManager.ACTION_PHONE_STATE_CHANGED)) {
                if (VERBOSE) {
                    Log.i(TAG,
                            "ACTION_PHONE_STATE_CHANGED intent received in state " + mState.name()
                                    + "PhoneState: " + intent.getStringExtra(
                                    TelephonyManager.EXTRA_STATE));
                }
                if (mState == SAP_STATE.CONNECTING_CALL_ONGOING) {
                    String state = intent.getStringExtra(TelephonyManager.EXTRA_STATE);
                    if (state != null) {
                        if (state.equals(TelephonyManager.EXTRA_STATE_IDLE)) {
                            if (DEBUG) {
                                Log.i(TAG, "sending RIL.ACTION_RIL_RECONNECT_OFF_REQ intent");
                            }
                            SapMessage fakeConReq = new SapMessage(SapMessage.ID_CONNECT_REQ);
                            fakeConReq.setMaxMsgSize(mMaxMsgSize);
                            onConnectRequest(fakeConReq);
                        }
                    }
                }
            } else if (intent.getAction().equals(SAP_DISCONNECT_ACTION)) {
                int disconnectType = intent.getIntExtra(SapServer.SAP_DISCONNECT_TYPE_EXTRA,
                        SapMessage.DISC_GRACEFULL);
                Log.v(TAG, " - Received SAP_DISCONNECT_ACTION type: " + disconnectType);

                if (disconnectType == SapMessage.DISC_RFCOMM) {
                    // At timeout we need to close the RFCOMM socket to complete shutdown
                    shutdown();
                } else if (mState != SAP_STATE.DISCONNECTED && mState != SAP_STATE.DISCONNECTING) {
                    // The user pressed disconnect - initiate disconnect sequence.
                    sendDisconnectInd(disconnectType);
                }
            } else {
                Log.w(TAG, "RIL-BT received unexpected Intent: " + intent.getAction());
            }
        }
    }

    /**
     * Set RIL driver in test mode - only possible if SapMessage is build with TEST == true
     * The value set by this function will take effect at the next connect request received
     * in DISCONNECTED state.
     * @param testMode Use SapMessage.TEST_MODE_XXX
     */
    public void setTestMode(int testMode) {
        if (SapMessage.TEST) {
            mTestMode = testMode;
        }
    }

    private void sendDisconnectInd(int discType) {
        if (VERBOSE) {
            Log.v(TAG, "in sendDisconnectInd()");
        }

        if (discType != SapMessage.DISC_FORCED) {
            if (VERBOSE) {
                Log.d(TAG, "Sending  disconnect (" + discType + ") indication to client");
            }
            /* Send disconnect to client */
            SapMessage discInd = new SapMessage(SapMessage.ID_DISCONNECT_IND);
            discInd.setDisconnectionType(discType);
            sendClientMessage(discInd);

            /* Handle local disconnect procedures */
            if (discType == SapMessage.DISC_GRACEFULL) {
                /* Update the notification to allow the user to initiate a force disconnect */
                setNotification(SapMessage.DISC_IMMEDIATE,
                        PendingIntent.FLAG_CANCEL_CURRENT | PendingIntent.FLAG_IMMUTABLE);

            } else if (discType == SapMessage.DISC_IMMEDIATE) {
                /* Request an immediate disconnect, but start a timer to force disconnect if the
                 * client do not obey our request. */
                startDisconnectTimer(SapMessage.DISC_FORCED, DISCONNECT_TIMEOUT_IMMEDIATE);
            }

        } else {
            SapMessage msg = new SapMessage(SapMessage.ID_DISCONNECT_REQ);
            /* Force disconnect of RFCOMM - but first we need to clean up. */
            clearPendingRilResponses(msg);

            /* We simply need to forward to RIL, but not change state to busy - hence send and set
               message to null. */
            changeState(SAP_STATE.DISCONNECTING);
            sendRilThreadMessage(msg);
            mIsLocalInitDisconnect = true;
        }
    }

    void setNotification(int type, int flags) {
        String title, text, button, ticker;
        Notification notification;
        NotificationManager notificationManager =
                (NotificationManager) mContext.getSystemService(Context.NOTIFICATION_SERVICE);
        NotificationChannel notificationChannel = new NotificationChannel(SAP_NOTIFICATION_CHANNEL,
                mContext.getString(R.string.bluetooth_sap_notif_title),
                NotificationManager.IMPORTANCE_HIGH);
        notificationManager.createNotificationChannel(notificationChannel);
        flags |= PendingIntent.FLAG_IMMUTABLE;
        if (VERBOSE) {
            Log.i(TAG, "setNotification type: " + type);
        }
        /* For PTS TC_SERVER_DCN_BV_03_I we need to expose the option to send immediate disconnect
         * without first sending a graceful disconnect.
         * To enable this option set
         * bt.sap.pts="true" */
        String ptsEnabled = SystemProperties.get("bt.sap.pts");
        Boolean ptsTest = Boolean.parseBoolean(ptsEnabled);

        /* put notification up for the user to be able to disconnect from the client*/
        Intent sapDisconnectIntent = new Intent(SapServer.SAP_DISCONNECT_ACTION);
        if (type == SapMessage.DISC_GRACEFULL) {
            title = mContext.getString(R.string.bluetooth_sap_notif_title);
            button = mContext.getString(R.string.bluetooth_sap_notif_disconnect_button);
            text = mContext.getString(R.string.bluetooth_sap_notif_message);
            ticker = mContext.getString(R.string.bluetooth_sap_notif_ticker);
        } else {
            title = mContext.getString(R.string.bluetooth_sap_notif_title);
            button = mContext.getString(R.string.bluetooth_sap_notif_force_disconnect_button);
            text = mContext.getString(R.string.bluetooth_sap_notif_disconnecting);
            ticker = mContext.getString(R.string.bluetooth_sap_notif_ticker);
        }
        if (!ptsTest) {
            sapDisconnectIntent.putExtra(SapServer.SAP_DISCONNECT_TYPE_EXTRA, type);
            PendingIntent pIntentDisconnect =
                    PendingIntent.getBroadcast(mContext, type, sapDisconnectIntent, flags);
            Notification.Action actionDisconnect =
                   new Notification.Action.Builder(Icon.createWithResource(mContext,
                   android.R.drawable.stat_sys_data_bluetooth), button, pIntentDisconnect).build();
            notification =
                    new Notification.Builder(mContext, SAP_NOTIFICATION_CHANNEL).setOngoing(true)
                            .addAction(actionDisconnect)
                            .setContentTitle(title)
                            .setTicker(ticker)
                            .setContentText(text)
                            .setSmallIcon(android.R.drawable.stat_sys_data_bluetooth)
                            .setAutoCancel(false)
                            .setOnlyAlertOnce(true)
                            .setLocalOnly(true)
                            .build();
        } else {
            sapDisconnectIntent.putExtra(SapServer.SAP_DISCONNECT_TYPE_EXTRA,
                    SapMessage.DISC_GRACEFULL);
            Intent sapForceDisconnectIntent = new Intent(SapServer.SAP_DISCONNECT_ACTION);
            sapForceDisconnectIntent.putExtra(SapServer.SAP_DISCONNECT_TYPE_EXTRA,
                    SapMessage.DISC_IMMEDIATE);
            PendingIntent pIntentDisconnect =
                    PendingIntent.getBroadcast(mContext, SapMessage.DISC_GRACEFULL,
                            sapDisconnectIntent, flags);
            PendingIntent pIntentForceDisconnect =
                    PendingIntent.getBroadcast(mContext, SapMessage.DISC_IMMEDIATE,
                            sapForceDisconnectIntent, flags);
            Notification.Action actionDisconnect = new Notification.Action.Builder(
                    Icon.createWithResource(mContext, android.R.drawable.stat_sys_data_bluetooth),
                    mContext.getString(R.string.bluetooth_sap_notif_disconnect_button),
                    pIntentDisconnect).build();
            Notification.Action actionForceDisconnect =
                    new Notification.Action.Builder(Icon.createWithResource(mContext,
                    android.R.drawable.stat_sys_data_bluetooth),
                    mContext.getString(R.string.bluetooth_sap_notif_force_disconnect_button),
                    pIntentForceDisconnect).build();
            notification =
                    new Notification.Builder(mContext, SAP_NOTIFICATION_CHANNEL).setOngoing(true)
                            .addAction(actionDisconnect)
                            .addAction(actionForceDisconnect)
                            .setContentTitle(title)
                            .setTicker(ticker)
                            .setContentText(text)
                            .setSmallIcon(android.R.drawable.stat_sys_data_bluetooth)
                            .setAutoCancel(false)
                            .setOnlyAlertOnce(true)
                            .setLocalOnly(true)
                            .build();
        }

        // cannot be set with the builder
        notification.flags |= Notification.FLAG_NO_CLEAR | Notification.FLAG_ONLY_ALERT_ONCE;

        notificationManager.notify(NOTIFICATION_ID, notification);
    }

    void clearNotification() {
        NotificationManager notificationManager =
                (NotificationManager) mContext.getSystemService(Context.NOTIFICATION_SERVICE);
        notificationManager.cancel(SapServer.NOTIFICATION_ID);
    }

    /**
     * The SapServer RFCOMM reader thread. Sets up the handler thread and handle
     * all read from the RFCOMM in-socket. This thread also handle writes to the RIL socket.
     */
    @Override
    public void run() {
        try {
            /* SAP is not time critical, hence lowering priority to ensure critical tasks are
             * executed in a timely manner. */
            android.os.Process.setThreadPriority(android.os.Process.THREAD_PRIORITY_BACKGROUND);

            /* Start the SAP message handler thread */
            mHandlerThread = new HandlerThread("SapServerHandler",
                    android.os.Process.THREAD_PRIORITY_BACKGROUND);
            mHandlerThread.start();

            // This will return when the looper is ready
            Looper sapLooper = mHandlerThread.getLooper();
            mSapHandler = new Handler(sapLooper, this);

            mRilBtReceiver = new SapRilReceiver(mSapHandler, mSapServiceHandler);
            boolean done = false;
            while (!done) {
                if (VERBOSE) {
                    Log.i(TAG, "Waiting for incomming RFCOMM message...");
                }
                int requestType = mRfcommIn.read();
                if (VERBOSE) {
                    Log.i(TAG, "RFCOMM message read...");
                }
                if (requestType == -1) {
                    if (VERBOSE) {
                        Log.i(TAG, "requestType == -1");
                    }
                    done = true; // EOF reached
                } else {
                    if (VERBOSE) {
                        Log.i(TAG, "requestType != -1");
                    }
                    SapMessage msg = SapMessage.readMessage(requestType, mRfcommIn);
                    /* notify about an incoming message from the BT Client */
                    SapService.notifyUpdateWakeLock(mSapServiceHandler);
                    if (msg != null && mState != SAP_STATE.DISCONNECTING) {
                        switch (requestType) {
                            case SapMessage.ID_CONNECT_REQ:
                                if (VERBOSE) {
                                    Log.d(TAG, "CONNECT_REQ - MaxMsgSize: " + msg.getMaxMsgSize());
                                }
                                onConnectRequest(msg);
                                msg = null; /* don't send ril connect yet */
                                break;
                            case SapMessage.ID_DISCONNECT_REQ: /* No params */
                            /*
                             * 1) send RIL_REQUEST_SIM_SAP_DISCONNECT
                             *      (block for all incoming requests, as they are not
                             *       allowed, don't even send an error_resp)
                             * 2) on response disconnect ril socket.
                             * 3) when disconnected send RIL.ACTION_RIL_RECONNECT_OFF_REQ
                             * 4) on RIL.ACTION_RIL_RECONNECT_CFM
                             *       send SAP_DISCONNECT_RESP to client.
                             * 5) Start RFCOMM disconnect timer
                             * 6.a) on rfcomm disconnect:
                             *       cancel timer and initiate cleanup
                             * 6.b) on rfcomm disc. timeout:
                             *       close socket-streams and initiate cleanup */
                                if (VERBOSE) {
                                    Log.d(TAG, "DISCONNECT_REQ");
                                }

                                if (mState == SAP_STATE.CONNECTING_CALL_ONGOING) {
                                    Log.d(TAG, "disconnect received when call was ongoing, "
                                            + "send disconnect response");
                                    changeState(SAP_STATE.DISCONNECTING);
                                    SapMessage reply =
                                            new SapMessage(SapMessage.ID_DISCONNECT_RESP);
                                    sendClientMessage(reply);
                                } else {
                                    clearPendingRilResponses(msg);
                                    changeState(SAP_STATE.DISCONNECTING);
                                    sendRilThreadMessage(msg);
                                /*cancel the timer for the hard-disconnect intent*/
                                    stopDisconnectTimer();
                                }
                                msg = null; // No message needs to be sent to RIL
                                break;
                            case SapMessage.ID_POWER_SIM_OFF_REQ: // Fall through
                            case SapMessage.ID_RESET_SIM_REQ:
                            /* Forward these to the RIL regardless of the state, and clear any
                             * pending resp */
                                clearPendingRilResponses(msg);
                                break;
                            case SapMessage.ID_SET_TRANSPORT_PROTOCOL_REQ:
                            /* The RIL might support more protocols that specified in the SAP,
                             * allow only the valid values. */
                                if (mState == SAP_STATE.CONNECTED && msg.getTransportProtocol() != 0
                                        && msg.getTransportProtocol() != 1) {
                                    Log.w(TAG, "Invalid TransportProtocol received:"
                                            + msg.getTransportProtocol());
                                    // We shall only handle one request at the time, hence return
                                    // error
                                    SapMessage errorReply =
                                            new SapMessage(SapMessage.ID_ERROR_RESP);
                                    sendClientMessage(errorReply);
                                    msg = null;
                                }
                                // Fall through
                            default:
                            /* Remaining cases just needs to be forwarded to the RIL unless we are
                             * in busy state. */
                                if (mState != SAP_STATE.CONNECTED) {
                                    Log.w(TAG, "Message received in STATE != CONNECTED - state = "
                                            + mState.name());
                                    // We shall only handle one request at the time, hence return
                                    // error
                                    SapMessage errorReply =
                                            new SapMessage(SapMessage.ID_ERROR_RESP);
                                    sendClientMessage(errorReply);
                                    msg = null;
                                }
                        }

                        if (msg != null && msg.getSendToRil()) {
                            changeState(SAP_STATE.CONNECTED_BUSY);
                            sendRilThreadMessage(msg);
                        }

                    } else {
                        //An unknown message or in disconnecting state - send error indication
                        Log.e(TAG, "Unable to parse message.");
                        SapMessage atrReply = new SapMessage(SapMessage.ID_ERROR_RESP);
                        sendClientMessage(atrReply);
                    }
                }
            } // end while
        } catch (NullPointerException e) {
            Log.w(TAG, e);
        } catch (IOException e) {
            /* This is expected during shutdown */
            Log.i(TAG, "IOException received, this is probably a shutdown signal, cleaning up...");
        } catch (Exception e) {
            /* TODO: Change to the needed Exception types when done testing */
            Log.w(TAG, e);
        } finally {
            BluetoothAdapter adapter = BluetoothAdapter.getDefaultAdapter();
            int state = (adapter != null) ? adapter.getState() : -1;
            if (state != BluetoothAdapter.STATE_ON) {
                if (DEBUG) Log.d(TAG, "BT State :" + state);
                mDeinitSignal.countDown();
            }
            // Do cleanup even if an exception occurs
            stopDisconnectTimer();
            /* In case of e.g. a RFCOMM close while connected:
             *        - Initiate a FORCED shutdown
             *        - Wait for RIL deinit to complete
             */
            if (mState == SAP_STATE.CONNECTING_CALL_ONGOING) {
                /* Most likely remote device closed rfcomm, update state */
                changeState(SAP_STATE.DISCONNECTED);
            } else if (mState != SAP_STATE.DISCONNECTED) {
                if (mState != SAP_STATE.DISCONNECTING && !mIsLocalInitDisconnect) {
                    sendDisconnectInd(SapMessage.DISC_FORCED);
                }
                if (DEBUG) {
                    Log.i(TAG, "Waiting for deinit to complete");
                }
                try {
                    mDeinitSignal.await();
                } catch (InterruptedException e) {
                    Log.e(TAG, "Interrupt received while waitinf for de-init to complete", e);
                }
            }

            if (mIntentReceiver != null) {
                mContext.unregisterReceiver(mIntentReceiver);
                mIntentReceiver = null;
            }
            stopDisconnectTimer();
            clearNotification();

            if (mHandlerThread != null) {
                try {
                    mHandlerThread.quitSafely();
                    mHandlerThread.join();
                    mHandlerThread = null;
                } catch (InterruptedException e) {
                }
            }
            if (mRilBtReceiver != null) {
                mRilBtReceiver.resetSapProxy();
                mRilBtReceiver = null;
            }

            if (mRfcommIn != null) {
                try {
                    if (VERBOSE) {
                        Log.i(TAG, "Closing mRfcommIn...");
                    }
                    mRfcommIn.close();
                    mRfcommIn = null;
                } catch (IOException e) {
                }
            }

            if (mRfcommOut != null) {
                try {
                    if (VERBOSE) {
                        Log.i(TAG, "Closing mRfcommOut...");
                    }
                    mRfcommOut.close();
                    mRfcommOut = null;
                } catch (IOException e) {
                }
            }

            if (mSapServiceHandler != null) {
                Message msg = Message.obtain(mSapServiceHandler);
                msg.what = SapService.MSG_SERVERSESSION_CLOSE;
                msg.sendToTarget();
                if (DEBUG) {
                    Log.d(TAG, "MSG_SERVERSESSION_CLOSE sent out.");
                }
            }
            Log.i(TAG, "All done exiting thread...");
        }
    }


    /**
     * This function needs to determine:
     *  - if the maxMsgSize is acceptable - else reply CON_STATUS_ERROR_MAX_MSG_SIZE_UNSUPPORTED
     *      + new maxMsgSize if too big
     *  - connect to the RIL-BT socket
     *  - if a call is ongoing reply CON_STATUS_OK_ONGOING_CALL.
     *  - if all ok, just respond CON_STATUS_OK.
     *
     * @param msg the incoming SapMessage
     */
    private void onConnectRequest(SapMessage msg) {
        SapMessage reply = new SapMessage(SapMessage.ID_CONNECT_RESP);

        if (mState == SAP_STATE.CONNECTING) {
            /* A connect request might have been rejected because of maxMessageSize negotiation, and
             * this is a new connect request. Simply forward to RIL, and stay in connecting state.
             * */
            reply = null;
            sendRilMessage(msg);
            stopDisconnectTimer();

        } else if (mState != SAP_STATE.DISCONNECTED
                && mState != SAP_STATE.CONNECTING_CALL_ONGOING) {
            reply.setConnectionStatus(SapMessage.CON_STATUS_ERROR_CONNECTION);
        } else {
            // Store the MaxMsgSize for future use
            mMaxMsgSize = msg.getMaxMsgSize();
            // All parameters OK, examine if a call is ongoing and start the RIL-BT listener thread
            if (isCallOngoing()) {
                /* If a call is ongoing we set the state, inform the SAP client and wait for a state
                 * change intent from the TelephonyManager with state IDLE. */
                reply.setConnectionStatus(SapMessage.CON_STATUS_OK_ONGOING_CALL);
            } else {
                /* no call is ongoing, initiate the connect sequence:
                 *  1) Start the SapRilReceiver thread (open the rild-bt socket)
                 *  2) Send a RIL_SIM_SAP_CONNECT request to RILD
                 *  3) Send a RIL_SIM_RESET request and a connect confirm to the SAP client */
                changeState(SAP_STATE.CONNECTING);
                if (mRilBtReceiver != null) {
                    // Notify the SapServer that we have connected to the SAP service
                    mRilBtReceiver.sendRilConnectMessage();
                    // Don't send reply yet
                    reply = null;
                } else {
                    reply = new SapMessage(SapMessage.ID_CONNECT_RESP);
                    reply.setConnectionStatus(SapMessage.CON_STATUS_ERROR_CONNECTION);
                    sendClientMessage(reply);
                }
            }
        }
        if (reply != null) {
            sendClientMessage(reply);
        }
    }

    private void clearPendingRilResponses(SapMessage msg) {
        if (mState == SAP_STATE.CONNECTED_BUSY) {
            msg.setClearRilQueue(true);
        }
    }

    /**
     * Send RFCOMM message to the Sap Server Handler Thread
     * @param sapMsg The message to send
     */
    private void sendClientMessage(SapMessage sapMsg) {
        Message newMsg = mSapHandler.obtainMessage(SAP_MSG_RFC_REPLY, sapMsg);
        mSapHandler.sendMessage(newMsg);
    }

    /**
     * Send a RIL message to the SapServer message handler thread
     * @param sapMsg
     */
    private void sendRilThreadMessage(SapMessage sapMsg) {
        Message newMsg = mSapHandler.obtainMessage(SAP_MSG_RIL_REQ, sapMsg);
        mSapHandler.sendMessage(newMsg);
    }

    /**
     * Examine if a call is ongoing, by asking the telephony manager
     * @return false if the phone is IDLE (can be used for SAP), true otherwise.
     */
    private boolean isCallOngoing() {
        TelephonyManager tManager =
                (TelephonyManager) mContext.getSystemService(Context.TELEPHONY_SERVICE);
        if (tManager.getCallState() == TelephonyManager.CALL_STATE_IDLE) {
            return false;
        }
        return true;
    }

    /**
     * Change the SAP Server state.
     * We add thread protection, as we access the state from two threads.
     * @param newState
     */
    private void changeState(SAP_STATE newState) {
        if (DEBUG) {
            Log.i(TAG_HANDLER, "Changing state from " + mState.name() + " to " + newState.name());
        }
        synchronized (this) {
            mState = newState;
        }
    }

    /*************************************************************************
     * SAP Server Message Handler Thread Functions
     *************************************************************************/

    /**
     * The SapServer message handler thread implements the SAP state machine.
     *  - Handle all outgoing communication to the out-socket. Either replies from the RIL or direct
     *    messages send from the SapServe (e.g. connect_resp).
     *  - Handle all outgoing communication to the RIL-BT socket.
     *  - Handle all replies from the RIL
     */
    @Override
    public boolean handleMessage(Message msg) {
        if (VERBOSE) {
            Log.i(TAG_HANDLER,
                    "Handling message (ID: " + msg.what + "): " + getMessageName(msg.what));
        }

        SapMessage sapMsg = null;

        switch (msg.what) {
            case SAP_MSG_RFC_REPLY:
                sapMsg = (SapMessage) msg.obj;
                handleRfcommReply(sapMsg);
                break;
            case SAP_MSG_RIL_CONNECT:
            /* The connection to rild-bt have been established. Store the outStream handle
             * and send the connect request. */
                if (mTestMode != SapMessage.INVALID_VALUE) {
                    SapMessage rilTestModeReq =
                            new SapMessage(SapMessage.ID_RIL_SIM_ACCESS_TEST_REQ);
                    rilTestModeReq.setTestMode(mTestMode);
                    sendRilMessage(rilTestModeReq);
                    mTestMode = SapMessage.INVALID_VALUE;
                }
                SapMessage rilSapConnect = new SapMessage(SapMessage.ID_CONNECT_REQ);
                rilSapConnect.setMaxMsgSize(mMaxMsgSize);
                sendRilMessage(rilSapConnect);
                break;
            case SAP_MSG_RIL_REQ:
                sapMsg = (SapMessage) msg.obj;
                if (sapMsg != null) {
                    sendRilMessage(sapMsg);
                }
                break;
            case SAP_MSG_RIL_IND:
                sapMsg = (SapMessage) msg.obj;
                handleRilInd(sapMsg);
                break;
            case SAP_RIL_SOCK_CLOSED:
            /* The RIL socket was closed unexpectedly, send immediate disconnect indication
               - close RFCOMM after timeout if no response. */
                startDisconnectTimer(SapMessage.DISC_RFCOMM, DISCONNECT_TIMEOUT_RFCOMM);
                break;
            case SAP_PROXY_DEAD:
                if ((long) msg.obj == mRilBtReceiver.mSapProxyCookie.get()) {
                    mRilBtReceiver.notifyShutdown(); /* Only needed in case of a connection error */
                    mRilBtReceiver.resetSapProxy();

                    // todo: rild should be back up since message was sent with a delay. this is
                    // a hack.
                    mRilBtReceiver.getSapProxy();
                }
                break;
            default:
            /* Message not handled */
                return false;
        }
        return true; // Message handles
    }

    /**
     * Close the in/out rfcomm streams, to trigger a shutdown of the SapServer main thread.
     * Use this after completing the deinit sequence.
     */
    private void shutdown() {

        if (DEBUG) {
            Log.i(TAG_HANDLER, "in Shutdown()");
        }
        try {
            if (mRfcommOut != null) {
                mRfcommOut.close();
            }
        } catch (IOException e) {
        }
        try {
            if (mRfcommIn != null) {
                mRfcommIn.close();
            }
        } catch (IOException e) {
        }
        mRfcommIn = null;
        mRfcommOut = null;
        stopDisconnectTimer();
        clearNotification();
    }

    private void startDisconnectTimer(int discType, int timeMs) {

        stopDisconnectTimer();
        synchronized (this) {
            Intent sapDisconnectIntent = new Intent(SapServer.SAP_DISCONNECT_ACTION);
            sapDisconnectIntent.putExtra(SAP_DISCONNECT_TYPE_EXTRA, discType);
            AlarmManager alarmManager =
                    (AlarmManager) mContext.getSystemService(Context.ALARM_SERVICE);
            // TODO(b/171825892) Please replace FLAG_MUTABLE_UNAUDITED below
            // with either FLAG_IMMUTABLE (recommended) or FLAG_MUTABLE.
            mPendingDiscIntent = PendingIntent.getBroadcast(mContext, discType, sapDisconnectIntent,
<<<<<<< HEAD
                    PendingIntent.FLAG_CANCEL_CURRENT | PendingIntent.FLAG_MUTABLE_UNAUDITED);
=======
                    PendingIntent.FLAG_CANCEL_CURRENT | PendingIntent.FLAG_IMMUTABLE);
>>>>>>> 69a065d8
            alarmManager.set(AlarmManager.ELAPSED_REALTIME_WAKEUP,
                    SystemClock.elapsedRealtime() + timeMs, mPendingDiscIntent);

            if (VERBOSE) {
                Log.d(TAG_HANDLER,
                        "Setting alarm for " + timeMs + " ms to activate disconnect type "
                                + discType);
            }
        }
    }

    private void stopDisconnectTimer() {
        synchronized (this) {
            if (mPendingDiscIntent != null) {
                AlarmManager alarmManager =
                        (AlarmManager) mContext.getSystemService(Context.ALARM_SERVICE);
                alarmManager.cancel(mPendingDiscIntent);
                mPendingDiscIntent.cancel();
                if (VERBOSE) {
                    Log.d(TAG_HANDLER, "Canceling disconnect alarm");
                }
                mPendingDiscIntent = null;
            }
        }
    }

    /**
     * Here we handle the replies to the SAP client, normally forwarded directly from the RIL.
     * We do need to handle some of the messages in the SAP profile, hence we look at the messages
     * here before they go to the client
     * @param sapMsg the message to send to the SAP client
     */
    private void handleRfcommReply(SapMessage sapMsg) {
        if (sapMsg != null) {

            if (DEBUG) {
                Log.i(TAG_HANDLER, "handleRfcommReply() handling " + SapMessage.getMsgTypeName(
                        sapMsg.getMsgType()));
            }

            switch (sapMsg.getMsgType()) {

                case SapMessage.ID_CONNECT_RESP:
                    if (mState == SAP_STATE.CONNECTING_CALL_ONGOING) {
                        /* Hold back the connect resp if a call was ongoing when the connect req
                         * was received.
                         * A response with status call-ongoing was sent, and the connect response
                         * received from the RIL when call ends must be discarded.
                         */
                        if (sapMsg.getConnectionStatus() == SapMessage.CON_STATUS_OK) {
                            // This is successful connect response from RIL/modem.
                            changeState(SAP_STATE.CONNECTED);
                        }
                        if (VERBOSE) {
                            Log.i(TAG, "Hold back the connect resp, as a call was ongoing"
                                    + " when the initial response were sent.");
                        }
                        sapMsg = null;
                    } else if (sapMsg.getConnectionStatus() == SapMessage.CON_STATUS_OK) {
                        // This is successful connect response from RIL/modem.
                        changeState(SAP_STATE.CONNECTED);
                    } else if (sapMsg.getConnectionStatus()
                            == SapMessage.CON_STATUS_OK_ONGOING_CALL) {
                        changeState(SAP_STATE.CONNECTING_CALL_ONGOING);
                    } else if (sapMsg.getConnectionStatus() != SapMessage.CON_STATUS_OK) {
                        /* Most likely the peer will try to connect again, hence we keep the
                         * connection to RIL open and stay in connecting state.
                         *
                         * Start timer to do shutdown if a new connect request is not received in
                         * time. */
                        startDisconnectTimer(SapMessage.DISC_FORCED, DISCONNECT_TIMEOUT_RFCOMM);
                    }
                    break;
                case SapMessage.ID_DISCONNECT_RESP:
                    if (mState == SAP_STATE.DISCONNECTING) {
                        /* Close the RIL-BT output Stream and signal to SapRilReceiver to close
                         * down the input stream. */
                        if (DEBUG) {
                            Log.i(TAG,
                                    "ID_DISCONNECT_RESP received in SAP_STATE." + "DISCONNECTING.");
                        }

                        /* Send the disconnect resp, and wait for the client to close the Rfcomm,
                         * but start a timeout timer, just to be sure. Use alarm, to ensure we wake
                         * the host to close the connection to minimize power consumption. */
                        SapMessage disconnectResp = new SapMessage(SapMessage.ID_DISCONNECT_RESP);
                        changeState(SAP_STATE.DISCONNECTED);
                        sapMsg = disconnectResp;
                        startDisconnectTimer(SapMessage.DISC_RFCOMM, DISCONNECT_TIMEOUT_RFCOMM);
                        mDeinitSignal.countDown(); /* Signal deinit complete */
                    } else { /* DISCONNECTED */
                        mDeinitSignal.countDown(); /* Signal deinit complete */
                        if (mIsLocalInitDisconnect) {
                            if (VERBOSE) {
                                Log.i(TAG_HANDLER, "This is a FORCED disconnect.");
                            }
                            /* We needed to force the disconnect, hence no hope for the client to
                             * close the RFCOMM connection, hence we do it here. */
                            shutdown();
                            sapMsg = null;
                        } else {
                            /* The client must disconnect the RFCOMM, but in case it does not, we
                             * need to do it.
                             * We start an alarm, and if it triggers, we must send the
                             * MSG_SERVERSESSION_CLOSE */
                            if (VERBOSE) {
                                Log.i(TAG_HANDLER, "This is a NORMAL disconnect.");
                            }
                            startDisconnectTimer(SapMessage.DISC_RFCOMM, DISCONNECT_TIMEOUT_RFCOMM);
                        }
                    }
                    break;
                case SapMessage.ID_STATUS_IND:
                    /* Some car-kits only "likes" status indication when connected, hence discard
                     * any arriving outside this state */
                    if (mState == SAP_STATE.DISCONNECTED || mState == SAP_STATE.CONNECTING
                            || mState == SAP_STATE.DISCONNECTING) {
                        sapMsg = null;
                    }
                    if (mSapServiceHandler != null && mState == SAP_STATE.CONNECTED) {
                        Message msg = Message.obtain(mSapServiceHandler);
                        msg.what = SapService.MSG_CHANGE_STATE;
                        msg.arg1 = BluetoothSap.STATE_CONNECTED;
                        msg.sendToTarget();
                        setNotification(SapMessage.DISC_GRACEFULL, 0);
                        if (DEBUG) {
                            Log.d(TAG, "MSG_CHANGE_STATE sent out.");
                        }
                    }
                    break;
                default:
                    // Nothing special, just send the message
            }
        }

        /* Update state variable based on the number of pending commands. We are only able to
         * handle one request at the time, except from disconnect, sim off and sim reset.
         * Hence if one of these are received while in busy state, we might have a crossing
         * response, hence we must stay in BUSY state if we have an ongoing RIL request. */
        if (mState == SAP_STATE.CONNECTED_BUSY) {
            if (SapMessage.getNumPendingRilMessages() == 0) {
                changeState(SAP_STATE.CONNECTED);
            }
        }

        // This is the default case - just send the message to the SAP client.
        if (sapMsg != null) {
            sendReply(sapMsg);
        }
    }

    private void handleRilInd(SapMessage sapMsg) {
        if (sapMsg == null) {
            return;
        }

        switch (sapMsg.getMsgType()) {
            case SapMessage.ID_RIL_UNSOL_DISCONNECT_IND: {
                if (mState != SAP_STATE.DISCONNECTED && mState != SAP_STATE.DISCONNECTING) {
                /* we only send disconnect indication to the client if we are actually connected*/
                    SapMessage reply = new SapMessage(SapMessage.ID_DISCONNECT_IND);
                    reply.setDisconnectionType(sapMsg.getDisconnectionType());
                    sendClientMessage(reply);
                } else {
                /* TODO: This was introduced to handle disconnect indication from RIL */
                    sendDisconnectInd(sapMsg.getDisconnectionType());
                }
                break;
            }

            default:
                if (DEBUG) {
                    Log.w(TAG_HANDLER, "Unhandled message - type: " + SapMessage.getMsgTypeName(
                            sapMsg.getMsgType()));
                }
        }
    }

    /**
     * This is only to be called from the handlerThread, else use sendRilThreadMessage();
     * @param sapMsg
     */
    private void sendRilMessage(SapMessage sapMsg) {
        if (VERBOSE) {
            Log.i(TAG_HANDLER,
                    "sendRilMessage() - " + SapMessage.getMsgTypeName(sapMsg.getMsgType()));
        }

        Log.d(TAG_HANDLER, "sendRilMessage: calling getSapProxy");
        synchronized (mRilBtReceiver.getSapProxyLock()) {
            ISap sapProxy = mRilBtReceiver.getSapProxy();
            if (sapProxy == null) {
                Log.e(TAG_HANDLER,
                        "sendRilMessage: Unable to send message to RIL; sapProxy is null");
                sendClientMessage(new SapMessage(SapMessage.ID_ERROR_RESP));
                return;
            }

            try {
                sapMsg.send(sapProxy);
                if (VERBOSE) {
                    Log.d(TAG_HANDLER, "sendRilMessage: sapMsg.callISapReq called successfully");
                }
            } catch (IllegalArgumentException e) {
                Log.e(TAG_HANDLER, "sendRilMessage: IllegalArgumentException", e);
                sendClientMessage(new SapMessage(SapMessage.ID_ERROR_RESP));
            } catch (RemoteException | RuntimeException e) {
                Log.e(TAG_HANDLER, "sendRilMessage: Unable to send message to RIL: " + e);
                sendClientMessage(new SapMessage(SapMessage.ID_ERROR_RESP));
                mRilBtReceiver.notifyShutdown(); /* Only needed in case of a connection error */
                mRilBtReceiver.resetSapProxy();
            }
        }
    }

    /**
     * Only call this from the sapHandler thread.
     */
    private void sendReply(SapMessage msg) {
        if (VERBOSE) {
            Log.i(TAG_HANDLER,
                    "sendReply() RFCOMM - " + SapMessage.getMsgTypeName(msg.getMsgType()));
        }
        if (mRfcommOut != null) { // Needed to handle brutal shutdown from car-kit and out of range
            try {
                msg.write(mRfcommOut);
                mRfcommOut.flush();
            } catch (IOException e) {
                Log.w(TAG_HANDLER, e);
                /* As we cannot write to the rfcomm channel we are disconnected.
                   Shutdown and prepare for a new connect. */
            }
        }
    }

    private static String getMessageName(int messageId) {
        switch (messageId) {
            case SAP_MSG_RFC_REPLY:
                return "SAP_MSG_REPLY";
            case SAP_MSG_RIL_CONNECT:
                return "SAP_MSG_RIL_CONNECT";
            case SAP_MSG_RIL_REQ:
                return "SAP_MSG_RIL_REQ";
            case SAP_MSG_RIL_IND:
                return "SAP_MSG_RIL_IND";
            default:
                return "Unknown message ID";
        }
    }

}<|MERGE_RESOLUTION|>--- conflicted
+++ resolved
@@ -758,11 +758,7 @@
             // TODO(b/171825892) Please replace FLAG_MUTABLE_UNAUDITED below
             // with either FLAG_IMMUTABLE (recommended) or FLAG_MUTABLE.
             mPendingDiscIntent = PendingIntent.getBroadcast(mContext, discType, sapDisconnectIntent,
-<<<<<<< HEAD
-                    PendingIntent.FLAG_CANCEL_CURRENT | PendingIntent.FLAG_MUTABLE_UNAUDITED);
-=======
                     PendingIntent.FLAG_CANCEL_CURRENT | PendingIntent.FLAG_IMMUTABLE);
->>>>>>> 69a065d8
             alarmManager.set(AlarmManager.ELAPSED_REALTIME_WAKEUP,
                     SystemClock.elapsedRealtime() + timeMs, mPendingDiscIntent);
 
