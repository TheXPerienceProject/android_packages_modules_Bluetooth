--- conflicted
+++ resolved
@@ -2,17 +2,9 @@
     default_applicable_licenses: ["Android-Apache-2.0"],
 }
 
-<<<<<<< HEAD
-android_test {
-    name: "BluetoothInstrumentationTests",
-
-    // We only want this apk build for tests.
-    certificate: "platform",
-=======
 java_defaults {
     name: "BluetoothInstrumentationTestsDefaults",
     defaults: ["framework-bluetooth-tests-defaults"],
->>>>>>> 7e0e7a8c
 
     libs: [
         "javax.obex",
@@ -56,6 +48,9 @@
 android_test {
     name: "BluetoothInstrumentationTests",
     defaults: ["BluetoothInstrumentationTestsDefaults"],
+    // We only want this apk build for tests.
+    certificate: "platform",
+
 }
 
 android_test {
