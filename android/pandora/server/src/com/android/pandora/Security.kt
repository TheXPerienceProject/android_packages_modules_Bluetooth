/*
 * Copyright (C) 2022 The Android Open Source Project
 *
 * Licensed under the Apache License, Version 2.0 (the "License");
 * you may not use this file except in compliance with the License.
 * You may obtain a copy of the License at
 *
 *      http://www.apache.org/licenses/LICENSE-2.0
 *
 * Unless required by applicable law or agreed to in writing, software
 * distributed under the License is distributed on an "AS IS" BASIS,
 * WITHOUT WARRANTIES OR CONDITIONS OF ANY KIND, either express or implied.
 * See the License for the specific language governing permissions and
 * limitations under the License.
 */

package com.android.pandora

import android.bluetooth.BluetoothAdapter
import android.bluetooth.BluetoothDevice
import android.bluetooth.BluetoothDevice.ACTION_PAIRING_REQUEST
import android.bluetooth.BluetoothDevice.BOND_BONDED
import android.bluetooth.BluetoothDevice.DEVICE_TYPE_CLASSIC
import android.bluetooth.BluetoothDevice.DEVICE_TYPE_DUAL
import android.bluetooth.BluetoothDevice.DEVICE_TYPE_LE
import android.bluetooth.BluetoothDevice.EXTRA_PAIRING_VARIANT
import android.bluetooth.BluetoothDevice.TRANSPORT_AUTO
import android.bluetooth.BluetoothDevice.TRANSPORT_BREDR
import android.bluetooth.BluetoothDevice.TRANSPORT_LE
import android.bluetooth.BluetoothManager
import android.content.Context
import android.content.Intent
import android.content.IntentFilter
import android.util.Log
import com.google.protobuf.ByteString
import com.google.protobuf.Empty
import io.grpc.stub.StreamObserver
import kotlinx.coroutines.CoroutineScope
import kotlinx.coroutines.Dispatchers
import kotlinx.coroutines.async
import kotlinx.coroutines.cancel
import kotlinx.coroutines.flow.Flow
import kotlinx.coroutines.flow.SharingStarted
import kotlinx.coroutines.flow.filter
import kotlinx.coroutines.flow.first
import kotlinx.coroutines.flow.launchIn
import kotlinx.coroutines.flow.map
import kotlinx.coroutines.flow.shareIn
import pandora.HostProto.*
import pandora.SecurityGrpc.SecurityImplBase
import pandora.SecurityProto.*

private const val TAG = "PandoraSecurity"

@kotlinx.coroutines.ExperimentalCoroutinesApi
class Security(private val context: Context) : SecurityImplBase() {

  private val globalScope: CoroutineScope = CoroutineScope(Dispatchers.Default)
  private val flow: Flow<Intent>

  private val bluetoothManager = context.getSystemService(BluetoothManager::class.java)!!
  private val bluetoothAdapter = bluetoothManager.adapter

  init {
    val intentFilter = IntentFilter()
    intentFilter.addAction(BluetoothDevice.ACTION_PAIRING_REQUEST)
    intentFilter.addAction(BluetoothDevice.ACTION_BOND_STATE_CHANGED)

    flow = intentFlow(context, intentFilter).shareIn(globalScope, SharingStarted.Eagerly)
  }

  fun deinit() {
    globalScope.cancel()
  }

  override fun pair(request: PairRequest, responseObserver: StreamObserver<Empty>) {
    grpcUnary(globalScope, responseObserver) {
      val bluetoothDevice = request.connection.toBluetoothDevice(bluetoothAdapter)
      Log.i(
        TAG,
        "pair: ${bluetoothDevice.address} (current bond state: ${bluetoothDevice.bondState})"
      )
      bluetoothDevice.createBond(
        when (request.connection.transport!!) {
          Transport.TRANSPORT_LE -> TRANSPORT_LE
          Transport.TRANSPORT_BREDR -> TRANSPORT_BREDR
          Transport.UNRECOGNIZED -> TRANSPORT_AUTO
        }
      )
      Empty.getDefaultInstance()
    }
  }

  override fun deletePairing(
    request: DeletePairingRequest,
    responseObserver: StreamObserver<DeletePairingResponse>
  ) {
    grpcUnary(globalScope, responseObserver) {
      val bluetoothDevice = request.address.toBluetoothDevice(bluetoothAdapter)
      Log.i(TAG, "DeletePairing: device=$bluetoothDevice")

      val unbonded =
        globalScope.async {
          flow
            .filter { it.action == BluetoothDevice.ACTION_BOND_STATE_CHANGED }
            .filter { it.getBluetoothDeviceExtra() == bluetoothDevice }
            .filter {
              it.getIntExtra(BluetoothDevice.EXTRA_BOND_STATE, BluetoothAdapter.ERROR) ==
                BluetoothDevice.BOND_NONE
            }
            .first()
        }

      if (bluetoothDevice.removeBond()) {
        Log.i(TAG, "DeletePairing: device=$bluetoothDevice - wait BOND_NONE intent")
        unbonded.await()
      } else {
        Log.i(TAG, "DeletePairing: device=$bluetoothDevice - Already unpaired")
        unbonded.cancel()
      }
      DeletePairingResponse.getDefaultInstance()
    }
  }

  override fun onPairing(
    responseObserver: StreamObserver<PairingEvent>
  ): StreamObserver<PairingEventAnswer> =
    grpcBidirectionalStream(globalScope, responseObserver) {
      Log.i(TAG, "OnPairing: Starting stream")
      it
        .map { answer ->
          Log.i(
            TAG,
            "OnPairing: Handling PairingEventAnswer ${answer.answerCase} for device ${answer.event.address}"
          )
          val device = answer.event.address.toBluetoothDevice(bluetoothAdapter)
          when (answer.answerCase!!) {
            PairingEventAnswer.AnswerCase.CONFIRM -> device.setPairingConfirmation(true)
            PairingEventAnswer.AnswerCase.PASSKEY ->
              device.setPin(answer.passkey.toString().toByteArray())
            PairingEventAnswer.AnswerCase.PIN -> device.setPin(answer.pin.toByteArray())
            PairingEventAnswer.AnswerCase.ANSWER_NOT_SET -> error("unexpected pairing answer type")
          }
        }
        .launchIn(this)

      flow
        .filter { intent -> intent.action == ACTION_PAIRING_REQUEST }
        .map { intent ->
          val device = intent.getBluetoothDeviceExtra()
          val variant = intent.getIntExtra(EXTRA_PAIRING_VARIANT, BluetoothDevice.ERROR)
          Log.i(TAG, "OnPairing: Handling PairingEvent ${variant} for device ${device.address}")
          val eventBuilder =
            PairingEvent.newBuilder().setAddress(device.toByteString())
          when (variant) {
            // SSP / LE Just Works
            BluetoothDevice.PAIRING_VARIANT_CONSENT ->
              eventBuilder.justWorks = Empty.getDefaultInstance()

            // SSP / LE Numeric Comparison
            BluetoothDevice.PAIRING_VARIANT_PASSKEY_CONFIRMATION ->
              eventBuilder.numericComparison =
                intent.getIntExtra(BluetoothDevice.EXTRA_PAIRING_KEY, BluetoothDevice.ERROR)
            BluetoothDevice.PAIRING_VARIANT_DISPLAY_PASSKEY -> {
              val passkey =
                intent.getIntExtra(BluetoothDevice.EXTRA_PAIRING_KEY, BluetoothDevice.ERROR)
<<<<<<< HEAD
=======
              Log.i(TAG, "OnPairing: passkey=${passkey}")
>>>>>>> e521730c
              eventBuilder.passkeyEntryNotification = passkey
            }

            // Out-Of-Band not currently supported
            BluetoothDevice.PAIRING_VARIANT_OOB_CONSENT ->
              error("Received OOB pairing confirmation (UNSUPPORTED)")

            // Legacy PIN entry, or LE legacy passkey entry, depending on transport
            BluetoothDevice.PAIRING_VARIANT_PIN ->
              when (device.type) {
                DEVICE_TYPE_CLASSIC -> eventBuilder.pinCodeRequest = Empty.getDefaultInstance()
                DEVICE_TYPE_LE -> eventBuilder.passkeyEntryRequest = Empty.getDefaultInstance()
                else -> error("cannot determine pairing variant, since transport is unknown")
              }
            BluetoothDevice.PAIRING_VARIANT_PIN_16_DIGITS ->
              eventBuilder.pinCodeRequest = Empty.getDefaultInstance()

            // Legacy PIN entry or LE legacy passkey entry, except we just generate the PIN in
            // the
            // stack and display it to the user for convenience
            BluetoothDevice.PAIRING_VARIANT_DISPLAY_PIN -> {
              val passkey =
                intent.getIntExtra(BluetoothDevice.EXTRA_PAIRING_KEY, BluetoothDevice.ERROR)
              when (device.type) {
                DEVICE_TYPE_CLASSIC ->
                  eventBuilder.pinCodeNotification =
                    ByteString.copyFrom(passkey.toString().toByteArray())
                DEVICE_TYPE_LE -> eventBuilder.passkeyEntryNotification = passkey
                else -> error("cannot determine pairing variant, since transport is unknown")
              }
            }
            else -> {
              error("Received unknown pairing variant $variant")
            }
          }
          eventBuilder.build()
        }
    }
}<|MERGE_RESOLUTION|>--- conflicted
+++ resolved
@@ -164,10 +164,7 @@
             BluetoothDevice.PAIRING_VARIANT_DISPLAY_PASSKEY -> {
               val passkey =
                 intent.getIntExtra(BluetoothDevice.EXTRA_PAIRING_KEY, BluetoothDevice.ERROR)
-<<<<<<< HEAD
-=======
               Log.i(TAG, "OnPairing: passkey=${passkey}")
->>>>>>> e521730c
               eventBuilder.passkeyEntryNotification = passkey
             }
 
