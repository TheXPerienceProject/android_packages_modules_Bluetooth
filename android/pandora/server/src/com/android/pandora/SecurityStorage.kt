/*
 * Copyright (C) 2022 The Android Open Source Project
 *
 * Licensed under the Apache License, Version 2.0 (the "License");
 * you may not use this file except in compliance with the License.
 * You may obtain a copy of the License at
 *
 *      http://www.apache.org/licenses/LICENSE-2.0
 *
 * Unless required by applicable law or agreed to in writing, software
 * distributed under the License is distributed on an "AS IS" BASIS,
 * WITHOUT WARRANTIES OR CONDITIONS OF ANY KIND, either express or implied.
 * See the License for the specific language governing permissions and
 * limitations under the License.
 */

package com.android.pandora

import android.bluetooth.BluetoothAdapter
import android.bluetooth.BluetoothDevice
import android.bluetooth.BluetoothDevice.BOND_BONDED
import android.bluetooth.BluetoothDevice.BOND_NONE
import android.bluetooth.BluetoothManager
import android.content.Context
import android.content.Intent
import android.content.IntentFilter
import android.util.Log
import com.google.protobuf.BoolValue
import com.google.protobuf.Empty
import io.grpc.stub.StreamObserver
import kotlinx.coroutines.CoroutineScope
import kotlinx.coroutines.Dispatchers
import kotlinx.coroutines.async
import kotlinx.coroutines.cancel
import kotlinx.coroutines.flow.Flow
import kotlinx.coroutines.flow.SharingStarted
import kotlinx.coroutines.flow.filter
import kotlinx.coroutines.flow.first
import kotlinx.coroutines.flow.shareIn
import pandora.HostProto.*
import pandora.SecurityProto.*
import pandora.SecurityStorageGrpc.SecurityStorageImplBase

private const val TAG = "PandoraSecurityStorage"

@kotlinx.coroutines.ExperimentalCoroutinesApi
class SecurityStorage(private val context: Context) : SecurityStorageImplBase() {

  private val globalScope: CoroutineScope = CoroutineScope(Dispatchers.Default)
  private val flow: Flow<Intent>

  private val bluetoothManager = context.getSystemService(BluetoothManager::class.java)!!
  private val bluetoothAdapter = bluetoothManager.adapter

  init {
    val intentFilter = IntentFilter()
    intentFilter.addAction(BluetoothDevice.ACTION_BOND_STATE_CHANGED)

    flow = intentFlow(context, intentFilter).shareIn(globalScope, SharingStarted.Eagerly)
  }

  fun deinit() {
    globalScope.cancel()
  }

  override fun isBonded(request: IsBondedRequest, responseObserver: StreamObserver<BoolValue>) {
    grpcUnary(globalScope, responseObserver) {
<<<<<<< HEAD
      //check(request.hasPublic())
=======
      check(request.getAddressCase() == IsBondedRequest.AddressCase.PUBLIC)
>>>>>>> 462fe3e3
      val bluetoothDevice = request.public.toBluetoothDevice(bluetoothAdapter)
      Log.i(TAG, "isBonded: $bluetoothDevice")
      val isBonded = bluetoothDevice.getBondState() == BluetoothDevice.BOND_BONDED
      BoolValue.newBuilder().setValue(isBonded).build()
    }
  }

  override fun deleteBond(request: DeleteBondRequest, responseObserver: StreamObserver<Empty>) {
    grpcUnary(globalScope, responseObserver) {
<<<<<<< HEAD
      //check(request.hasPublic())
=======
      check(request.getAddressCase() == DeleteBondRequest.AddressCase.PUBLIC)
>>>>>>> 462fe3e3
      val bluetoothDevice = request.public.toBluetoothDevice(bluetoothAdapter)
      Log.i(TAG, "deleteBond: device=$bluetoothDevice")

      val unbonded =
        globalScope.async {
          flow
            .filter { it.action == BluetoothDevice.ACTION_BOND_STATE_CHANGED }
            .filter { it.getBluetoothDeviceExtra() == bluetoothDevice }
            .filter {
              it.getIntExtra(BluetoothDevice.EXTRA_BOND_STATE, BluetoothAdapter.ERROR) ==
                BluetoothDevice.BOND_NONE
            }
            .first()
        }

      if (bluetoothDevice.removeBond()) {
        Log.i(TAG, "deleteBond: device=$bluetoothDevice - wait BOND_NONE intent")
        unbonded.await()
      } else {
        Log.i(TAG, "deleteBond: device=$bluetoothDevice - Already unpaired")
        unbonded.cancel()
      }
      Empty.getDefaultInstance()
    }
  }
}<|MERGE_RESOLUTION|>--- conflicted
+++ resolved
@@ -65,11 +65,7 @@
 
   override fun isBonded(request: IsBondedRequest, responseObserver: StreamObserver<BoolValue>) {
     grpcUnary(globalScope, responseObserver) {
-<<<<<<< HEAD
-      //check(request.hasPublic())
-=======
       check(request.getAddressCase() == IsBondedRequest.AddressCase.PUBLIC)
->>>>>>> 462fe3e3
       val bluetoothDevice = request.public.toBluetoothDevice(bluetoothAdapter)
       Log.i(TAG, "isBonded: $bluetoothDevice")
       val isBonded = bluetoothDevice.getBondState() == BluetoothDevice.BOND_BONDED
@@ -79,11 +75,7 @@
 
   override fun deleteBond(request: DeleteBondRequest, responseObserver: StreamObserver<Empty>) {
     grpcUnary(globalScope, responseObserver) {
-<<<<<<< HEAD
-      //check(request.hasPublic())
-=======
       check(request.getAddressCase() == DeleteBondRequest.AddressCase.PUBLIC)
->>>>>>> 462fe3e3
       val bluetoothDevice = request.public.toBluetoothDevice(bluetoothAdapter)
       Log.i(TAG, "deleteBond: device=$bluetoothDevice")
 
