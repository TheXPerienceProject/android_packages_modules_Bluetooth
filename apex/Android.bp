--- conflicted
+++ resolved
@@ -20,17 +20,11 @@
     enabled: false,
 
     manifest: "apex_manifest.json",
-<<<<<<< HEAD
 
     native_shared_libs: [
       "libbluetooth_jni",
       "libbluetooth"
     ],
-=======
-    bootclasspath_fragments: ["com.android.btservices-bootclasspath-fragment"],
-    systemserverclasspath_fragments: ["com.android.btservices-systemserverclasspath-fragment"],
-    compat_configs: ["bluetooth-compat-config"],
->>>>>>> 036178e6
     apps: ["Bluetooth"],
 
     compile_multilib: "both",
