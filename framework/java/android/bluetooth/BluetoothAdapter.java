/*
 * Copyright 2009-2016 The Android Open Source Project
 * Copyright 2015 Samsung LSI
 *
 * Licensed under the Apache License, Version 2.0 (the "License");
 * you may not use this file except in compliance with the License.
 * You may obtain a copy of the License at
 *
 *      http://www.apache.org/licenses/LICENSE-2.0
 *
 * Unless required by applicable law or agreed to in writing, software
 * distributed under the License is distributed on an "AS IS" BASIS,
 * WITHOUT WARRANTIES OR CONDITIONS OF ANY KIND, either express or implied.
 * See the License for the specific language governing permissions and
 * limitations under the License.
 */

package android.bluetooth;

import static android.bluetooth.BluetoothUtils.getSyncTimeout;

import static java.util.Objects.requireNonNull;

import android.annotation.CallbackExecutor;
import android.annotation.IntDef;
import android.annotation.NonNull;
import android.annotation.Nullable;
import android.annotation.RequiresNoPermission;
import android.annotation.RequiresPermission;
import android.annotation.SdkConstant;
import android.annotation.SdkConstant.SdkConstantType;
import android.annotation.SuppressLint;
import android.annotation.SystemApi;
import android.app.PendingIntent;
import android.bluetooth.BluetoothDevice.AddressType;
import android.bluetooth.BluetoothDevice.Transport;
import android.bluetooth.BluetoothProfile.ConnectionPolicy;
import android.bluetooth.annotations.RequiresBluetoothAdvertisePermission;
import android.bluetooth.annotations.RequiresBluetoothConnectPermission;
import android.bluetooth.annotations.RequiresBluetoothLocationPermission;
import android.bluetooth.annotations.RequiresBluetoothScanPermission;
import android.bluetooth.annotations.RequiresLegacyBluetoothAdminPermission;
import android.bluetooth.annotations.RequiresLegacyBluetoothPermission;
import android.bluetooth.le.BluetoothLeAdvertiser;
import android.bluetooth.le.BluetoothLeScanner;
import android.bluetooth.le.PeriodicAdvertisingManager;
import android.bluetooth.le.ScanCallback;
import android.bluetooth.le.ScanFilter;
import android.bluetooth.le.ScanRecord;
import android.bluetooth.le.ScanResult;
import android.bluetooth.le.ScanSettings;
import android.compat.annotation.UnsupportedAppUsage;
import android.content.AttributionSource;
import android.content.Context;
import android.os.Binder;
import android.os.BluetoothServiceManager;
import android.os.Build;
import android.os.IBinder;
import android.os.IpcDataCache;
import android.os.ParcelUuid;
import android.os.RemoteException;
import android.sysprop.BluetoothProperties;
import android.util.Log;
import android.util.Pair;

import com.android.internal.annotations.GuardedBy;
import com.android.modules.utils.SynchronousResultReceiver;

import java.io.IOException;
import java.lang.annotation.Retention;
import java.lang.annotation.RetentionPolicy;
import java.time.Duration;
import java.util.ArrayList;
import java.util.Arrays;
import java.util.Collections;
import java.util.HashMap;
import java.util.HashSet;
import java.util.List;
import java.util.Locale;
import java.util.Map;
import java.util.Objects;
import java.util.Set;
import java.util.UUID;
import java.util.WeakHashMap;
import java.util.concurrent.Executor;
import java.util.concurrent.TimeoutException;
import java.util.concurrent.locks.Lock;
import java.util.concurrent.locks.ReentrantReadWriteLock;
import java.lang.reflect.Method;
import java.lang.reflect.Constructor;
import java.lang.reflect.InvocationTargetException;
/**
 * Represents the local device Bluetooth adapter. The {@link BluetoothAdapter}
 * lets you perform fundamental Bluetooth tasks, such as initiate
 * device discovery, query a list of bonded (paired) devices,
 * instantiate a {@link BluetoothDevice} using a known MAC address, and create
 * a {@link BluetoothServerSocket} to listen for connection requests from other
 * devices, and start a scan for Bluetooth LE devices.
 *
 * <p>To get a {@link BluetoothAdapter} representing the local Bluetooth
 * adapter, call the {@link BluetoothManager#getAdapter} function on {@link BluetoothManager}.
 * On JELLY_BEAN_MR1 and below you will need to use the static {@link #getDefaultAdapter}
 * method instead.
 * </p><p>
 * Fundamentally, this is your starting point for all
 * Bluetooth actions. Once you have the local adapter, you can get a set of
 * {@link BluetoothDevice} objects representing all paired devices with
 * {@link #getBondedDevices()}; start device discovery with
 * {@link #startDiscovery()}; or create a {@link BluetoothServerSocket} to
 * listen for incoming RFComm connection requests with {@link
 * #listenUsingRfcommWithServiceRecord(String, UUID)}; listen for incoming L2CAP Connection-oriented
 * Channels (CoC) connection requests with {@link #listenUsingL2capChannel()}; or start a scan for
 * Bluetooth LE devices with {@link #startLeScan(LeScanCallback callback)}.
 * </p>
 * <p>This class is thread safe.</p>
 * <div class="special reference">
 * <h3>Developer Guides</h3>
 * <p>
 * For more information about using Bluetooth, read the <a href=
 * "{@docRoot}guide/topics/connectivity/bluetooth.html">Bluetooth</a> developer
 * guide.
 * </p>
 * </div>
 *
 * {@see BluetoothDevice}
 * {@see BluetoothServerSocket}
 */
public final class BluetoothAdapter {
    private static final String TAG = "BluetoothAdapter";
    private static final String DESCRIPTOR = "android.bluetooth.BluetoothAdapter";
    private static final boolean DBG = true;
    private static final boolean VDBG = false;

    /**
     * Default MAC address reported to a client that does not have the
     * {@link android.Manifest.permission#LOCAL_MAC_ADDRESS} permission.
     *
     *
     * @hide
     */
    public static final String DEFAULT_MAC_ADDRESS = "02:00:00:00:00:00";

    /**
     * Sentinel error value for this class. Guaranteed to not equal any other
     * integer constant in this class. Provided as a convenience for functions
     * that require a sentinel error value, for example:
     * <p><code>Intent.getIntExtra(BluetoothAdapter.EXTRA_STATE,
     * BluetoothAdapter.ERROR)</code>
     */
    public static final int ERROR = Integer.MIN_VALUE;

    /**
     * Broadcast Action: The state of the local Bluetooth adapter has been
     * changed.
     * <p>For example, Bluetooth has been turned on or off.
     * <p>Always contains the extra fields {@link #EXTRA_STATE} and {@link
     * #EXTRA_PREVIOUS_STATE} containing the new and old states
     * respectively.
     */
    @RequiresLegacyBluetoothPermission
    @SdkConstant(SdkConstantType.BROADCAST_INTENT_ACTION) public static final String
            ACTION_STATE_CHANGED = "android.bluetooth.adapter.action.STATE_CHANGED";

    /**
     * Used as an int extra field in {@link #ACTION_STATE_CHANGED}
     * intents to request the current power state. Possible values are:
     * {@link #STATE_OFF},
     * {@link #STATE_TURNING_ON},
     * {@link #STATE_ON},
     * {@link #STATE_TURNING_OFF},
     */
    public static final String EXTRA_STATE = "android.bluetooth.adapter.extra.STATE";
    /**
     * Used as an int extra field in {@link #ACTION_STATE_CHANGED}
     * intents to request the previous power state. Possible values are:
     * {@link #STATE_OFF},
     * {@link #STATE_TURNING_ON},
     * {@link #STATE_ON},
     * {@link #STATE_TURNING_OFF}
     */
    public static final String EXTRA_PREVIOUS_STATE =
            "android.bluetooth.adapter.extra.PREVIOUS_STATE";

    /** @hide */
    @IntDef(prefix = { "STATE_" }, value = {
            STATE_OFF,
            STATE_TURNING_ON,
            STATE_ON,
            STATE_TURNING_OFF,
            STATE_BLE_TURNING_ON,
            STATE_BLE_ON,
            STATE_BLE_TURNING_OFF
    })
    @Retention(RetentionPolicy.SOURCE)
    public @interface InternalAdapterState {}

    /** @hide */
    @IntDef(prefix = { "STATE_" }, value = {
            STATE_OFF,
            STATE_TURNING_ON,
            STATE_ON,
            STATE_TURNING_OFF,
    })
    @Retention(RetentionPolicy.SOURCE)
    public @interface AdapterState {}

    /**
     * Indicates the local Bluetooth adapter is off.
     */
    public static final int STATE_OFF = 10;
    /**
     * Indicates the local Bluetooth adapter is turning on. However local
     * clients should wait for {@link #STATE_ON} before attempting to
     * use the adapter.
     */
    public static final int STATE_TURNING_ON = 11;
    /**
     * Indicates the local Bluetooth adapter is on, and ready for use.
     */
    public static final int STATE_ON = 12;
    /**
     * Indicates the local Bluetooth adapter is turning off. Local clients
     * should immediately attempt graceful disconnection of any remote links.
     */
    public static final int STATE_TURNING_OFF = 13;

    /**
     * Indicates the local Bluetooth adapter is turning Bluetooth LE mode on.
     *
     * @hide
     */
    public static final int STATE_BLE_TURNING_ON = 14;

    /**
     * Indicates the local Bluetooth adapter is in LE only mode.
     *
     * @hide
     */
    @SystemApi
    public static final int STATE_BLE_ON = 15;

    /**
     * Indicates the local Bluetooth adapter is turning off LE only mode.
     *
     * @hide
     */
    public static final int STATE_BLE_TURNING_OFF = 16;

    /**
     * UUID of the GATT Read Characteristics for LE_PSM value.
     *
     * @hide
     */
    public static final UUID LE_PSM_CHARACTERISTIC_UUID =
            UUID.fromString("2d410339-82b6-42aa-b34e-e2e01df8cc1a");

    /**
     * Used as an optional extra field for the {@link PendingIntent} provided to {@link
     * #startRfcommServer(String, UUID, PendingIntent)}. This is useful for when an
     * application registers multiple RFCOMM listeners, and needs a way to determine which service
     * record the incoming {@link BluetoothSocket} is using.
     *
     * @hide
     */
    @SystemApi
    @SuppressLint("ActionValue")
    public static final String EXTRA_RFCOMM_LISTENER_ID =
            "android.bluetooth.adapter.extra.RFCOMM_LISTENER_ID";

    /** @hide */
    @IntDef(value = {
            BluetoothStatusCodes.SUCCESS,
            BluetoothStatusCodes.ERROR_TIMEOUT,
            BluetoothStatusCodes.RFCOMM_LISTENER_START_FAILED_UUID_IN_USE,
            BluetoothStatusCodes.RFCOMM_LISTENER_OPERATION_FAILED_NO_MATCHING_SERVICE_RECORD,
            BluetoothStatusCodes.RFCOMM_LISTENER_OPERATION_FAILED_DIFFERENT_APP,
            BluetoothStatusCodes.RFCOMM_LISTENER_FAILED_TO_CREATE_SERVER_SOCKET,
            BluetoothStatusCodes.RFCOMM_LISTENER_FAILED_TO_CLOSE_SERVER_SOCKET,
            BluetoothStatusCodes.RFCOMM_LISTENER_NO_SOCKET_AVAILABLE,
    })
    @Retention(RetentionPolicy.SOURCE)
    public @interface RfcommListenerResult {}

    /**
     * Human-readable string helper for AdapterState and InternalAdapterState
     *
     * @hide
     */
    @SystemApi
    @RequiresNoPermission
    @NonNull
    public static String nameForState(@InternalAdapterState int state) {
        switch (state) {
            case STATE_OFF:
                return "OFF";
            case STATE_TURNING_ON:
                return "TURNING_ON";
            case STATE_ON:
                return "ON";
            case STATE_TURNING_OFF:
                return "TURNING_OFF";
            case STATE_BLE_TURNING_ON:
                return "BLE_TURNING_ON";
            case STATE_BLE_ON:
                return "BLE_ON";
            case STATE_BLE_TURNING_OFF:
                return "BLE_TURNING_OFF";
            default:
                return "?!?!? (" + state + ")";
        }
    }

    /**
     * Activity Action: Show a system activity that requests discoverable mode.
     * This activity will also request the user to turn on Bluetooth if it
     * is not currently enabled.
     * <p>Discoverable mode is equivalent to {@link
     * #SCAN_MODE_CONNECTABLE_DISCOVERABLE}. It allows remote devices to see
     * this Bluetooth adapter when they perform a discovery.
     * <p>For privacy, Android is not discoverable by default.
     * <p>The sender of this Intent can optionally use extra field {@link
     * #EXTRA_DISCOVERABLE_DURATION} to request the duration of
     * discoverability. Currently the default duration is 120 seconds, and
     * maximum duration is capped at 300 seconds for each request.
     * <p>Notification of the result of this activity is posted using the
     * {@link android.app.Activity#onActivityResult} callback. The
     * <code>resultCode</code>
     * will be the duration (in seconds) of discoverability or
     * {@link android.app.Activity#RESULT_CANCELED} if the user rejected
     * discoverability or an error has occurred.
     * <p>Applications can also listen for {@link #ACTION_SCAN_MODE_CHANGED}
     * for global notification whenever the scan mode changes. For example, an
     * application can be notified when the device has ended discoverability.
     */
    @RequiresLegacyBluetoothPermission
    @RequiresBluetoothAdvertisePermission
    @RequiresPermission(android.Manifest.permission.BLUETOOTH_ADVERTISE)
    @SdkConstant(SdkConstantType.ACTIVITY_INTENT_ACTION) public static final String
            ACTION_REQUEST_DISCOVERABLE = "android.bluetooth.adapter.action.REQUEST_DISCOVERABLE";

    /**
     * Used as an optional int extra field in {@link
     * #ACTION_REQUEST_DISCOVERABLE} intents to request a specific duration
     * for discoverability in seconds. The current default is 120 seconds, and
     * requests over 300 seconds will be capped. These values could change.
     */
    public static final String EXTRA_DISCOVERABLE_DURATION =
            "android.bluetooth.adapter.extra.DISCOVERABLE_DURATION";

    /**
     * Activity Action: Show a system activity that allows the user to turn on
     * Bluetooth.
     * <p>This system activity will return once Bluetooth has completed turning
     * on, or the user has decided not to turn Bluetooth on.
     * <p>Notification of the result of this activity is posted using the
     * {@link android.app.Activity#onActivityResult} callback. The
     * <code>resultCode</code>
     * will be {@link android.app.Activity#RESULT_OK} if Bluetooth has been
     * turned on or {@link android.app.Activity#RESULT_CANCELED} if the user
     * has rejected the request or an error has occurred.
     * <p>Applications can also listen for {@link #ACTION_STATE_CHANGED}
     * for global notification whenever Bluetooth is turned on or off.
     */
    @RequiresLegacyBluetoothPermission
    @RequiresBluetoothConnectPermission
    @RequiresPermission(android.Manifest.permission.BLUETOOTH_CONNECT)
    @SdkConstant(SdkConstantType.ACTIVITY_INTENT_ACTION) public static final String
            ACTION_REQUEST_ENABLE = "android.bluetooth.adapter.action.REQUEST_ENABLE";

    /**
     * Activity Action: Show a system activity that allows the user to turn off
     * Bluetooth. This is used only if permission review is enabled which is for
     * apps targeting API less than 23 require a permission review before any of
     * the app's components can run.
     * <p>This system activity will return once Bluetooth has completed turning
     * off, or the user has decided not to turn Bluetooth off.
     * <p>Notification of the result of this activity is posted using the
     * {@link android.app.Activity#onActivityResult} callback. The
     * <code>resultCode</code>
     * will be {@link android.app.Activity#RESULT_OK} if Bluetooth has been
     * turned off or {@link android.app.Activity#RESULT_CANCELED} if the user
     * has rejected the request or an error has occurred.
     * <p>Applications can also listen for {@link #ACTION_STATE_CHANGED}
     * for global notification whenever Bluetooth is turned on or off.
     *
     * @hide
     */
    @SystemApi
    @RequiresLegacyBluetoothPermission
    @RequiresBluetoothConnectPermission
    @RequiresPermission(android.Manifest.permission.BLUETOOTH_CONNECT)
    @SdkConstant(SdkConstantType.ACTIVITY_INTENT_ACTION)
    @SuppressLint("ActionValue")
    public static final String
            ACTION_REQUEST_DISABLE = "android.bluetooth.adapter.action.REQUEST_DISABLE";

    /**
     * Activity Action: Show a system activity that allows user to enable BLE scans even when
     * Bluetooth is turned off.<p>
     *
     * Notification of result of this activity is posted using
     * {@link android.app.Activity#onActivityResult}. The <code>resultCode</code> will be
     * {@link android.app.Activity#RESULT_OK} if BLE scan always available setting is turned on or
     * {@link android.app.Activity#RESULT_CANCELED} if the user has rejected the request or an
     * error occurred.
     *
     * @hide
     */
    @SystemApi
    @SdkConstant(SdkConstantType.ACTIVITY_INTENT_ACTION)
    public static final String ACTION_REQUEST_BLE_SCAN_ALWAYS_AVAILABLE =
            "android.bluetooth.adapter.action.REQUEST_BLE_SCAN_ALWAYS_AVAILABLE";

    /**
     * Broadcast Action: Indicates the Bluetooth scan mode of the local Adapter
     * has changed.
     * <p>Always contains the extra fields {@link #EXTRA_SCAN_MODE} and {@link
     * #EXTRA_PREVIOUS_SCAN_MODE} containing the new and old scan modes
     * respectively.
     */
    @RequiresLegacyBluetoothPermission
    @RequiresBluetoothScanPermission
    @RequiresPermission(android.Manifest.permission.BLUETOOTH_SCAN)
    @SdkConstant(SdkConstantType.BROADCAST_INTENT_ACTION) public static final String
            ACTION_SCAN_MODE_CHANGED = "android.bluetooth.adapter.action.SCAN_MODE_CHANGED";

    /**
     * Used as an int extra field in {@link #ACTION_SCAN_MODE_CHANGED}
     * intents to request the current scan mode. Possible values are:
     * {@link #SCAN_MODE_NONE},
     * {@link #SCAN_MODE_CONNECTABLE},
     * {@link #SCAN_MODE_CONNECTABLE_DISCOVERABLE},
     */
    public static final String EXTRA_SCAN_MODE = "android.bluetooth.adapter.extra.SCAN_MODE";
    /**
     * Used as an int extra field in {@link #ACTION_SCAN_MODE_CHANGED}
     * intents to request the previous scan mode. Possible values are:
     * {@link #SCAN_MODE_NONE},
     * {@link #SCAN_MODE_CONNECTABLE},
     * {@link #SCAN_MODE_CONNECTABLE_DISCOVERABLE},
     */
    public static final String EXTRA_PREVIOUS_SCAN_MODE =
            "android.bluetooth.adapter.extra.PREVIOUS_SCAN_MODE";

    /** @hide */
    @IntDef(prefix = { "SCAN_" }, value = {
            SCAN_MODE_NONE,
            SCAN_MODE_CONNECTABLE,
            SCAN_MODE_CONNECTABLE_DISCOVERABLE
    })
    @Retention(RetentionPolicy.SOURCE)
    public @interface ScanMode {}

    /** @hide */
    @IntDef(value = {
            BluetoothStatusCodes.SUCCESS,
            BluetoothStatusCodes.ERROR_UNKNOWN,
            BluetoothStatusCodes.ERROR_BLUETOOTH_NOT_ENABLED,
            BluetoothStatusCodes.ERROR_MISSING_BLUETOOTH_SCAN_PERMISSION
    })
    @Retention(RetentionPolicy.SOURCE)
    public @interface ScanModeStatusCode {}

    /**
     * Indicates that both inquiry scan and page scan are disabled on the local
     * Bluetooth adapter. Therefore this device is neither discoverable
     * nor connectable from remote Bluetooth devices.
     */
    public static final int SCAN_MODE_NONE = 20;
    /**
     * Indicates that inquiry scan is disabled, but page scan is enabled on the
     * local Bluetooth adapter. Therefore this device is not discoverable from
     * remote Bluetooth devices, but is connectable from remote devices that
     * have previously discovered this device.
     */
    public static final int SCAN_MODE_CONNECTABLE = 21;
    /**
     * Indicates that both inquiry scan and page scan are enabled on the local
     * Bluetooth adapter. Therefore this device is both discoverable and
     * connectable from remote Bluetooth devices.
     */
    public static final int SCAN_MODE_CONNECTABLE_DISCOVERABLE = 23;

    /**
     * Device only has a display.
     *
     * @hide
     */
    public static final int IO_CAPABILITY_OUT = 0;

    /**
     * Device has a display and the ability to input Yes/No.
     *
     * @hide
     */
    public static final int IO_CAPABILITY_IO = 1;

    /**
     * Device only has a keyboard for entry but no display.
     *
     * @hide
     */
    public static final int IO_CAPABILITY_IN = 2;

    /**
     * Device has no Input or Output capability.
     *
     * @hide
     */
    public static final int IO_CAPABILITY_NONE = 3;

    /**
     * Device has a display and a full keyboard.
     *
     * @hide
     */
    public static final int IO_CAPABILITY_KBDISP = 4;

    /**
     * Maximum range value for Input/Output capabilities.
     *
     * <p>This should be updated when adding a new Input/Output capability. Other code
     * like validation depends on this being accurate.
     *
     * @hide
     */
    public static final int IO_CAPABILITY_MAX = 5;

    /**
     * The Input/Output capability of the device is unknown.
     *
     * @hide
     */
    public static final int IO_CAPABILITY_UNKNOWN = 255;

    /** @hide */
    @IntDef({IO_CAPABILITY_OUT, IO_CAPABILITY_IO, IO_CAPABILITY_IN, IO_CAPABILITY_NONE,
            IO_CAPABILITY_KBDISP})
    @Retention(RetentionPolicy.SOURCE)
    public @interface IoCapability {}

    /** @hide */
    @IntDef(prefix = "ACTIVE_DEVICE_", value = {ACTIVE_DEVICE_AUDIO,
            ACTIVE_DEVICE_PHONE_CALL, ACTIVE_DEVICE_ALL})
    @Retention(RetentionPolicy.SOURCE)
    public @interface ActiveDeviceUse {}

    /**
     * Use the specified device for audio (a2dp and hearing aid profile)
     *
     * @hide
     */
    @SystemApi
    public static final int ACTIVE_DEVICE_AUDIO = 0;

    /**
     * Use the specified device for phone calls (headset profile and hearing
     * aid profile)
     *
     * @hide
     */
    @SystemApi
    public static final int ACTIVE_DEVICE_PHONE_CALL = 1;

    /**
     * Use the specified device for a2dp, hearing aid profile, and headset profile
     *
     * @hide
     */
    @SystemApi
    public static final int ACTIVE_DEVICE_ALL = 2;

    /** @hide */
    @IntDef({BluetoothProfile.HEADSET, BluetoothProfile.A2DP,
            BluetoothProfile.HEARING_AID})
    @Retention(RetentionPolicy.SOURCE)
    public @interface ActiveDeviceProfile {}

    /**
     * Broadcast Action: The local Bluetooth adapter has started the remote
     * device discovery process.
     * <p>This usually involves an inquiry scan of about 12 seconds, followed
     * by a page scan of each new device to retrieve its Bluetooth name.
     * <p>Register for {@link BluetoothDevice#ACTION_FOUND} to be notified as
     * remote Bluetooth devices are found.
     * <p>Device discovery is a heavyweight procedure. New connections to
     * remote Bluetooth devices should not be attempted while discovery is in
     * progress, and existing connections will experience limited bandwidth
     * and high latency. Use {@link #cancelDiscovery()} to cancel an ongoing
     * discovery.
     */
    @RequiresLegacyBluetoothPermission
    @RequiresBluetoothScanPermission
    @RequiresPermission(android.Manifest.permission.BLUETOOTH_SCAN)
    @SdkConstant(SdkConstantType.BROADCAST_INTENT_ACTION) public static final String
            ACTION_DISCOVERY_STARTED = "android.bluetooth.adapter.action.DISCOVERY_STARTED";
    /**
     * Broadcast Action: The local Bluetooth adapter has finished the device
     * discovery process.
     */
    @RequiresLegacyBluetoothPermission
    @RequiresBluetoothScanPermission
    @RequiresPermission(android.Manifest.permission.BLUETOOTH_SCAN)
    @SdkConstant(SdkConstantType.BROADCAST_INTENT_ACTION) public static final String
            ACTION_DISCOVERY_FINISHED = "android.bluetooth.adapter.action.DISCOVERY_FINISHED";

    /**
     * Broadcast Action: The local Bluetooth adapter has changed its friendly
     * Bluetooth name.
     * <p>This name is visible to remote Bluetooth devices.
     * <p>Always contains the extra field {@link #EXTRA_LOCAL_NAME} containing
     * the name.
     */
    @RequiresLegacyBluetoothPermission
    @RequiresBluetoothConnectPermission
    @RequiresPermission(android.Manifest.permission.BLUETOOTH_CONNECT)
    @SdkConstant(SdkConstantType.BROADCAST_INTENT_ACTION) public static final String
            ACTION_LOCAL_NAME_CHANGED = "android.bluetooth.adapter.action.LOCAL_NAME_CHANGED";
    /**
     * Used as a String extra field in {@link #ACTION_LOCAL_NAME_CHANGED}
     * intents to request the local Bluetooth name.
     */
    public static final String EXTRA_LOCAL_NAME = "android.bluetooth.adapter.extra.LOCAL_NAME";

    /**
     * Intent used to broadcast the change in connection state of the local
     * Bluetooth adapter to a profile of the remote device. When the adapter is
     * not connected to any profiles of any remote devices and it attempts a
     * connection to a profile this intent will be sent. Once connected, this intent
     * will not be sent for any more connection attempts to any profiles of any
     * remote device. When the adapter disconnects from the last profile its
     * connected to of any remote device, this intent will be sent.
     *
     * <p> This intent is useful for applications that are only concerned about
     * whether the local adapter is connected to any profile of any device and
     * are not really concerned about which profile. For example, an application
     * which displays an icon to display whether Bluetooth is connected or not
     * can use this intent.
     *
     * <p>This intent will have 3 extras:
     * {@link #EXTRA_CONNECTION_STATE} - The current connection state.
     * {@link #EXTRA_PREVIOUS_CONNECTION_STATE}- The previous connection state.
     * {@link BluetoothDevice#EXTRA_DEVICE} - The remote device.
     *
     * {@link #EXTRA_CONNECTION_STATE} or {@link #EXTRA_PREVIOUS_CONNECTION_STATE}
     * can be any of {@link #STATE_DISCONNECTED}, {@link #STATE_CONNECTING},
     * {@link #STATE_CONNECTED}, {@link #STATE_DISCONNECTING}.
     */
    @RequiresLegacyBluetoothPermission
    @RequiresBluetoothConnectPermission
    @RequiresPermission(android.Manifest.permission.BLUETOOTH_CONNECT)
    @SdkConstant(SdkConstantType.BROADCAST_INTENT_ACTION) public static final String
            ACTION_CONNECTION_STATE_CHANGED =
            "android.bluetooth.adapter.action.CONNECTION_STATE_CHANGED";

    /**
     * Extra used by {@link #ACTION_CONNECTION_STATE_CHANGED}
     *
     * This extra represents the current connection state.
     */
    public static final String EXTRA_CONNECTION_STATE =
            "android.bluetooth.adapter.extra.CONNECTION_STATE";

    /**
     * Extra used by {@link #ACTION_CONNECTION_STATE_CHANGED}
     *
     * This extra represents the previous connection state.
     */
    public static final String EXTRA_PREVIOUS_CONNECTION_STATE =
            "android.bluetooth.adapter.extra.PREVIOUS_CONNECTION_STATE";

    /**
     * Broadcast Action: The Bluetooth adapter state has changed in LE only mode.
     *
     * @hide
     */
    @SdkConstant(SdkConstantType.BROADCAST_INTENT_ACTION)
    @SystemApi public static final String ACTION_BLE_STATE_CHANGED =
            "android.bluetooth.adapter.action.BLE_STATE_CHANGED";

    /**
     * Intent used to broadcast the change in the Bluetooth address
     * of the local Bluetooth adapter.
     * <p>Always contains the extra field {@link
     * #EXTRA_BLUETOOTH_ADDRESS} containing the Bluetooth address.
     *
     * Note: only system level processes are allowed to send this
     * defined broadcast.
     *
     * @hide
     */
    @RequiresBluetoothConnectPermission
    @RequiresPermission(android.Manifest.permission.BLUETOOTH_CONNECT)
    @SdkConstant(SdkConstantType.BROADCAST_INTENT_ACTION)
    public static final String ACTION_BLUETOOTH_ADDRESS_CHANGED =
            "android.bluetooth.adapter.action.BLUETOOTH_ADDRESS_CHANGED";

    /**
     * Used as a String extra field in {@link
     * #ACTION_BLUETOOTH_ADDRESS_CHANGED} intent to store the local
     * Bluetooth address.
     *
     * @hide
     */
    public static final String EXTRA_BLUETOOTH_ADDRESS =
            "android.bluetooth.adapter.extra.BLUETOOTH_ADDRESS";

    /**
     * Broadcast Action: The notifys Bluetooth ACL connected event. This will be
     * by BLE Always on enabled application to know the ACL_CONNECTED event
     * when Bluetooth state in STATE_BLE_ON. This denotes GATT connection
     * as Bluetooth LE is the only feature available in STATE_BLE_ON
     *
     * This is counterpart of {@link BluetoothDevice#ACTION_ACL_CONNECTED} which
     * works in Bluetooth state STATE_ON
     *
     * @hide
     */
    @RequiresBluetoothConnectPermission
    @RequiresPermission(android.Manifest.permission.BLUETOOTH_CONNECT)
    @SdkConstant(SdkConstantType.BROADCAST_INTENT_ACTION)
    public static final String ACTION_BLE_ACL_CONNECTED =
            "android.bluetooth.adapter.action.BLE_ACL_CONNECTED";

    /**
     * Broadcast Action: The notifys Bluetooth ACL connected event. This will be
     * by BLE Always on enabled application to know the ACL_DISCONNECTED event
     * when Bluetooth state in STATE_BLE_ON. This denotes GATT disconnection as Bluetooth
     * LE is the only feature available in STATE_BLE_ON
     *
     * This is counterpart of {@link BluetoothDevice#ACTION_ACL_DISCONNECTED} which
     * works in Bluetooth state STATE_ON
     *
     * @hide
     */
    @RequiresBluetoothConnectPermission
    @RequiresPermission(android.Manifest.permission.BLUETOOTH_CONNECT)
    @SdkConstant(SdkConstantType.BROADCAST_INTENT_ACTION)
    public static final String ACTION_BLE_ACL_DISCONNECTED =
            "android.bluetooth.adapter.action.BLE_ACL_DISCONNECTED";

    /** The profile is in disconnected state */
    public static final int STATE_DISCONNECTED =
            0; //BluetoothProtoEnums.CONNECTION_STATE_DISCONNECTED;
    /** The profile is in connecting state */
    public static final int STATE_CONNECTING = 1; //BluetoothProtoEnums.CONNECTION_STATE_CONNECTING;
    /** The profile is in connected state */
    public static final int STATE_CONNECTED = 2; //BluetoothProtoEnums.CONNECTION_STATE_CONNECTED;
    /** The profile is in disconnecting state */
    public static final int STATE_DISCONNECTING =
            3; //BluetoothProtoEnums.CONNECTION_STATE_DISCONNECTING;

    /** @hide */
    @Retention(RetentionPolicy.SOURCE)
    @IntDef(prefix = { "STATE_" }, value = {
        STATE_DISCONNECTED,
        STATE_CONNECTING,
        STATE_CONNECTED,
        STATE_DISCONNECTING,
    })
    public @interface ConnectionState {}

    /** @hide */
    public static final String BLUETOOTH_MANAGER_SERVICE = "bluetooth_manager";
    private final IBinder mToken;


    /**
     * When creating a ServerSocket using listenUsingRfcommOn() or
     * listenUsingL2capOn() use SOCKET_CHANNEL_AUTO_STATIC to create
     * a ServerSocket that auto assigns a channel number to the first
     * bluetooth socket.
     * The channel number assigned to this first Bluetooth Socket will
     * be stored in the ServerSocket, and reused for subsequent Bluetooth
     * sockets.
     *
     * @hide
     */
    public static final int SOCKET_CHANNEL_AUTO_STATIC_NO_SDP = -2;


    private static final int ADDRESS_LENGTH = 17;

    /**
     * Lazily initialized singleton. Guaranteed final after first object
     * constructed.
     */
    private static BluetoothAdapter sAdapter;

    private BluetoothLeScanner mBluetoothLeScanner;
    private BluetoothLeAdvertiser mBluetoothLeAdvertiser;
    private PeriodicAdvertisingManager mPeriodicAdvertisingManager;

    private final IBluetoothManager mManagerService;
    private final AttributionSource mAttributionSource;

    // Yeah, keeping both mService and sService isn't pretty, but it's too late
    // in the current release for a major refactoring, so we leave them both
    // intact until this can be cleaned up in a future release

    @UnsupportedAppUsage
    @GuardedBy("mServiceLock")
    private IBluetooth mService;
    private final ReentrantReadWriteLock mServiceLock = new ReentrantReadWriteLock();

    @GuardedBy("sServiceLock")
    private static boolean sServiceRegistered;
    @GuardedBy("sServiceLock")
    private static IBluetooth sService;
    private static final Object sServiceLock = new Object();

    private final Object mLock = new Object();
    private final Map<LeScanCallback, ScanCallback> mLeScanClients;
    private final Map<BluetoothDevice, List<Pair<OnMetadataChangedListener, Executor>>>
                mMetadataListeners = new HashMap<>();
    private final Map<BluetoothConnectionCallback, Executor>
            mBluetoothConnectionCallbackExecutorMap = new HashMap<>();

    /**
     * Bluetooth metadata listener. Overrides the default BluetoothMetadataListener
     * implementation.
     */
    @SuppressLint("AndroidFrameworkBluetoothPermission")
    private final IBluetoothMetadataListener mBluetoothMetadataListener =
            new IBluetoothMetadataListener.Stub() {
        @Override
        public void onMetadataChanged(BluetoothDevice device, int key, byte[] value) {
            Attributable.setAttributionSource(device, mAttributionSource);
            synchronized (mMetadataListeners) {
                if (mMetadataListeners.containsKey(device)) {
                    List<Pair<OnMetadataChangedListener, Executor>> list =
                            mMetadataListeners.get(device);
                    for (Pair<OnMetadataChangedListener, Executor> pair : list) {
                        OnMetadataChangedListener listener = pair.first;
                        Executor executor = pair.second;
                        executor.execute(() -> {
                            listener.onMetadataChanged(device, key, value);
                        });
                    }
                }
            }
            return;
        }
    };

    /** @hide */
    @IntDef(value = {
            BluetoothStatusCodes.ERROR_UNKNOWN,
            BluetoothStatusCodes.FEATURE_NOT_SUPPORTED,
            BluetoothStatusCodes.ERROR_PROFILE_SERVICE_NOT_BOUND,
    })
    @Retention(RetentionPolicy.SOURCE)
    public @interface BluetoothActivityEnergyInfoCallbackError {}

    /**
     * Interface for Bluetooth activity energy info callback. Should be implemented by applications
     * and set when calling {@link #requestControllerActivityEnergyInfo}.
     *
     * @hide
     */
    @SystemApi
    public interface OnBluetoothActivityEnergyInfoCallback {
        /**
         * Called when Bluetooth activity energy info is available.
         * Note: this callback is triggered at most once for each call to
         * {@link #requestControllerActivityEnergyInfo}.
         *
         * @param info the latest {@link BluetoothActivityEnergyInfo}
         */
        void onBluetoothActivityEnergyInfoAvailable(
                @NonNull BluetoothActivityEnergyInfo info);

        /**
         * Called when the latest {@link BluetoothActivityEnergyInfo} can't be retrieved.
         * The reason of the failure is indicated by the {@link BluetoothStatusCodes}
         * passed as an argument to this method.
         * Note: this callback is triggered at most once for each call to
         * {@link #requestControllerActivityEnergyInfo}.
         *
         * @param error code indicating the reason for the failure
         */
        void onBluetoothActivityEnergyInfoError(
                @BluetoothActivityEnergyInfoCallbackError int error);
    }

    private static class OnBluetoothActivityEnergyInfoProxy
            extends IBluetoothActivityEnergyInfoListener.Stub {
        private final Object mLock = new Object();
        @Nullable @GuardedBy("mLock") private Executor mExecutor;
        @Nullable @GuardedBy("mLock") private OnBluetoothActivityEnergyInfoCallback mCallback;

        OnBluetoothActivityEnergyInfoProxy(Executor executor,
                OnBluetoothActivityEnergyInfoCallback callback) {
            mExecutor = executor;
            mCallback = callback;
        }

        @Override
        public void onBluetoothActivityEnergyInfoAvailable(BluetoothActivityEnergyInfo info) {
            Executor executor;
            OnBluetoothActivityEnergyInfoCallback callback;
            synchronized (mLock) {
                if (mExecutor == null || mCallback == null) {
                    return;
                }
                executor = mExecutor;
                callback = mCallback;
                mExecutor = null;
                mCallback = null;
            }
            final long identity = Binder.clearCallingIdentity();
            try {
                if (info == null) {
                    executor.execute(() -> callback.onBluetoothActivityEnergyInfoError(
                            BluetoothStatusCodes.FEATURE_NOT_SUPPORTED));
                } else {
                    executor.execute(() -> callback.onBluetoothActivityEnergyInfoAvailable(info));
                }
            } finally {
                Binder.restoreCallingIdentity(identity);
            }
        }

        /**
         * Framework only method that is called when the service can't be reached.
         */
        public void onError(int errorCode) {
            Executor executor;
            OnBluetoothActivityEnergyInfoCallback callback;
            synchronized (mLock) {
                if (mExecutor == null || mCallback == null) {
                    return;
                }
                executor = mExecutor;
                callback = mCallback;
                mExecutor = null;
                mCallback = null;
            }
            final long identity = Binder.clearCallingIdentity();
            try {
                executor.execute(() -> callback.onBluetoothActivityEnergyInfoError(
                        errorCode));
            } finally {
                Binder.restoreCallingIdentity(identity);
            }
        }
    }

    /**
     * Get a handle to the default local Bluetooth adapter.
     * <p>
     * Currently Android only supports one Bluetooth adapter, but the API could
     * be extended to support more. This will always return the default adapter.
     * </p>
     *
     * @return the default local adapter, or null if Bluetooth is not supported
     *         on this hardware platform
     * @deprecated this method will continue to work, but developers are
     *             strongly encouraged to migrate to using
     *             {@link BluetoothManager#getAdapter()}, since that approach
     *             enables support for {@link Context#createAttributionContext}.
     */
    @Deprecated
    @RequiresNoPermission
    public static synchronized BluetoothAdapter getDefaultAdapter() {
        if (sAdapter == null) {
            sAdapter = createAdapter(AttributionSource.myAttributionSource());
        }
        return sAdapter;
    }

    /** {@hide} */
    public static BluetoothAdapter createAdapter(AttributionSource attributionSource) {
        BluetoothServiceManager manager =
                BluetoothFrameworkInitializer.getBluetoothServiceManager();
        if (manager == null) {
            Log.e(TAG, "BluetoothServiceManager is null");
            return null;
        }
        IBluetoothManager service = IBluetoothManager.Stub.asInterface(
                manager.getBluetoothManagerServiceRegisterer().get());
        if (service != null) {
            return new BluetoothAdapter(service, attributionSource);
        } else {
            Log.e(TAG, "Bluetooth service is null");
            return null;
        }
    }

    /**
     * Use {@link #getDefaultAdapter} to get the BluetoothAdapter instance.
     */
    BluetoothAdapter(IBluetoothManager managerService, AttributionSource attributionSource) {
        mManagerService = Objects.requireNonNull(managerService);
        mAttributionSource = Objects.requireNonNull(attributionSource);
        Lock l = mServiceLock.writeLock();
        l.lock();
        try {
            mService = getBluetoothService(mManagerCallback);
        } finally {
            l.unlock();
        }
        mLeScanClients = new HashMap<LeScanCallback, ScanCallback>();
        mToken = new Binder(DESCRIPTOR);
    }

    /**
     * Get a {@link BluetoothDevice} object for the given Bluetooth hardware
     * address.
     * <p>Valid Bluetooth hardware addresses must be upper case, in big endian byte order, and in a
     * format such as "00:11:22:33:AA:BB". The helper {@link #checkBluetoothAddress} is
     * available to validate a Bluetooth address.
     * <p>A {@link BluetoothDevice} will always be returned for a valid
     * hardware address, even if this adapter has never seen that device.
     *
     * @param address valid Bluetooth MAC address
     * @throws IllegalArgumentException if address is invalid
     */
    @RequiresNoPermission
    public BluetoothDevice getRemoteDevice(String address) {
        android.util.SeempLog.record(62);
        final BluetoothDevice res = new BluetoothDevice(address);
        res.setAttributionSource(mAttributionSource);
        return res;
    }

    /**
     * Get a {@link BluetoothDevice} object for the given Bluetooth hardware
     * address and addressType.
     * <p>Valid Bluetooth hardware addresses must be upper case, in big endian byte order, and in a
     * format such as "00:11:22:33:AA:BB". The helper {@link #checkBluetoothAddress} is
     * available to validate a Bluetooth address.
     * <p>A {@link BluetoothDevice} will always be returned for a valid
     * hardware address and type, even if this adapter has never seen that device.
     *
     * @param address valid Bluetooth MAC address
     * @param addressType Bluetooth address type
     * @throws IllegalArgumentException if address is invalid
     */
    @RequiresNoPermission
    public @NonNull BluetoothDevice getRemoteLeDevice(@NonNull String address,
            @AddressType int addressType) {
        final BluetoothDevice res = new BluetoothDevice(address, addressType);
        res.setAttributionSource(mAttributionSource);
        return res;
    }

    /**
     * Get a {@link BluetoothDevice} object for the given Bluetooth hardware
     * address.
     * <p>Valid Bluetooth hardware addresses must be 6 bytes. This method
     * expects the address in network byte order (MSB first).
     * <p>A {@link BluetoothDevice} will always be returned for a valid
     * hardware address, even if this adapter has never seen that device.
     *
     * @param address Bluetooth MAC address (6 bytes)
     * @throws IllegalArgumentException if address is invalid
     */
    @RequiresNoPermission
    public BluetoothDevice getRemoteDevice(byte[] address) {
        android.util.SeempLog.record(62);
        if (address == null || address.length != 6) {
            throw new IllegalArgumentException("Bluetooth address must have 6 bytes");
        }
        final BluetoothDevice res = new BluetoothDevice(
                String.format(Locale.US, "%02X:%02X:%02X:%02X:%02X:%02X", address[0], address[1],
                        address[2], address[3], address[4], address[5]));
        res.setAttributionSource(mAttributionSource);
        return res;
    }

    /**
     * Returns a {@link BluetoothLeAdvertiser} object for Bluetooth LE Advertising operations.
     * Will return null if Bluetooth is turned off or if Bluetooth LE Advertising is not
     * supported on this device.
     * <p>
     * Use {@link #isMultipleAdvertisementSupported()} to check whether LE Advertising is supported
     * on this device before calling this method.
     */
    @RequiresNoPermission
    public BluetoothLeAdvertiser getBluetoothLeAdvertiser() {
        if (!getLeAccess()) {
            return null;
        }
        synchronized (mLock) {
            if (mBluetoothLeAdvertiser == null) {
                mBluetoothLeAdvertiser = new BluetoothLeAdvertiser(this);
            }
            return mBluetoothLeAdvertiser;
        }
    }

    /**
     * Returns a {@link PeriodicAdvertisingManager} object for Bluetooth LE Periodic Advertising
     * operations. Will return null if Bluetooth is turned off or if Bluetooth LE Periodic
     * Advertising is not supported on this device.
     * <p>
     * Use {@link #isLePeriodicAdvertisingSupported()} to check whether LE Periodic Advertising is
     * supported on this device before calling this method.
     *
     * @hide
     */
    @RequiresNoPermission
    public PeriodicAdvertisingManager getPeriodicAdvertisingManager() {
        if (!getLeAccess()) {
            return null;
        }

        if (!isLePeriodicAdvertisingSupported()) {
            return null;
        }

        synchronized (mLock) {
            if (mPeriodicAdvertisingManager == null) {
                mPeriodicAdvertisingManager = new PeriodicAdvertisingManager(this);
            }
            return mPeriodicAdvertisingManager;
        }
    }

    /**
     * Returns a {@link BluetoothLeScanner} object for Bluetooth LE scan operations.
     */
    @RequiresNoPermission
    public BluetoothLeScanner getBluetoothLeScanner() {
        if (!getLeAccess()) {
            return null;
        }
        synchronized (mLock) {
            if (mBluetoothLeScanner == null) {
                mBluetoothLeScanner = new BluetoothLeScanner(this);
            }
            return mBluetoothLeScanner;
        }
    }

    /**
     * Return true if Bluetooth is currently enabled and ready for use.
     * <p>Equivalent to:
     * <code>getBluetoothState() == STATE_ON</code>
     *
     * @return true if the local adapter is turned on
     */
    @RequiresLegacyBluetoothPermission
    @RequiresNoPermission
    public boolean isEnabled() {
        return getState() == BluetoothAdapter.STATE_ON;
    }

    /**
     * Return true if Bluetooth LE(Always BLE On feature) is currently
     * enabled and ready for use
     * <p>This returns true if current state is either STATE_ON or STATE_BLE_ON
     *
     * @return true if the local Bluetooth LE adapter is turned on
     * @hide
     */
    @SystemApi
    @RequiresNoPermission
    public boolean isLeEnabled() {
        final int state = getLeState();
        if (DBG) {
            Log.d(TAG, "isLeEnabled(): " + BluetoothAdapter.nameForState(state));
        }
        return (state == BluetoothAdapter.STATE_ON
                || state == BluetoothAdapter.STATE_BLE_ON
                || state == BluetoothAdapter.STATE_TURNING_ON
                || state == BluetoothAdapter.STATE_TURNING_OFF);
    }

    /**
     * Turns off Bluetooth LE which was earlier turned on by calling enableBLE().
     *
     * <p> If the internal Adapter state is STATE_BLE_ON, this would trigger the transition
     * to STATE_OFF and completely shut-down Bluetooth
     *
     * <p> If the Adapter state is STATE_ON, This would unregister the existance of
     * special Bluetooth LE application and hence the further turning off of Bluetooth
     * from UI would ensure the complete turn-off of Bluetooth rather than staying back
     * BLE only state
     *
     * <p>This is an asynchronous call: it will return immediately, and
     * clients should listen for {@link #ACTION_BLE_STATE_CHANGED}
     * to be notified of subsequent adapter state changes If this call returns
     * true, then the adapter state will immediately transition from {@link
     * #STATE_ON} to {@link #STATE_TURNING_OFF}, and some time
     * later transition to either {@link #STATE_BLE_ON} or {@link
     * #STATE_OFF} based on the existance of the further Always BLE ON enabled applications
     * If this call returns false then there was an
     * immediate problem that will prevent the QAdapter from being turned off -
     * such as the QAadapter already being turned off.
     *
     * @return true to indicate success, or false on immediate error
     * @hide
     */
    @SystemApi
    @RequiresBluetoothConnectPermission
    @RequiresPermission(android.Manifest.permission.BLUETOOTH_CONNECT)
    public boolean disableBLE() {
        if (!isBleScanAlwaysAvailable()) {
            return false;
        }
        try {
            return mManagerService.disableBle(mAttributionSource, mToken);
        } catch (RemoteException e) {
            Log.e(TAG, "", e);
        }
        return false;
    }

    /**
     * Applications who want to only use Bluetooth Low Energy (BLE) can call enableBLE.
     *
     * enableBLE registers the existence of an app using only LE functions.
     *
     * enableBLE may enable Bluetooth to an LE only mode so that an app can use
     * LE related features (BluetoothGatt or BluetoothGattServer classes)
     *
     * If the user disables Bluetooth while an app is registered to use LE only features,
     * Bluetooth will remain on in LE only mode for the app.
     *
     * When Bluetooth is in LE only mode, it is not shown as ON to the UI.
     *
     * <p>This is an asynchronous call: it returns immediately, and
     * clients should listen for {@link #ACTION_BLE_STATE_CHANGED}
     * to be notified of adapter state changes.
     *
     * If this call returns * true, then the adapter state is either in a mode where
     * LE is available, or will transition from {@link #STATE_OFF} to {@link #STATE_BLE_TURNING_ON},
     * and some time later transition to either {@link #STATE_OFF} or {@link #STATE_BLE_ON}.
     *
     * If this call returns false then there was an immediate problem that prevents the
     * adapter from being turned on - such as Airplane mode.
     *
     * {@link #ACTION_BLE_STATE_CHANGED} returns the Bluetooth Adapter's various
     * states, It includes all the classic Bluetooth Adapter states along with
     * internal BLE only states
     *
     * @return true to indicate Bluetooth LE will be available, or false on immediate error
     * @hide
     */
    @SystemApi
    @RequiresBluetoothConnectPermission
    @RequiresPermission(android.Manifest.permission.BLUETOOTH_CONNECT)
    public boolean enableBLE() {
        if (!isBleScanAlwaysAvailable()) {
            return false;
        }
        try {
            return mManagerService.enableBle(mAttributionSource, mToken);
        } catch (RemoteException e) {
            Log.e(TAG, "", e);
        }

        return false;
    }

    /**
     * There are several instances of IpcDataCache used in this class.
     * BluetoothCache wraps up the common code.  All caches are created with a maximum of
     * eight entries, and the key is in the bluetooth module.  The name is set to the api.
     */
    private static class BluetoothCache<Q, R> extends IpcDataCache<Q, R> {
        BluetoothCache(String api, IpcDataCache.QueryHandler query) {
            super(8, IpcDataCache.MODULE_BLUETOOTH, api, api, query);
        }};

    /**
     * Invalidate a bluetooth cache.  This method is just a short-hand wrapper that
     * enforces the bluetooth module.
     */
    private static void invalidateCache(@NonNull String api) {
        IpcDataCache.invalidateCache(IpcDataCache.MODULE_BLUETOOTH, api);
    }

    private static final IpcDataCache.QueryHandler<IBluetooth, Integer> sBluetoothGetStateQuery =
            new IpcDataCache.QueryHandler<>() {
            @RequiresLegacyBluetoothPermission
            @RequiresNoPermission
            @Override
            public @InternalAdapterState Integer apply(IBluetooth serviceQuery) {
                try {
                    final SynchronousResultReceiver<Integer> recv = SynchronousResultReceiver.get();
                    serviceQuery.getState(recv);
                    return recv.awaitResultNoInterrupt(getSyncTimeout())
                        .getValue(BluetoothAdapter.STATE_OFF);
                } catch (RemoteException | TimeoutException e) {
                    throw new RuntimeException(e);
                }
            }
        };

    private static final String GET_STATE_API = "BluetoothAdapter_getState";

    private static final IpcDataCache<IBluetooth, Integer> sBluetoothGetStateCache =
            new BluetoothCache<>(GET_STATE_API, sBluetoothGetStateQuery);

    /** @hide */
    @RequiresNoPermission
    public void disableBluetoothGetStateCache() {
        sBluetoothGetStateCache.disableForCurrentProcess();
    }

    /** @hide */
    public static void invalidateBluetoothGetStateCache() {
        invalidateCache(GET_STATE_API);
    }

    /**
     * Fetch the current bluetooth state.  If the service is down, return
     * OFF.
     */
    private @InternalAdapterState int getStateInternal() {
        mServiceLock.readLock().lock();
        try {
            if (mService != null) {
                return sBluetoothGetStateCache.query(mService);
            }
        } catch (RuntimeException e) {
            if (!(e.getCause() instanceof TimeoutException)
                    && !(e.getCause() instanceof RemoteException)) {
                throw e;
            }
            Log.e(TAG, e.toString() + "\n" + Log.getStackTraceString(new Throwable()));
        } finally {
            mServiceLock.readLock().unlock();
        }
        return STATE_OFF;
    }

    /**
     * Get the current state of the local Bluetooth adapter.
     * <p>Possible return values are
     * {@link #STATE_OFF},
     * {@link #STATE_TURNING_ON},
     * {@link #STATE_ON},
     * {@link #STATE_TURNING_OFF}.
     *
     * @return current state of Bluetooth adapter
     */
    @RequiresLegacyBluetoothPermission
    @RequiresNoPermission
    public @AdapterState int getState() {
        android.util.SeempLog.record(63);
        int state = getStateInternal();

        // Consider all internal states as OFF
        if (state == BluetoothAdapter.STATE_BLE_ON || state == BluetoothAdapter.STATE_BLE_TURNING_ON
                || state == BluetoothAdapter.STATE_BLE_TURNING_OFF) {
            if (VDBG) {
                Log.d(TAG, "Consider " + BluetoothAdapter.nameForState(state) + " state as OFF");
            }
            state = BluetoothAdapter.STATE_OFF;
        }
        if (VDBG) {
            Log.d(TAG, "" + hashCode() + ": getState(). Returning " + BluetoothAdapter.nameForState(
                    state));
        }
        return state;
    }

    /**
     * Get the current state of the local Bluetooth adapter
     * <p>This returns current internal state of Adapter including LE ON/OFF
     *
     * <p>Possible return values are
     * {@link #STATE_OFF},
     * {@link #STATE_BLE_TURNING_ON},
     * {@link #STATE_BLE_ON},
     * {@link #STATE_TURNING_ON},
     * {@link #STATE_ON},
     * {@link #STATE_TURNING_OFF},
     * {@link #STATE_BLE_TURNING_OFF}.
     *
     * @return current state of Bluetooth adapter
     * @hide
     */
    @RequiresLegacyBluetoothPermission
    @RequiresNoPermission
    @UnsupportedAppUsage(publicAlternatives = "Use {@link #getState()} instead to determine "
            + "whether you can use BLE & BT classic.")
    public @InternalAdapterState int getLeState() {
        int state = getStateInternal();

        if (VDBG) {
            Log.d(TAG, "getLeState() returning " + BluetoothAdapter.nameForState(state));
        }
        return state;
    }

    boolean getLeAccess() {
        if (getLeState() == STATE_ON) {
            return true;
        } else if (getLeState() == STATE_BLE_ON) {
            return true; // TODO: FILTER SYSTEM APPS HERE <--
        }

        return false;
    }

    /**
     * Turn on the local Bluetooth adapter&mdash;do not use without explicit
     * user action to turn on Bluetooth.
     * <p>This powers on the underlying Bluetooth hardware, and starts all
     * Bluetooth system services.
     * <p class="caution"><strong>Bluetooth should never be enabled without
     * direct user consent</strong>. If you want to turn on Bluetooth in order
     * to create a wireless connection, you should use the {@link
     * #ACTION_REQUEST_ENABLE} Intent, which will raise a dialog that requests
     * user permission to turn on Bluetooth. The {@link #enable()} method is
     * provided only for applications that include a user interface for changing
     * system settings, such as a "power manager" app.</p>
     * <p>This is an asynchronous call: it will return immediately, and
     * clients should listen for {@link #ACTION_STATE_CHANGED}
     * to be notified of subsequent adapter state changes. If this call returns
     * true, then the adapter state will immediately transition from {@link
     * #STATE_OFF} to {@link #STATE_TURNING_ON}, and some time
     * later transition to either {@link #STATE_OFF} or {@link
     * #STATE_ON}. If this call returns false then there was an
     * immediate problem that will prevent the adapter from being turned on -
     * such as Airplane mode, or the adapter is already turned on.
     *
     * @return true to indicate adapter startup has begun, or false on immediate error
     *
     * @deprecated Starting with {@link android.os.Build.VERSION_CODES#TIRAMISU}, applications
     * are not allowed to enable/disable Bluetooth.
     * <b>Compatibility Note:</b> For applications targeting
     * {@link android.os.Build.VERSION_CODES#TIRAMISU} or above, this API will always fail and return
     * {@code false}. If apps are targeting an older SDK ({@link android.os.Build.VERSION_CODES#S}
     * or below), they can continue to use this API.
     * <p>
     * Deprecation Exemptions:
     * <ul>
     * <li>Device Owner (DO), Profile Owner (PO) and system apps.
     * </ul>
     */
    @Deprecated
    @RequiresLegacyBluetoothAdminPermission
    @RequiresBluetoothConnectPermission
    @RequiresPermission(android.Manifest.permission.BLUETOOTH_CONNECT)
    public boolean enable() {
        android.util.SeempLog.record(56);
        if (isEnabled()) {
            if (DBG) {
                Log.d(TAG, "enable(): BT already enabled!");
            }
            return true;
        }
        try {
            return mManagerService.enable(mAttributionSource);
        } catch (RemoteException e) {
            Log.e(TAG, "", e);
        }
        return false;
    }

    /**
     * Turn off the local Bluetooth adapter&mdash;do not use without explicit
     * user action to turn off Bluetooth.
     * <p>This gracefully shuts down all Bluetooth connections, stops Bluetooth
     * system services, and powers down the underlying Bluetooth hardware.
     * <p class="caution"><strong>Bluetooth should never be disabled without
     * direct user consent</strong>. The {@link #disable()} method is
     * provided only for applications that include a user interface for changing
     * system settings, such as a "power manager" app.</p>
     * <p>This is an asynchronous call: it will return immediately, and
     * clients should listen for {@link #ACTION_STATE_CHANGED}
     * to be notified of subsequent adapter state changes. If this call returns
     * true, then the adapter state will immediately transition from {@link
     * #STATE_ON} to {@link #STATE_TURNING_OFF}, and some time
     * later transition to either {@link #STATE_OFF} or {@link
     * #STATE_ON}. If this call returns false then there was an
     * immediate problem that will prevent the adapter from being turned off -
     * such as the adapter already being turned off.
     *
     * @return true to indicate adapter shutdown has begun, or false on immediate error
     *
     * @deprecated Starting with {@link android.os.Build.VERSION_CODES#TIRAMISU}, applications
     * are not allowed to enable/disable Bluetooth.
     * <b>Compatibility Note:</b> For applications targeting
     * {@link android.os.Build.VERSION_CODES#TIRAMISU} or above, this API will always fail and return
     * {@code false}. If apps are targeting an older SDK ({@link android.os.Build.VERSION_CODES#S}
     * or below), they can continue to use this API.
     * <p>
     * Deprecation Exemptions:
     * <ul>
     * <li>Device Owner (DO), Profile Owner (PO) and system apps.
     * </ul>
     */
    @Deprecated
    @RequiresLegacyBluetoothAdminPermission
    @RequiresBluetoothConnectPermission
    @RequiresPermission(android.Manifest.permission.BLUETOOTH_CONNECT)
    public boolean disable() {
        android.util.SeempLog.record(57);
        try {
            return mManagerService.disable(mAttributionSource, true);
        } catch (RemoteException e) {
            Log.e(TAG, "", e);
        }
        return false;
    }

    /**
     * Turn off the local Bluetooth adapter and don't persist the setting.
     *
     * @param persist Indicate whether the off state should be persisted following the next reboot
     * @return true to indicate adapter shutdown has begun, or false on immediate error
     * @hide
     */
    @SystemApi
    @RequiresLegacyBluetoothAdminPermission
    @RequiresBluetoothConnectPermission
    @RequiresPermission(allOf = {
            android.Manifest.permission.BLUETOOTH_CONNECT,
            android.Manifest.permission.BLUETOOTH_PRIVILEGED,
    })
    public boolean disable(boolean persist) {
        android.util.SeempLog.record(57);

        try {
            return mManagerService.disable(mAttributionSource, persist);
        } catch (RemoteException e) {
            Log.e(TAG, "", e);
        }
        return false;
    }

    /**
     * Returns the hardware address of the local Bluetooth adapter.
     * <p>For example, "00:11:22:AA:BB:CC".
     *
     * @return Bluetooth hardware address as string
     *
     * Requires {@code android.Manifest.permission#LOCAL_MAC_ADDRESS} and
     * {@link android.Manifest.permission#BLUETOOTH_CONNECT}.
     */
    @RequiresLegacyBluetoothPermission
    @RequiresBluetoothConnectPermission
    public String getAddress() {
        try {
            return mManagerService.getAddress(mAttributionSource);
        } catch (RemoteException e) {
            Log.e(TAG, "", e);
        }
        return null;
    }

    /**
     * Get the friendly Bluetooth name of the local Bluetooth adapter.
     * <p>This name is visible to remote Bluetooth devices.
     *
     * @return the Bluetooth name, or null on error
     */
    @RequiresLegacyBluetoothPermission
    @RequiresBluetoothConnectPermission
    @RequiresPermission(android.Manifest.permission.BLUETOOTH_CONNECT)
    public String getName() {
        try {
            return mManagerService.getName(mAttributionSource);
        } catch (RemoteException e) {
            Log.e(TAG, "", e);
        }
        return null;
    }

    /** {@hide} */
    @RequiresBluetoothAdvertisePermission
    @RequiresPermission(android.Manifest.permission.BLUETOOTH_ADVERTISE)
    public int getNameLengthForAdvertise() {
        try {
            final SynchronousResultReceiver<Integer> recv = SynchronousResultReceiver.get();
            mService.getNameLengthForAdvertise(mAttributionSource, recv);
            return recv.awaitResultNoInterrupt(getSyncTimeout()).getValue(-1);
        } catch (RemoteException | TimeoutException e) {
            Log.e(TAG, e.toString() + "\n" + Log.getStackTraceString(new Throwable()));
        }
        return -1;
    }

    /**
     * Factory reset bluetooth settings.
     *
     * @return true to indicate that the config file was successfully cleared
     * @hide
     */
    @SystemApi
    @RequiresBluetoothConnectPermission
    @RequiresPermission(allOf = {
            android.Manifest.permission.BLUETOOTH_CONNECT,
            android.Manifest.permission.BLUETOOTH_PRIVILEGED,
    })
    public boolean clearBluetooth() {
        try {
            mServiceLock.readLock().lock();
            if (mService != null) {
                final SynchronousResultReceiver<Boolean> recv = SynchronousResultReceiver.get();
                mService.factoryReset(mAttributionSource, recv);
                if (recv.awaitResultNoInterrupt(getSyncTimeout()).getValue(false)
                        && mManagerService != null
                        && mManagerService.onFactoryReset(mAttributionSource)) {
                    return true;
                }
            }
            Log.e(TAG, "factoryReset(): Setting persist.bluetooth.factoryreset to retry later");
            BluetoothProperties.factory_reset(true);
        } catch (RemoteException | TimeoutException e) {
            Log.e(TAG, e.toString() + "\n" + Log.getStackTraceString(new Throwable()));
        } finally {
            mServiceLock.readLock().unlock();
        }
        return false;
    }

     /**
     * See {@link #clearBluetooth()}
     *
     * @return true to indicate that the config file was successfully cleared
     * @hide
     */
    @UnsupportedAppUsage(maxTargetSdk = Build.VERSION_CODES.R, trackingBug = 170729553)
    @RequiresBluetoothConnectPermission
    @RequiresPermission(allOf = {
            android.Manifest.permission.BLUETOOTH_CONNECT,
            android.Manifest.permission.BLUETOOTH_PRIVILEGED,
    })
    public boolean factoryReset() {
        return clearBluetooth();
    }

    /**
     * Get the UUIDs supported by the local Bluetooth adapter.
     *
     * @return the UUIDs supported by the local Bluetooth Adapter.
     * @hide
     */
    @UnsupportedAppUsage
    @RequiresLegacyBluetoothPermission
    @RequiresBluetoothConnectPermission
    @RequiresPermission(android.Manifest.permission.BLUETOOTH_CONNECT)
    public @NonNull ParcelUuid[] getUuids() {
        List<ParcelUuid> parcels = getUuidsList();
        return parcels.toArray(new ParcelUuid[parcels.size()]);
    }

    /**
     * Get the UUIDs supported by the local Bluetooth adapter.
     *
     * @return a list of the UUIDs supported by the local Bluetooth Adapter.
     * @hide
     */
    @SystemApi
    @RequiresPermission(android.Manifest.permission.BLUETOOTH_CONNECT)
    public @NonNull List<ParcelUuid> getUuidsList() {
        List<ParcelUuid> defaultValue = new ArrayList<>();
        if (getState() != STATE_ON || mService == null) {
            return defaultValue;
        }
        mServiceLock.readLock().lock();
        try {
            final SynchronousResultReceiver<List<ParcelUuid>> recv =
                    SynchronousResultReceiver.get();
            mService.getUuids(mAttributionSource, recv);
            return recv.awaitResultNoInterrupt(getSyncTimeout()).getValue(defaultValue);
        } catch (RemoteException | TimeoutException e) {
            Log.e(TAG, e.toString() + "\n" + Log.getStackTraceString(new Throwable()));
        } finally {
            mServiceLock.readLock().unlock();
        }
        return defaultValue;
    }

    /**
     * Set the friendly Bluetooth name of the local Bluetooth adapter.
     * <p>This name is visible to remote Bluetooth devices.
     * <p>Valid Bluetooth names are a maximum of 248 bytes using UTF-8
     * encoding, although many remote devices can only display the first
     * 40 characters, and some may be limited to just 20.
     * <p>If Bluetooth state is not {@link #STATE_ON}, this API
     * will return false. After turning on Bluetooth,
     * wait for {@link #ACTION_STATE_CHANGED} with {@link #STATE_ON}
     * to get the updated value.
     *
     * @param name a valid Bluetooth name
     * @return true if the name was set, false otherwise
     */
    @RequiresLegacyBluetoothAdminPermission
    @RequiresBluetoothConnectPermission
    @RequiresPermission(android.Manifest.permission.BLUETOOTH_CONNECT)
    public boolean setName(String name) {
        if (getState() != STATE_ON) {
            return false;
        }
        try {
            mServiceLock.readLock().lock();
            if (mService != null) {
                final SynchronousResultReceiver<Boolean> recv = SynchronousResultReceiver.get();
                mService.setName(name, mAttributionSource, recv);
                return recv.awaitResultNoInterrupt(getSyncTimeout()).getValue(false);
            }
        } catch (RemoteException | TimeoutException e) {
            Log.e(TAG, e.toString() + "\n" + Log.getStackTraceString(new Throwable()));
        } finally {
            mServiceLock.readLock().unlock();
        }
        return false;
    }

    /**
     * Returns the {@link BluetoothClass} Bluetooth Class of Device (CoD) of the local Bluetooth
     * adapter.
     *
     * @return {@link BluetoothClass} Bluetooth CoD of local Bluetooth device.
     *
     * @hide
     */
    @RequiresLegacyBluetoothAdminPermission
    @RequiresBluetoothConnectPermission
    @RequiresPermission(android.Manifest.permission.BLUETOOTH_CONNECT)
    public BluetoothClass getBluetoothClass() {
        if (getState() != STATE_ON) {
            return null;
        }
        try {
            mServiceLock.readLock().lock();
            if (mService != null) {
                final SynchronousResultReceiver<BluetoothClass> recv =
                        SynchronousResultReceiver.get();
                mService.getBluetoothClass(mAttributionSource, recv);
                return recv.awaitResultNoInterrupt(getSyncTimeout()).getValue(null);
            }
        } catch (RemoteException | TimeoutException e) {
            Log.e(TAG, e.toString() + "\n" + Log.getStackTraceString(new Throwable()));
        } finally {
            mServiceLock.readLock().unlock();
        }
        return null;
    }

    /**
     * Sets the {@link BluetoothClass} Bluetooth Class of Device (CoD) of the local Bluetooth
     * adapter.
     *
     * <p>Note: This value persists across system reboot.
     *
     * @param bluetoothClass {@link BluetoothClass} to set the local Bluetooth adapter to.
     * @return true if successful, false if unsuccessful.
     *
     * @hide
     */
    @RequiresBluetoothConnectPermission
    @RequiresPermission(allOf = {
            android.Manifest.permission.BLUETOOTH_CONNECT,
            android.Manifest.permission.BLUETOOTH_PRIVILEGED,
    })
    public boolean setBluetoothClass(BluetoothClass bluetoothClass) {
        if (getState() != STATE_ON) {
            return false;
        }
        try {
            mServiceLock.readLock().lock();
            if (mService != null) {
                final SynchronousResultReceiver<Boolean> recv = SynchronousResultReceiver.get();
                mService.setBluetoothClass(bluetoothClass, mAttributionSource, recv);
                return recv.awaitResultNoInterrupt(getSyncTimeout()).getValue(false);
            }
        } catch (RemoteException | TimeoutException e) {
            Log.e(TAG, e.toString() + "\n" + Log.getStackTraceString(new Throwable()));
        } finally {
            mServiceLock.readLock().unlock();
        }
        return false;
    }

    /**
     * Returns the Input/Output capability of the device for classic Bluetooth.
     *
     * @return Input/Output capability of the device. One of {@link #IO_CAPABILITY_OUT},
     *         {@link #IO_CAPABILITY_IO}, {@link #IO_CAPABILITY_IN}, {@link #IO_CAPABILITY_NONE},
     *         {@link #IO_CAPABILITY_KBDISP} or {@link #IO_CAPABILITY_UNKNOWN}.
     *
     * @hide
     */
    @RequiresLegacyBluetoothAdminPermission
    @RequiresBluetoothConnectPermission
    @RequiresPermission(android.Manifest.permission.BLUETOOTH_CONNECT)
    @IoCapability
    public int getIoCapability() {
        if (getState() != STATE_ON) return BluetoothAdapter.IO_CAPABILITY_UNKNOWN;
        try {
            mServiceLock.readLock().lock();
            if (mService != null) {
                final SynchronousResultReceiver<Integer> recv =
                        SynchronousResultReceiver.get();
                mService.getIoCapability(mAttributionSource, recv);
                return recv.awaitResultNoInterrupt(getSyncTimeout())
                    .getValue(BluetoothAdapter.IO_CAPABILITY_UNKNOWN);
            }
        } catch (RemoteException | TimeoutException e) {
            Log.e(TAG, e.toString() + "\n" + Log.getStackTraceString(new Throwable()));
        } finally {
            mServiceLock.readLock().unlock();
        }
        return BluetoothAdapter.IO_CAPABILITY_UNKNOWN;
    }

    /**
     * Sets the Input/Output capability of the device for classic Bluetooth.
     *
     * <p>Changing the Input/Output capability of a device only takes effect on restarting the
     * Bluetooth stack. You would need to restart the stack using {@link BluetoothAdapter#disable()}
     * and {@link BluetoothAdapter#enable()} to see the changes.
     *
     * @param capability Input/Output capability of the device. One of {@link #IO_CAPABILITY_OUT},
     *                   {@link #IO_CAPABILITY_IO}, {@link #IO_CAPABILITY_IN},
     *                   {@link #IO_CAPABILITY_NONE} or {@link #IO_CAPABILITY_KBDISP}.
     *
     * @hide
     */
    @RequiresBluetoothConnectPermission
    @RequiresPermission(allOf = {
            android.Manifest.permission.BLUETOOTH_CONNECT,
            android.Manifest.permission.BLUETOOTH_PRIVILEGED,
    })
    public boolean setIoCapability(@IoCapability int capability) {
        if (getState() != STATE_ON) return false;
        try {
            mServiceLock.readLock().lock();
            if (mService != null) {
                final SynchronousResultReceiver<Boolean> recv = SynchronousResultReceiver.get();
                mService.setIoCapability(capability, mAttributionSource, recv);
                return recv.awaitResultNoInterrupt(getSyncTimeout()).getValue(false);
            }
        } catch (RemoteException | TimeoutException e) {
            Log.e(TAG, e.toString() + "\n" + Log.getStackTraceString(new Throwable()));
        } finally {
            mServiceLock.readLock().unlock();
        }
        return false;
    }

    /**
     * Returns the Input/Output capability of the device for BLE operations.
     *
     * @return Input/Output capability of the device. One of {@link #IO_CAPABILITY_OUT},
     *         {@link #IO_CAPABILITY_IO}, {@link #IO_CAPABILITY_IN}, {@link #IO_CAPABILITY_NONE},
     *         {@link #IO_CAPABILITY_KBDISP} or {@link #IO_CAPABILITY_UNKNOWN}.
     *
     * @hide
     */
    @RequiresLegacyBluetoothAdminPermission
    @RequiresBluetoothConnectPermission
    @RequiresPermission(android.Manifest.permission.BLUETOOTH_CONNECT)
    @IoCapability
    public int getLeIoCapability() {
        if (getState() != STATE_ON) return BluetoothAdapter.IO_CAPABILITY_UNKNOWN;
        try {
            mServiceLock.readLock().lock();
            if (mService != null) {
                final SynchronousResultReceiver<Integer> recv = SynchronousResultReceiver.get();
                mService.getLeIoCapability(mAttributionSource, recv);
                return recv.awaitResultNoInterrupt(getSyncTimeout())
                    .getValue(BluetoothAdapter.IO_CAPABILITY_UNKNOWN);
            }
        } catch (RemoteException | TimeoutException e) {
            Log.e(TAG, e.toString() + "\n" + Log.getStackTraceString(new Throwable()));
        } finally {
            mServiceLock.readLock().unlock();
        }
        return BluetoothAdapter.IO_CAPABILITY_UNKNOWN;
    }

    /**
     * Sets the Input/Output capability of the device for BLE operations.
     *
     * <p>Changing the Input/Output capability of a device only takes effect on restarting the
     * Bluetooth stack. You would need to restart the stack using {@link BluetoothAdapter#disable()}
     * and {@link BluetoothAdapter#enable()} to see the changes.
     *
     * @param capability Input/Output capability of the device. One of {@link #IO_CAPABILITY_OUT},
     *                   {@link #IO_CAPABILITY_IO}, {@link #IO_CAPABILITY_IN},
     *                   {@link #IO_CAPABILITY_NONE} or {@link #IO_CAPABILITY_KBDISP}.
     *
     * @hide
     */
    @RequiresBluetoothConnectPermission
    @RequiresPermission(allOf = {
            android.Manifest.permission.BLUETOOTH_CONNECT,
            android.Manifest.permission.BLUETOOTH_PRIVILEGED,
    })
    public boolean setLeIoCapability(@IoCapability int capability) {
        if (getState() != STATE_ON) return false;
        try {
            mServiceLock.readLock().lock();
            if (mService != null) {
                final SynchronousResultReceiver<Boolean> recv = SynchronousResultReceiver.get();
                mService.setLeIoCapability(capability, mAttributionSource, recv);
                return recv.awaitResultNoInterrupt(getSyncTimeout()).getValue(false);
            }
        } catch (RemoteException | TimeoutException e) {
            Log.e(TAG, e.toString() + "\n" + Log.getStackTraceString(new Throwable()));
        } finally {
            mServiceLock.readLock().unlock();
        }
        return false;
    }

    /**
     * Get the current Bluetooth scan mode of the local Bluetooth adapter.
     * <p>The Bluetooth scan mode determines if the local adapter is
     * connectable and/or discoverable from remote Bluetooth devices.
     * <p>Possible values are:
     * {@link #SCAN_MODE_NONE},
     * {@link #SCAN_MODE_CONNECTABLE},
     * {@link #SCAN_MODE_CONNECTABLE_DISCOVERABLE}.
     * <p>If Bluetooth state is not {@link #STATE_ON}, this API
     * will return {@link #SCAN_MODE_NONE}. After turning on Bluetooth,
     * wait for {@link #ACTION_STATE_CHANGED} with {@link #STATE_ON}
     * to get the updated value.
     *
     * @return scan mode
     */
    @RequiresLegacyBluetoothPermission
    @RequiresBluetoothScanPermission
    @RequiresPermission(android.Manifest.permission.BLUETOOTH_SCAN)
    @ScanMode
    public int getScanMode() {
        if (getState() != STATE_ON) {
            return SCAN_MODE_NONE;
        }
        try {
            mServiceLock.readLock().lock();
            if (mService != null) {
                SynchronousResultReceiver<Integer> recv = SynchronousResultReceiver.get();
                mService.getScanMode(mAttributionSource, recv);
                return recv.awaitResultNoInterrupt(getSyncTimeout()).getValue(SCAN_MODE_NONE);
            }
        } catch (TimeoutException e) {
            Log.e(TAG, e.toString() + "\n" + Log.getStackTraceString(new Throwable()));
        } catch (RemoteException e) {
            throw e.rethrowFromSystemServer();
        } finally {
            mServiceLock.readLock().unlock();
        }
        return SCAN_MODE_NONE;
    }

    /**
     * Set the local Bluetooth adapter connectablility and discoverability.
     * <p>If the scan mode is set to {@link #SCAN_MODE_CONNECTABLE_DISCOVERABLE},
     * it will change to {@link #SCAN_MODE_CONNECTABLE} after the discoverable timeout.
     * The discoverable timeout can be set with {@link #setDiscoverableTimeout} and
     * checked with {@link #getDiscoverableTimeout}. By default, the timeout is usually
     * 120 seconds on phones which is enough for a remote device to initiate and complete
     * its discovery process.
     * <p>Applications cannot set the scan mode. They should use
     * {@link #ACTION_REQUEST_DISCOVERABLE} instead.
     *
     * @param mode represents the desired state of the local device scan mode
     *
     * @return status code indicating whether the scan mode was successfully set
     * @throws IllegalArgumentException if the mode is not a valid scan mode
     * @hide
     */
    @SystemApi
    @RequiresBluetoothScanPermission
    @RequiresPermission(allOf = {
            android.Manifest.permission.BLUETOOTH_SCAN,
            android.Manifest.permission.BLUETOOTH_PRIVILEGED,
    })
    @ScanModeStatusCode
    public int setScanMode(@ScanMode int mode) {
        if (getState() != STATE_ON) {
            return BluetoothStatusCodes.ERROR_BLUETOOTH_NOT_ENABLED;
        }
        if (mode != SCAN_MODE_NONE && mode != SCAN_MODE_CONNECTABLE
                && mode != SCAN_MODE_CONNECTABLE_DISCOVERABLE) {
            throw new IllegalArgumentException("Invalid scan mode param value");
        }
        try {
            mServiceLock.readLock().lock();
            if (mService != null) {
                final SynchronousResultReceiver<Integer> recv = SynchronousResultReceiver.get();
                mService.setScanMode(mode, mAttributionSource, recv);
                return recv.awaitResultNoInterrupt(getSyncTimeout())
                        .getValue(BluetoothStatusCodes.ERROR_UNKNOWN);
            }
        } catch (TimeoutException e) {
            Log.e(TAG, e.toString() + "\n" + Log.getStackTraceString(new Throwable()));
        } catch (RemoteException e) {
            throw e.rethrowFromSystemServer();
        } finally {
            mServiceLock.readLock().unlock();
        }
        return BluetoothStatusCodes.ERROR_UNKNOWN;
    }

    /**
     * Get the timeout duration of the {@link #SCAN_MODE_CONNECTABLE_DISCOVERABLE}.
     *
     * @return the duration of the discoverable timeout or null if an error has occurred
     */
    @RequiresBluetoothScanPermission
    @RequiresPermission(android.Manifest.permission.BLUETOOTH_SCAN)
    public @Nullable Duration getDiscoverableTimeout() {
        if (getState() != STATE_ON) {
            return null;
        }
        try {
            mServiceLock.readLock().lock();
            if (mService != null) {
                final SynchronousResultReceiver<Long> recv = SynchronousResultReceiver.get();
                mService.getDiscoverableTimeout(mAttributionSource, recv);
                long timeout = recv.awaitResultNoInterrupt(getSyncTimeout()).getValue((long) -1);
                return (timeout == -1) ? null : Duration.ofSeconds(timeout);
            }
        } catch (TimeoutException e) {
            Log.e(TAG, e.toString() + "\n" + Log.getStackTraceString(new Throwable()));
        } catch (RemoteException e) {
            throw e.rethrowFromSystemServer();
        } finally {
            mServiceLock.readLock().unlock();
        }
        return null;
    }

    /**
     * Set the total time the Bluetooth local adapter will stay discoverable when
     * {@link #setScanMode} is called with {@link #SCAN_MODE_CONNECTABLE_DISCOVERABLE} mode.
     * After this timeout, the scan mode will fallback to {@link #SCAN_MODE_CONNECTABLE}.
     * <p>If <code>timeout</code> is set to 0, no timeout will occur and the scan mode will
     * be persisted until a subsequent call to {@link #setScanMode}.
     *
     * @param timeout represents the total duration the local Bluetooth adapter will remain
     *                discoverable, or no timeout if set to 0
     * @return whether the timeout was successfully set
     * @throws IllegalArgumentException if <code>timeout</code> duration in seconds is more
     *         than {@link Integer#MAX_VALUE}
     * @hide
     */
    @SystemApi
    @RequiresBluetoothScanPermission
    @RequiresPermission(allOf = {
            android.Manifest.permission.BLUETOOTH_SCAN,
            android.Manifest.permission.BLUETOOTH_PRIVILEGED,
    })
    @ScanModeStatusCode
    public int setDiscoverableTimeout(@NonNull Duration timeout) {
        if (getState() != STATE_ON) {
            return BluetoothStatusCodes.ERROR_BLUETOOTH_NOT_ENABLED;
        }
        if (timeout.toSeconds() > Integer.MAX_VALUE) {
            throw new IllegalArgumentException("Timeout in seconds must be less or equal to "
                    + Integer.MAX_VALUE);
        }
        try {
            mServiceLock.readLock().lock();
            if (mService != null) {
                final SynchronousResultReceiver<Integer> recv = SynchronousResultReceiver.get();
                mService.setDiscoverableTimeout(timeout.toSeconds(), mAttributionSource, recv);
                return recv.awaitResultNoInterrupt(getSyncTimeout())
                        .getValue(BluetoothStatusCodes.ERROR_UNKNOWN);
            }
        } catch (TimeoutException e) {
            Log.e(TAG, e.toString() + "\n" + Log.getStackTraceString(new Throwable()));
        } catch (RemoteException e) {
            throw e.rethrowFromSystemServer();
        } finally {
            mServiceLock.readLock().unlock();
        }
        return BluetoothStatusCodes.ERROR_UNKNOWN;
    }

    /**
     * Get the end time of the latest remote device discovery process.
     *
     * @return the latest time that the bluetooth adapter was/will be in discovery mode, in
     * milliseconds since the epoch. This time can be in the future if {@link #startDiscovery()} has
     * been called recently.
     * @hide
     */
    @SystemApi
    @RequiresBluetoothConnectPermission
    @RequiresPermission(allOf = {
            android.Manifest.permission.BLUETOOTH_CONNECT,
            android.Manifest.permission.BLUETOOTH_PRIVILEGED,
    })
    public long getDiscoveryEndMillis() {
        try {
            mServiceLock.readLock().lock();
            if (mService != null) {
                final SynchronousResultReceiver<Long> recv = SynchronousResultReceiver.get();
                mService.getDiscoveryEndMillis(mAttributionSource, recv);
                return recv.awaitResultNoInterrupt(getSyncTimeout()).getValue((long) -1);
            }
        } catch (RemoteException | TimeoutException e) {
            Log.e(TAG, e.toString() + "\n" + Log.getStackTraceString(new Throwable()));
        } finally {
            mServiceLock.readLock().unlock();
        }
        return -1;
    }

    /**
     * Start the remote device discovery process.
     * <p>The discovery process usually involves an inquiry scan of about 12
     * seconds, followed by a page scan of each new device to retrieve its
     * Bluetooth name.
     * <p>This is an asynchronous call, it will return immediately. Register
     * for {@link #ACTION_DISCOVERY_STARTED} and {@link
     * #ACTION_DISCOVERY_FINISHED} intents to determine exactly when the
     * discovery starts and completes. Register for {@link
     * BluetoothDevice#ACTION_FOUND} to be notified as remote Bluetooth devices
     * are found.
     * <p>Device discovery is a heavyweight procedure. New connections to
     * remote Bluetooth devices should not be attempted while discovery is in
     * progress, and existing connections will experience limited bandwidth
     * and high latency. Use {@link #cancelDiscovery()} to cancel an ongoing
     * discovery. Discovery is not managed by the Activity,
     * but is run as a system service, so an application should always call
     * {@link BluetoothAdapter#cancelDiscovery()} even if it
     * did not directly request a discovery, just to be sure.
     * <p>Device discovery will only find remote devices that are currently
     * <i>discoverable</i> (inquiry scan enabled). Many Bluetooth devices are
     * not discoverable by default, and need to be entered into a special mode.
     * <p>If Bluetooth state is not {@link #STATE_ON}, this API
     * will return false. After turning on Bluetooth, wait for {@link #ACTION_STATE_CHANGED}
     * with {@link #STATE_ON} to get the updated value.
     * <p>If a device is currently bonding, this request will be queued and executed once that
     * device has finished bonding. If a request is already queued, this request will be ignored.
     *
     * @return true on success, false on error
     */
    @RequiresLegacyBluetoothAdminPermission
    @RequiresBluetoothScanPermission
    @RequiresBluetoothLocationPermission
    @RequiresPermission(android.Manifest.permission.BLUETOOTH_SCAN)
    public boolean startDiscovery() {
        android.util.SeempLog.record(58);
        if (getState() != STATE_ON) {
            return false;
        }
        try {
            mServiceLock.readLock().lock();
            if (mService != null) {
                final SynchronousResultReceiver<Boolean> recv = SynchronousResultReceiver.get();
                mService.startDiscovery(mAttributionSource, recv);
                return recv.awaitResultNoInterrupt(getSyncTimeout()).getValue(false);
            }
        } catch (RemoteException | TimeoutException e) {
            Log.e(TAG, e.toString() + "\n" + Log.getStackTraceString(new Throwable()));
        } finally {
            mServiceLock.readLock().unlock();
        }
        return false;
    }

    /**
     * Cancel the current device discovery process.
     * <p>Because discovery is a heavyweight procedure for the Bluetooth
     * adapter, this method should always be called before attempting to connect
     * to a remote device with {@link
     * android.bluetooth.BluetoothSocket#connect()}. Discovery is not managed by
     * the  Activity, but is run as a system service, so an application should
     * always call cancel discovery even if it did not directly request a
     * discovery, just to be sure.
     * <p>If Bluetooth state is not {@link #STATE_ON}, this API
     * will return false. After turning on Bluetooth,
     * wait for {@link #ACTION_STATE_CHANGED} with {@link #STATE_ON}
     * to get the updated value.
     *
     * @return true on success, false on error
     */
    @RequiresLegacyBluetoothAdminPermission
    @RequiresBluetoothScanPermission
    @RequiresPermission(android.Manifest.permission.BLUETOOTH_SCAN)
    public boolean cancelDiscovery() {
        if (getState() != STATE_ON) {
            return false;
        }
        try {
            mServiceLock.readLock().lock();
            if (mService != null) {
                final SynchronousResultReceiver<Boolean> recv = SynchronousResultReceiver.get();
                mService.cancelDiscovery(mAttributionSource, recv);
                return recv.awaitResultNoInterrupt(getSyncTimeout()).getValue(false);
            }
        } catch (RemoteException | TimeoutException e) {
            Log.e(TAG, e.toString() + "\n" + Log.getStackTraceString(new Throwable()));
        } finally {
            mServiceLock.readLock().unlock();
        }
        return false;
    }

    /**
     * Return true if the local Bluetooth adapter is currently in the device
     * discovery process.
     * <p>Device discovery is a heavyweight procedure. New connections to
     * remote Bluetooth devices should not be attempted while discovery is in
     * progress, and existing connections will experience limited bandwidth
     * and high latency. Use {@link #cancelDiscovery()} to cancel an ongoing
     * discovery.
     * <p>Applications can also register for {@link #ACTION_DISCOVERY_STARTED}
     * or {@link #ACTION_DISCOVERY_FINISHED} to be notified when discovery
     * starts or completes.
     * <p>If Bluetooth state is not {@link #STATE_ON}, this API
     * will return false. After turning on Bluetooth,
     * wait for {@link #ACTION_STATE_CHANGED} with {@link #STATE_ON}
     * to get the updated value.
     *
     * @return true if discovering
     */
    @RequiresLegacyBluetoothPermission
    @RequiresBluetoothScanPermission
    @RequiresPermission(android.Manifest.permission.BLUETOOTH_SCAN)
    public boolean isDiscovering() {
        if (getState() != STATE_ON) {
            return false;
        }
        try {
            mServiceLock.readLock().lock();
            if (mService != null) {
                final SynchronousResultReceiver<Boolean> recv = SynchronousResultReceiver.get();
                mService.isDiscovering(mAttributionSource, recv);
                return recv.awaitResultNoInterrupt(getSyncTimeout()).getValue(false);
            }
        } catch (RemoteException | TimeoutException e) {
            Log.e(TAG, e.toString() + "\n" + Log.getStackTraceString(new Throwable()));
        } finally {
            mServiceLock.readLock().unlock();
        }
        return false;
    }

    /**
     * Removes the active device for the grouping of @ActiveDeviceUse specified
     *
     * @param profiles represents the purpose for which we are setting this as the active device.
     *                 Possible values are:
     *                 {@link BluetoothAdapter#ACTIVE_DEVICE_AUDIO},
     *                 {@link BluetoothAdapter#ACTIVE_DEVICE_PHONE_CALL},
     *                 {@link BluetoothAdapter#ACTIVE_DEVICE_ALL}
     * @return false on immediate error, true otherwise
     * @throws IllegalArgumentException if device is null or profiles is not one of
     * {@link ActiveDeviceUse}
     * @hide
     */
    @SystemApi
    @RequiresBluetoothConnectPermission
    @RequiresPermission(allOf = {
            android.Manifest.permission.BLUETOOTH_CONNECT,
            android.Manifest.permission.BLUETOOTH_PRIVILEGED,
            android.Manifest.permission.MODIFY_PHONE_STATE,
    })
    public boolean removeActiveDevice(@ActiveDeviceUse int profiles) {
        if (profiles != ACTIVE_DEVICE_AUDIO && profiles != ACTIVE_DEVICE_PHONE_CALL
                && profiles != ACTIVE_DEVICE_ALL) {
            Log.e(TAG, "Invalid profiles param value in removeActiveDevice");
            throw new IllegalArgumentException("Profiles must be one of "
                    + "BluetoothAdapter.ACTIVE_DEVICE_AUDIO, "
                    + "BluetoothAdapter.ACTIVE_DEVICE_PHONE_CALL, or "
                    + "BluetoothAdapter.ACTIVE_DEVICE_ALL");
        }
        try {
            mServiceLock.readLock().lock();
            if (mService != null) {
                if (DBG) Log.d(TAG, "removeActiveDevice, profiles: " + profiles);
                final SynchronousResultReceiver<Boolean> recv = SynchronousResultReceiver.get();
                mService.removeActiveDevice(profiles, mAttributionSource, recv);
                return recv.awaitResultNoInterrupt(getSyncTimeout()).getValue(false);
            }
        } catch (RemoteException | TimeoutException e) {
            Log.e(TAG, e.toString() + "\n" + Log.getStackTraceString(new Throwable()));
        } finally {
            mServiceLock.readLock().unlock();
        }

        return false;
    }

    /**
     * Sets device as the active devices for the profiles passed into the function
     *
     * @param device is the remote bluetooth device
     * @param profiles represents the purpose for which we are setting this as the active device.
     *                 Possible values are:
     *                 {@link BluetoothAdapter#ACTIVE_DEVICE_AUDIO},
     *                 {@link BluetoothAdapter#ACTIVE_DEVICE_PHONE_CALL},
     *                 {@link BluetoothAdapter#ACTIVE_DEVICE_ALL}
     * @return false on immediate error, true otherwise
     * @throws IllegalArgumentException if device is null or profiles is not one of
     * {@link ActiveDeviceUse}
     * @hide
     */
    @SystemApi
    @RequiresBluetoothConnectPermission
    @RequiresPermission(allOf = {
            android.Manifest.permission.BLUETOOTH_CONNECT,
            android.Manifest.permission.BLUETOOTH_PRIVILEGED,
            android.Manifest.permission.MODIFY_PHONE_STATE,
    })
    public boolean setActiveDevice(@NonNull BluetoothDevice device,
            @ActiveDeviceUse int profiles) {
        if (device == null) {
            Log.e(TAG, "setActiveDevice: Null device passed as parameter");
            throw new IllegalArgumentException("device cannot be null");
        }
        if (profiles != ACTIVE_DEVICE_AUDIO && profiles != ACTIVE_DEVICE_PHONE_CALL
                && profiles != ACTIVE_DEVICE_ALL) {
            Log.e(TAG, "Invalid profiles param value in setActiveDevice");
            throw new IllegalArgumentException("Profiles must be one of "
                    + "BluetoothAdapter.ACTIVE_DEVICE_AUDIO, "
                    + "BluetoothAdapter.ACTIVE_DEVICE_PHONE_CALL, or "
                    + "BluetoothAdapter.ACTIVE_DEVICE_ALL");
        }
        try {
            mServiceLock.readLock().lock();
            if (mService != null) {
                if (DBG) {
                    Log.d(TAG, "setActiveDevice, device: " + device + ", profiles: " + profiles);
                }
                final SynchronousResultReceiver<Boolean> recv = SynchronousResultReceiver.get();
                mService.setActiveDevice(device, profiles, mAttributionSource, recv);
                return recv.awaitResultNoInterrupt(getSyncTimeout()).getValue(false);
            }
        } catch (RemoteException | TimeoutException e) {
            Log.e(TAG, e.toString() + "\n" + Log.getStackTraceString(new Throwable()));
        } finally {
            mServiceLock.readLock().unlock();
        }

        return false;
    }
    /** @hide */
    @RequiresPermission(android.Manifest.permission.BLUETOOTH_CONNECT)
    public boolean isBroadcastActive() {
        try {
            mServiceLock.readLock().lock();
            if (mService != null) {
                return mService.isBroadcastActive(mAttributionSource);
            }
        } catch (RemoteException e) {
            Log.e(TAG, "", e);
        } finally {
            mServiceLock.readLock().unlock();
        }
        return false;
    }
    /**
     * Get the active devices for the BluetoothProfile specified
     *
     * @param profile is the profile from which we want the active devices.
     *                Possible values are:
     *                {@link BluetoothProfile#HEADSET},
     *                {@link BluetoothProfile#A2DP},
     *                {@link BluetoothProfile#HEARING_AID}
     *                {@link BluetoothProfile#LE_AUDIO}
     * @return A list of active bluetooth devices
     * @throws IllegalArgumentException If profile is not one of {@link ActiveDeviceProfile}
     * @hide
     */
    @SystemApi
    @RequiresPermission(allOf = {
            android.Manifest.permission.BLUETOOTH_CONNECT,
            android.Manifest.permission.BLUETOOTH_PRIVILEGED,
    })
    public @NonNull List<BluetoothDevice> getActiveDevices(@ActiveDeviceProfile int profile) {
        if (profile != BluetoothProfile.HEADSET
                && profile != BluetoothProfile.A2DP
                && profile != BluetoothProfile.HEARING_AID
                && profile != BluetoothProfile.LE_AUDIO) {
            Log.e(TAG, "Invalid profile param value in getActiveDevices");
            throw new IllegalArgumentException("Profiles must be one of "
                    + "BluetoothProfile.A2DP, "
                    + "BluetoothProfile.HEARING_AID, or"
                    + "BluetoothProfile.HEARING_AID"
                    + "BluetoothProfile.LE_AUDIO");
        }
        try {
            mServiceLock.readLock().lock();
            if (mService != null) {
                if (DBG) {
                    Log.d(TAG, "getActiveDevices(profile= "
                            + BluetoothProfile.getProfileName(profile) + ")");
                }
                final SynchronousResultReceiver<List<BluetoothDevice>> recv =
                        SynchronousResultReceiver.get();
                mService.getActiveDevices(profile, mAttributionSource, recv);
                return recv.awaitResultNoInterrupt(getSyncTimeout()).getValue(new ArrayList<>());
            }
        } catch (RemoteException | TimeoutException e) {
            Log.e(TAG, e.toString() + "\n" + Log.getStackTraceString(new Throwable()));
        } finally {
            mServiceLock.readLock().unlock();
        }

        return new ArrayList<>();
    }

    /**
     * Return true if the multi advertisement is supported by the chipset
     *
     * @return true if Multiple Advertisement feature is supported
     */
    @RequiresLegacyBluetoothPermission
    @RequiresNoPermission
    public boolean isMultipleAdvertisementSupported() {
        if (getState() != STATE_ON) {
            return false;
        }
        try {
            mServiceLock.readLock().lock();
            if (mService != null) {
                final SynchronousResultReceiver<Boolean> recv = SynchronousResultReceiver.get();
                mService.isMultiAdvertisementSupported(recv);
                return recv.awaitResultNoInterrupt(getSyncTimeout()).getValue(false);
            }
        } catch (RemoteException | TimeoutException e) {
            Log.e(TAG, e.toString() + "\n" + Log.getStackTraceString(new Throwable()));
        } finally {
            mServiceLock.readLock().unlock();
        }
        return false;
    }

    /**
     * Returns {@code true} if BLE scan is always available, {@code false} otherwise. <p>
     *
     * If this returns {@code true}, application can issue {@link BluetoothLeScanner#startScan} and
     * fetch scan results even when Bluetooth is turned off.<p>
     *
     * To change this setting, use {@link #ACTION_REQUEST_BLE_SCAN_ALWAYS_AVAILABLE}.
     *
     * @hide
     */
    @SystemApi
    @RequiresNoPermission
    public boolean isBleScanAlwaysAvailable() {
        try {
            return mManagerService.isBleScanAlwaysAvailable();
        } catch (RemoteException e) {
            Log.e(TAG, "remote exception when calling isBleScanAlwaysAvailable", e);
            return false;
        }
    }

    private static final IpcDataCache.QueryHandler<IBluetooth, Boolean> sBluetoothFilteringQuery =
            new IpcDataCache.QueryHandler<>() {
        @RequiresLegacyBluetoothPermission
        @RequiresNoPermission
        @Override
        public Boolean apply(IBluetooth serviceQuery) {
            try {
                final SynchronousResultReceiver<Boolean> recv = SynchronousResultReceiver.get();
                serviceQuery.isOffloadedFilteringSupported(recv);
                return recv.awaitResultNoInterrupt(getSyncTimeout()).getValue(false);
            } catch (RemoteException | TimeoutException e) {
                throw new RuntimeException(e);
            }
        }};

    private static final String FILTERING_API = "BluetoothAdapter_isOffloadedFilteringSupported";

    private static final IpcDataCache<IBluetooth, Boolean> sBluetoothFilteringCache =
            new BluetoothCache<>(FILTERING_API, sBluetoothFilteringQuery);

    /** @hide */
    @RequiresNoPermission
    public void disableIsOffloadedFilteringSupportedCache() {
        sBluetoothFilteringCache.disableForCurrentProcess();
    }

    /** @hide */
    public static void invalidateIsOffloadedFilteringSupportedCache() {
        invalidateCache(FILTERING_API);
    }

    /**
     * Return true if offloaded filters are supported
     *
     * @return true if chipset supports on-chip filtering
     */
    @RequiresLegacyBluetoothPermission
    @RequiresNoPermission
    public boolean isOffloadedFilteringSupported() {
        if (!getLeAccess()) {
            return false;
        }
        mServiceLock.readLock().lock();
        try {
            if (mService != null) return sBluetoothFilteringCache.query(mService);
        } catch (RuntimeException e) {
            if (!(e.getCause() instanceof TimeoutException)
                    && !(e.getCause() instanceof RemoteException)) {
                throw e;
            }
            Log.e(TAG, e.toString() + "\n" + Log.getStackTraceString(new Throwable()));
        } finally {
            mServiceLock.readLock().unlock();
        }
        return false;
    }

    /**
     * Return true if offloaded scan batching is supported
     *
     * @return true if chipset supports on-chip scan batching
     */
    @RequiresLegacyBluetoothPermission
    @RequiresNoPermission
    public boolean isOffloadedScanBatchingSupported() {
        if (!getLeAccess()) {
            return false;
        }
        try {
            mServiceLock.readLock().lock();
            if (mService != null) {
                final SynchronousResultReceiver<Boolean> recv = SynchronousResultReceiver.get();
                mService.isOffloadedScanBatchingSupported(recv);
                return recv.awaitResultNoInterrupt(getSyncTimeout()).getValue(false);
            }
        } catch (RemoteException | TimeoutException e) {
            Log.e(TAG, e.toString() + "\n" + Log.getStackTraceString(new Throwable()));
        } finally {
            mServiceLock.readLock().unlock();
        }
        return false;
    }

    /**
     * Return true if LE 2M PHY feature is supported.
     *
     * @return true if chipset supports LE 2M PHY feature
     */
    @RequiresLegacyBluetoothPermission
    @RequiresNoPermission
    public boolean isLe2MPhySupported() {
        if (!getLeAccess()) {
            return false;
        }
        try {
            mServiceLock.readLock().lock();
            if (mService != null) {
                final SynchronousResultReceiver<Boolean> recv = SynchronousResultReceiver.get();
                mService.isLe2MPhySupported(recv);
                return recv.awaitResultNoInterrupt(getSyncTimeout()).getValue(false);
            }
        } catch (RemoteException | TimeoutException e) {
            Log.e(TAG, e.toString() + "\n" + Log.getStackTraceString(new Throwable()));
        } finally {
            mServiceLock.readLock().unlock();
        }
        return false;
    }

    /**
     * Return true if LE Coded PHY feature is supported.
     *
     * @return true if chipset supports LE Coded PHY feature
     */
    @RequiresLegacyBluetoothPermission
    @RequiresNoPermission
    public boolean isLeCodedPhySupported() {
        if (!getLeAccess()) {
            return false;
        }
        try {
            mServiceLock.readLock().lock();
            if (mService != null) {
                final SynchronousResultReceiver<Boolean> recv = SynchronousResultReceiver.get();
                mService.isLeCodedPhySupported(recv);
                return recv.awaitResultNoInterrupt(getSyncTimeout()).getValue(false);
            }
        } catch (RemoteException | TimeoutException e) {
            Log.e(TAG, e.toString() + "\n" + Log.getStackTraceString(new Throwable()));
        } finally {
            mServiceLock.readLock().unlock();
        }
        return false;
    }

    /**
     * Return true if LE Extended Advertising feature is supported.
     *
     * @return true if chipset supports LE Extended Advertising feature
     */
    @RequiresLegacyBluetoothPermission
    @RequiresNoPermission
    public boolean isLeExtendedAdvertisingSupported() {
        if (!getLeAccess()) {
            return false;
        }
        try {
            mServiceLock.readLock().lock();
            if (mService != null) {
                final SynchronousResultReceiver<Boolean> recv = SynchronousResultReceiver.get();
                mService.isLeExtendedAdvertisingSupported(recv);
                return recv.awaitResultNoInterrupt(getSyncTimeout()).getValue(false);
            }
        } catch (RemoteException | TimeoutException e) {
            Log.e(TAG, e.toString() + "\n" + Log.getStackTraceString(new Throwable()));
        } finally {
            mServiceLock.readLock().unlock();
        }
        return false;
    }

    /**
     * Return true if LE Periodic Advertising feature is supported.
     *
     * @return true if chipset supports LE Periodic Advertising feature
     */
    @RequiresLegacyBluetoothPermission
    @RequiresNoPermission
    public boolean isLePeriodicAdvertisingSupported() {
        if (!getLeAccess()) {
            return false;
        }
        try {
            mServiceLock.readLock().lock();
            if (mService != null) {
                final SynchronousResultReceiver<Boolean> recv = SynchronousResultReceiver.get();
                mService.isLePeriodicAdvertisingSupported(recv);
                return recv.awaitResultNoInterrupt(getSyncTimeout()).getValue(false);
            }
        } catch (RemoteException | TimeoutException e) {
            Log.e(TAG, e.toString() + "\n" + Log.getStackTraceString(new Throwable()));
        } finally {
            mServiceLock.readLock().unlock();
        }
        return false;
    }

    /** @hide */
    @Retention(RetentionPolicy.SOURCE)
    @IntDef(value = {
            BluetoothStatusCodes.FEATURE_SUPPORTED,
            BluetoothStatusCodes.ERROR_UNKNOWN,
            BluetoothStatusCodes.ERROR_BLUETOOTH_NOT_ENABLED,
            BluetoothStatusCodes.FEATURE_NOT_SUPPORTED,
    })
    public @interface LeFeatureReturnValues {}

    /**
     * Returns {@link BluetoothStatusCodes#FEATURE_SUPPORTED} if the LE audio feature is
     * supported, {@link BluetoothStatusCodes#FEATURE_NOT_SUPPORTED} if the feature is not
     * supported, or an error code.
     *
     * Android thinks LE audio is supported when the device supports all following profiles:
     * {@link BluetoothProfile#LE_AUDIO}, {@link BluetoothProfile#CSIP_SET_COORDINATOR},
     * volume control profile and media control profile for server role.
     *
     * @return whether the LE audio is supported
     * @throws IllegalStateException if the bluetooth service is null
     */
    @RequiresNoPermission
    public @LeFeatureReturnValues int isLeAudioSupported() {
        if (!getLeAccess()) {
            return BluetoothStatusCodes.ERROR_BLUETOOTH_NOT_ENABLED;
        }
        try {
            mServiceLock.readLock().lock();
            if (mService != null) {
                final SynchronousResultReceiver<Integer> recv = SynchronousResultReceiver.get();
                mService.isLeAudioSupported(recv);
                return recv.awaitResultNoInterrupt(getSyncTimeout())
                    .getValue(BluetoothStatusCodes.ERROR_UNKNOWN);
            } else {
                throw new IllegalStateException(
                        "LE state is on, but there is no bluetooth service.");
            }
        } catch (TimeoutException e) {
            Log.e(TAG, e.toString() + "\n" + Log.getStackTraceString(new Throwable()));
        } catch (RemoteException e) {
            e.rethrowFromSystemServer();
        } finally {
            mServiceLock.readLock().unlock();
        }
        return BluetoothStatusCodes.ERROR_UNKNOWN;
    }

    /**
     * Returns {@link BluetoothStatusCodes#FEATURE_SUPPORTED} if the LE audio broadcast source
     * feature is supported, {@link BluetoothStatusCodes#FEATURE_NOT_SUPPORTED} if the feature
     * is not supported, or an error code.
     *
     * @return whether the LE audio broadcast source is supported
     * @throws IllegalStateException if the bluetooth service is null
     */
    @RequiresNoPermission
    public @LeFeatureReturnValues int isLeAudioBroadcastSourceSupported() {
        if (!getLeAccess()) {
            return BluetoothStatusCodes.ERROR_BLUETOOTH_NOT_ENABLED;
        }
        try {
            mServiceLock.readLock().lock();
            if (mService != null) {
                final SynchronousResultReceiver<Integer> recv = SynchronousResultReceiver.get();
                mService.isLeAudioBroadcastSourceSupported(recv);
                return recv.awaitResultNoInterrupt(getSyncTimeout())
                    .getValue(BluetoothStatusCodes.ERROR_UNKNOWN);
            } else {
                throw new IllegalStateException(
                        "LE state is on, but there is no bluetooth service.");
            }
        } catch (TimeoutException e) {
            Log.e(TAG, e.toString() + "\n" + Log.getStackTraceString(new Throwable()));
        } catch (RemoteException e) {
            e.rethrowFromSystemServer();
        } finally {
            mServiceLock.readLock().unlock();
        }

        return BluetoothStatusCodes.ERROR_UNKNOWN;
    }

    /**
     * Returns {@link BluetoothStatusCodes#FEATURE_SUPPORTED} if the LE audio broadcast assistant
     * feature is supported, {@link BluetoothStatusCodes#FEATURE_NOT_SUPPORTED} if the feature is
     * not supported, or an error code.
     *
     * @return whether the LE audio broadcast assistent is supported
     * @throws IllegalStateException if the bluetooth service is null
     */
    @RequiresNoPermission
    public @LeFeatureReturnValues int isLeAudioBroadcastAssistantSupported() {
        if (!getLeAccess()) {
            return BluetoothStatusCodes.ERROR_BLUETOOTH_NOT_ENABLED;
        }
        try {
            mServiceLock.readLock().lock();
            if (mService != null) {
                final SynchronousResultReceiver<Integer> recv = SynchronousResultReceiver.get();
                mService.isLeAudioBroadcastAssistantSupported(recv);
                return recv.awaitResultNoInterrupt(getSyncTimeout())
                    .getValue(BluetoothStatusCodes.ERROR_UNKNOWN);
            } else {
                throw new IllegalStateException(
                        "LE state is on, but there is no bluetooth service.");
            }
        } catch (TimeoutException e) {
            Log.e(TAG, e.toString() + "\n" + Log.getStackTraceString(new Throwable()));
        } catch (RemoteException e) {
            e.rethrowFromSystemServer();
        } finally {
            mServiceLock.readLock().unlock();
        }
        return BluetoothStatusCodes.ERROR_UNKNOWN;
    }

    /**
     * Return the maximum LE advertising data length in bytes,
     * if LE Extended Advertising feature is supported, 0 otherwise.
     *
     * @return the maximum LE advertising data length.
     */
    @RequiresLegacyBluetoothPermission
    @RequiresNoPermission
    public int getLeMaximumAdvertisingDataLength() {
        if (!getLeAccess()) {
            return 0;
        }
        try {
            mServiceLock.readLock().lock();
            if (mService != null) {
                final SynchronousResultReceiver<Integer> recv = SynchronousResultReceiver.get();
                mService.getLeMaximumAdvertisingDataLength(recv);
                return recv.awaitResultNoInterrupt(getSyncTimeout()).getValue(0);
            }
        } catch (RemoteException | TimeoutException e) {
            Log.e(TAG, e.toString() + "\n" + Log.getStackTraceString(new Throwable()));
        } finally {
            mServiceLock.readLock().unlock();
        }
        return 0;
    }

    /**
     * @hide
     */
    public void btCmdGetFunctionCallmap(boolean isdump) {
        Log.d(TAG, "btCmdGetFunctionCallmap: " + isdump);
    }

    /**
     * Return true if Hearing Aid Profile is supported.
     *
     * @return true if phone supports Hearing Aid Profile
     */
    @RequiresNoPermission
    private boolean isHearingAidProfileSupported() {
        try {
            return mManagerService.isHearingAidProfileSupported();
        } catch (RemoteException e) {
            Log.e(TAG, "remote exception when calling isHearingAidProfileSupported", e);
            return false;
        }
    }

    /**
     * Get the maximum number of connected devices per audio profile for this device.
     *
     * @return the number of allowed simultaneous connected devices for each audio profile
     *         for this device, or -1 if the Bluetooth service can't be reached
     */
    @RequiresLegacyBluetoothPermission
    @RequiresBluetoothConnectPermission
    @RequiresPermission(android.Manifest.permission.BLUETOOTH_CONNECT)
    public int getMaxConnectedAudioDevices() {
        try {
            mServiceLock.readLock().lock();
            if (mService != null) {
                final SynchronousResultReceiver<Integer> recv = SynchronousResultReceiver.get();
                mService.getMaxConnectedAudioDevices(mAttributionSource, recv);
                return recv.awaitResultNoInterrupt(getSyncTimeout()).getValue(1);
            }
        } catch (RemoteException | TimeoutException e) {
            Log.e(TAG, e.toString() + "\n" + Log.getStackTraceString(new Throwable()));
        } finally {
            mServiceLock.readLock().unlock();
        }
        return -1;
    }

    /**
     * Return true if hardware has entries available for matching beacons
     *
     * @return true if there are hw entries available for matching beacons
     * @hide
     */
    @RequiresBluetoothConnectPermission
    @RequiresPermission(android.Manifest.permission.BLUETOOTH_CONNECT)
    public boolean isHardwareTrackingFiltersAvailable() {
        if (!getLeAccess()) {
            return false;
        }
        try {
            IBluetoothGatt iGatt = mManagerService.getBluetoothGatt();
            if (iGatt == null) {
                // BLE is not supported
                return false;
            }
            final SynchronousResultReceiver<Integer> recv = SynchronousResultReceiver.get();
            iGatt.numHwTrackFiltersAvailable(mAttributionSource, recv);
            return recv.awaitResultNoInterrupt(getSyncTimeout()).getValue(0) != 0;
        } catch (TimeoutException | RemoteException e) {
            Log.e(TAG, "", e);
        }
        return false;
    }

    /**
     * Request the record of {@link BluetoothActivityEnergyInfo} object that
     * has the activity and energy info. This can be used to ascertain what
     * the controller has been up to, since the last sample.
     *
     * The callback will be called only once, when the record is available.
     *
     * @param executor the executor that the callback will be invoked on
     * @param callback the callback that will be called with either the
     *                 {@link BluetoothActivityEnergyInfo} object, or the
     *                 error code if an error has occurred
     * @hide
     */
    @SystemApi
    @RequiresBluetoothConnectPermission
    @RequiresPermission(allOf = {
            android.Manifest.permission.BLUETOOTH_CONNECT,
            android.Manifest.permission.BLUETOOTH_PRIVILEGED,
    })
    public void requestControllerActivityEnergyInfo(
            @NonNull @CallbackExecutor Executor executor,
            @NonNull OnBluetoothActivityEnergyInfoCallback callback) {
        requireNonNull(executor, "executor cannot be null");
        requireNonNull(callback, "callback cannot be null");
        OnBluetoothActivityEnergyInfoProxy proxy =
                new OnBluetoothActivityEnergyInfoProxy(executor, callback);
        try {
            mServiceLock.readLock().lock();
            if (mService != null) {
                mService.requestActivityInfo(
                        proxy,
                        mAttributionSource);
            } else {
                proxy.onError(BluetoothStatusCodes.ERROR_PROFILE_SERVICE_NOT_BOUND);
            }
        } catch (RemoteException e) {
            Log.e(TAG, "getControllerActivityEnergyInfoCallback: " + e);
            proxy.onError(BluetoothStatusCodes.ERROR_UNKNOWN);
        } finally {
            mServiceLock.readLock().unlock();
        }
    }

    /**
     * Fetches a list of the most recently connected bluetooth devices ordered by how recently they
     * were connected with most recently first and least recently last
     *
     * @return {@link List} of bonded {@link BluetoothDevice} ordered by how recently they were
     * connected
     *
     * @hide
     */
    @SystemApi
    @RequiresLegacyBluetoothAdminPermission
    @RequiresBluetoothConnectPermission
    @RequiresPermission(allOf = {
            android.Manifest.permission.BLUETOOTH_CONNECT,
            android.Manifest.permission.BLUETOOTH_PRIVILEGED,
    })
    public @NonNull List<BluetoothDevice> getMostRecentlyConnectedDevices() {
        if (getState() != STATE_ON) {
            return new ArrayList<>();
        }
        try {
            mServiceLock.readLock().lock();
            if (mService != null) {
                final SynchronousResultReceiver<List<BluetoothDevice>> recv =
                        SynchronousResultReceiver.get();
                mService.getMostRecentlyConnectedDevices(mAttributionSource, recv);
                return Attributable.setAttributionSource(
                        recv.awaitResultNoInterrupt(getSyncTimeout()).getValue(new ArrayList<>()),
                        mAttributionSource);
            }
        } catch (RemoteException | TimeoutException e) {
            Log.e(TAG, e.toString() + "\n" + Log.getStackTraceString(new Throwable()));
        } finally {
            mServiceLock.readLock().unlock();
        }
        return new ArrayList<>();
    }

    /**
     * Return the set of {@link BluetoothDevice} objects that are bonded
     * (paired) to the local adapter.
     * <p>If Bluetooth state is not {@link #STATE_ON}, this API
     * will return an empty set. After turning on Bluetooth,
     * wait for {@link #ACTION_STATE_CHANGED} with {@link #STATE_ON}
     * to get the updated value.
     *
     * @return unmodifiable set of {@link BluetoothDevice}, or null on error
     */
    @RequiresLegacyBluetoothPermission
    @RequiresBluetoothConnectPermission
    @RequiresPermission(android.Manifest.permission.BLUETOOTH_CONNECT)
    public Set<BluetoothDevice> getBondedDevices() {
        android.util.SeempLog.record(61);
        if (getState() != STATE_ON) {
            return toDeviceSet(Arrays.asList());
        }
        try {
            mServiceLock.readLock().lock();
            if (mService != null) {
                final SynchronousResultReceiver<List<BluetoothDevice>> recv =
                        SynchronousResultReceiver.get();
                mService.getBondedDevices(mAttributionSource, recv);
                return toDeviceSet(Attributable.setAttributionSource(
                        recv.awaitResultNoInterrupt(getSyncTimeout()).getValue(new ArrayList<>()),
                        mAttributionSource));
            }
            return toDeviceSet(Arrays.asList());
        } catch (RemoteException | TimeoutException e) {
            Log.e(TAG, e.toString() + "\n" + Log.getStackTraceString(new Throwable()));
        } finally {
            mServiceLock.readLock().unlock();
        }
        return null;
    }

    /**
     * Gets the currently supported profiles by the adapter.
     *
     * <p> This can be used to check whether a profile is supported before attempting
     * to connect to its respective proxy.
     *
     * @return a list of integers indicating the ids of supported profiles as defined in {@link
     * BluetoothProfile}.
     * @hide
     */
    @SystemApi
    @RequiresBluetoothConnectPermission
    @RequiresPermission(allOf = {
            android.Manifest.permission.BLUETOOTH_CONNECT,
            android.Manifest.permission.BLUETOOTH_PRIVILEGED,
    })
    public @NonNull List<Integer> getSupportedProfiles() {
        final ArrayList<Integer> supportedProfiles = new ArrayList<Integer>();

        try {
            synchronized (mManagerCallback) {
                if (mService != null) {
                    final SynchronousResultReceiver<Long> recv = SynchronousResultReceiver.get();
                    mService.getSupportedProfiles(mAttributionSource, recv);
                    final long supportedProfilesBitMask =
                            recv.awaitResultNoInterrupt(getSyncTimeout()).getValue((long) 0);

                    for (int i = 0; i <= BluetoothProfile.MAX_PROFILE_ID; i++) {
                        if ((supportedProfilesBitMask & (1 << i)) != 0) {
                            supportedProfiles.add(i);
                        }
                    }
                } else {
                    // Bluetooth is disabled. Just fill in known supported Profiles
                    if (isHearingAidProfileSupported()) {
                        supportedProfiles.add(BluetoothProfile.HEARING_AID);
                    }
                }
            }
        } catch (RemoteException | TimeoutException e) {
            Log.e(TAG, e.toString() + "\n" + Log.getStackTraceString(new Throwable()));
        }
        return supportedProfiles;
    }

    private static final IpcDataCache.QueryHandler<IBluetooth, Integer>
            sBluetoothGetAdapterConnectionStateQuery = new IpcDataCache.QueryHandler<>() {
                @RequiresLegacyBluetoothPermission
                @RequiresNoPermission
                @Override
                public Integer apply(IBluetooth serviceQuery) {
                    try {
                        final SynchronousResultReceiver<Integer> recv =
                                SynchronousResultReceiver.get();
                        serviceQuery.getAdapterConnectionState(recv);
                        return recv.awaitResultNoInterrupt(getSyncTimeout())
                            .getValue(STATE_DISCONNECTED);
                    } catch (RemoteException | TimeoutException e) {
                        throw new RuntimeException(e);
                    }
                }
            };

    private static final String GET_CONNECTION_API = "BluetoothAdapter_getConnectionState";

    private static final IpcDataCache<IBluetooth, Integer>
            sBluetoothGetAdapterConnectionStateCache = new BluetoothCache<>(GET_CONNECTION_API,
                    sBluetoothGetAdapterConnectionStateQuery);

    /** @hide */
    @RequiresNoPermission
    public void disableGetAdapterConnectionStateCache() {
        sBluetoothGetAdapterConnectionStateCache.disableForCurrentProcess();
    }

    /** @hide */
    public static void invalidateGetAdapterConnectionStateCache() {
        invalidateCache(GET_CONNECTION_API);
    }

    /**
     * Get the current connection state of the local Bluetooth adapter.
     * This can be used to check whether the local Bluetooth adapter is connected
     * to any profile of any other remote Bluetooth Device.
     *
     * <p> Use this function along with {@link #ACTION_CONNECTION_STATE_CHANGED}
     * intent to get the connection state of the adapter.
     *
     * @return the connection state
     * @hide
     */
    @SystemApi
    @RequiresNoPermission
    public @ConnectionState int getConnectionState() {
        if (getState() != STATE_ON) {
            return BluetoothAdapter.STATE_DISCONNECTED;
        }
        mServiceLock.readLock().lock();
        try {
            if (mService != null) return sBluetoothGetAdapterConnectionStateCache.query(mService);
        } catch (RuntimeException e) {
            if (!(e.getCause() instanceof TimeoutException)
                    && !(e.getCause() instanceof RemoteException)) {
                throw e;
            }
            Log.e(TAG, e.toString() + "\n" + Log.getStackTraceString(new Throwable()));
        } finally {
            mServiceLock.readLock().unlock();
        }
        return STATE_DISCONNECTED;
    }

    private static final IpcDataCache.QueryHandler<Pair<IBluetooth, Integer>, Integer>
            sBluetoothProfileQuery = new IpcDataCache.QueryHandler<>() {
                @RequiresNoPermission
                @Override
                public Integer apply(Pair<IBluetooth, Integer> pairQuery) {
                    final int defaultValue = STATE_DISCONNECTED;
                    try {
                        final SynchronousResultReceiver<Integer> recv =
                                SynchronousResultReceiver.get();
                        pairQuery.first.getProfileConnectionState(pairQuery.second, recv);
                        return recv.awaitResultNoInterrupt(getSyncTimeout()).getValue(defaultValue);
                    } catch (RemoteException | TimeoutException e) {
                        throw new RuntimeException(e);
                    }
                }
            };

    private static final String PROFILE_API = "BluetoothAdapter_getProfileConnectionState";

    private static final IpcDataCache<Pair<IBluetooth, Integer>, Integer>
            sGetProfileConnectionStateCache = new BluetoothCache<>(PROFILE_API,
                    sBluetoothProfileQuery);

    /**
     * @hide
     */
    @RequiresNoPermission
    public void disableGetProfileConnectionStateCache() {
        sGetProfileConnectionStateCache.disableForCurrentProcess();
    }

    /**
     * @hide
     */
    public static void invalidateGetProfileConnectionStateCache() {
        invalidateCache(PROFILE_API);
    }

    /**
     * Get the current connection state of a profile.
     * This function can be used to check whether the local Bluetooth adapter
     * is connected to any remote device for a specific profile.
     * Profile can be one of {@link BluetoothProfile#HEADSET}, {@link BluetoothProfile#A2DP}.
     *
     * <p> Return the profile connection state
     */
    @RequiresLegacyBluetoothPermission
    @RequiresBluetoothConnectPermission
    @RequiresPermission(android.Manifest.permission.BLUETOOTH_CONNECT)
    @SuppressLint("AndroidFrameworkRequiresPermission")
    public @ConnectionState int getProfileConnectionState(int profile) {
        android.util.SeempLog.record(64);
        if (getState() != STATE_ON) {
            return STATE_DISCONNECTED;
        }
        mServiceLock.readLock().lock();
        try {
            if (mService != null) {
                return sGetProfileConnectionStateCache.query(new Pair<>(mService, profile));
            }
        } catch (RuntimeException e) {
            if (!(e.getCause() instanceof TimeoutException)
                    && !(e.getCause() instanceof RemoteException)) {
                throw e;
            }
            Log.e(TAG, e.toString() + "\n" + Log.getStackTraceString(new Throwable()));
        } finally {
            mServiceLock.readLock().unlock();
        }
        return STATE_DISCONNECTED;
    }

    /**
     * Create a listening, secure RFCOMM Bluetooth socket.
     * <p>A remote device connecting to this socket will be authenticated and
     * communication on this socket will be encrypted.
     * <p>Use {@link BluetoothServerSocket#accept} to retrieve incoming
     * connections from a listening {@link BluetoothServerSocket}.
     * <p>Valid RFCOMM channels are in range 1 to 30.
     *
     * @param channel RFCOMM channel to listen on
     * @return a listening RFCOMM BluetoothServerSocket
     * @throws IOException on error, for example Bluetooth not available, or insufficient
     * permissions, or channel in use.
     * @hide
     */
    @RequiresLegacyBluetoothAdminPermission
    @RequiresBluetoothConnectPermission
    @RequiresPermission(android.Manifest.permission.BLUETOOTH_CONNECT)
    public BluetoothServerSocket listenUsingRfcommOn(int channel) throws IOException {
        return listenUsingRfcommOn(channel, false, false);
    }

    /**
     * Create a listening, secure RFCOMM Bluetooth socket.
     * <p>A remote device connecting to this socket will be authenticated and
     * communication on this socket will be encrypted.
     * <p>Use {@link BluetoothServerSocket#accept} to retrieve incoming
     * connections from a listening {@link BluetoothServerSocket}.
     * <p>Valid RFCOMM channels are in range 1 to 30.
     * <p>To auto assign a channel without creating a SDP record use
     * {@link #SOCKET_CHANNEL_AUTO_STATIC_NO_SDP} as channel number.
     *
     * @param channel RFCOMM channel to listen on
     * @param mitm enforce person-in-the-middle protection for authentication.
     * @param min16DigitPin enforce a pin key length og minimum 16 digit for sec mode 2
     * connections.
     * @return a listening RFCOMM BluetoothServerSocket
     * @throws IOException on error, for example Bluetooth not available, or insufficient
     * permissions, or channel in use.
     * @hide
     */
    @UnsupportedAppUsage
    @RequiresLegacyBluetoothAdminPermission
    @RequiresBluetoothConnectPermission
    @RequiresPermission(android.Manifest.permission.BLUETOOTH_CONNECT)
    public BluetoothServerSocket listenUsingRfcommOn(int channel, boolean mitm,
            boolean min16DigitPin) throws IOException {
        BluetoothServerSocket socket =
                new BluetoothServerSocket(BluetoothSocket.TYPE_RFCOMM, true, true, channel, mitm,
                        min16DigitPin);
        int errno = socket.mSocket.bindListen();
        if (channel == SOCKET_CHANNEL_AUTO_STATIC_NO_SDP) {
            socket.setChannel(socket.mSocket.getPort());
        }
        if (errno != 0) {
            //TODO(BT): Throw the same exception error code
            // that the previous code was using.
            //socket.mSocket.throwErrnoNative(errno);
            throw new IOException("Error: " + errno);
        }
        return socket;
    }

    /**
     * Create a listening, secure RFCOMM Bluetooth socket with Service Record.
     * <p>A remote device connecting to this socket will be authenticated and
     * communication on this socket will be encrypted.
     * <p>Use {@link BluetoothServerSocket#accept} to retrieve incoming
     * connections from a listening {@link BluetoothServerSocket}.
     * <p>The system will assign an unused RFCOMM channel to listen on.
     * <p>The system will also register a Service Discovery
     * Protocol (SDP) record with the local SDP server containing the specified
     * UUID, service name, and auto-assigned channel. Remote Bluetooth devices
     * can use the same UUID to query our SDP server and discover which channel
     * to connect to. This SDP record will be removed when this socket is
     * closed, or if this application closes unexpectedly.
     * <p>Use {@link BluetoothDevice#createRfcommSocketToServiceRecord} to
     * connect to this socket from another device using the same {@link UUID}.
     *
     * @param name service name for SDP record
     * @param uuid uuid for SDP record
     * @return a listening RFCOMM BluetoothServerSocket
     * @throws IOException on error, for example Bluetooth not available, or insufficient
     * permissions, or channel in use.
     */
    @RequiresLegacyBluetoothPermission
    @RequiresBluetoothConnectPermission
    @RequiresPermission(android.Manifest.permission.BLUETOOTH_CONNECT)
    public BluetoothServerSocket listenUsingRfcommWithServiceRecord(String name, UUID uuid)
            throws IOException {
        return createNewRfcommSocketAndRecord(name, uuid, true, true);
    }

    /**
     * Requests the framework to start an RFCOMM socket server which listens based on the provided
     * {@code name} and {@code uuid}.
     * <p>
     * Incoming connections will cause the system to start the component described in the {@link
     * PendingIntent}, {@code pendingIntent}. After the component is started, it should obtain a
     * {@link BluetoothAdapter} and retrieve the {@link BluetoothSocket} via {@link
     * #retrieveConnectedRfcommSocket(UUID)}.
     * <p>
     * An application may register multiple RFCOMM listeners. It is recommended to set the extra
     * field {@link #EXTRA_RFCOMM_LISTENER_ID} to help determine which service record the incoming
     * {@link BluetoothSocket} is using.
     * <p>
     * The provided {@link PendingIntent} must be created with the {@link
     * PendingIntent#FLAG_IMMUTABLE} flag.
     *
     * @param name service name for SDP record
     * @param uuid uuid for SDP record
     * @param pendingIntent component which is called when a new RFCOMM connection is available
     * @return a status code from {@link BluetoothStatusCodes}
     * @throws IllegalArgumentException if {@code pendingIntent} is not created with the {@link
     *         PendingIntent#FLAG_IMMUTABLE} flag.
     * @hide
     */
    @SystemApi
    @RequiresBluetoothConnectPermission
    @RequiresPermission(allOf = {
            android.Manifest.permission.BLUETOOTH_CONNECT,
            android.Manifest.permission.BLUETOOTH_PRIVILEGED
    })
    @RfcommListenerResult
    public int startRfcommServer(@NonNull String name, @NonNull UUID uuid,
            @NonNull PendingIntent pendingIntent) {
        if (!pendingIntent.isImmutable()) {
            throw new IllegalArgumentException("The provided PendingIntent is not immutable");
        }
        try {
            final SynchronousResultReceiver<Integer> recv = SynchronousResultReceiver.get();
            mService.startRfcommListener(
                    name, new ParcelUuid(uuid), pendingIntent, mAttributionSource, recv);
            return recv.awaitResultNoInterrupt(getSyncTimeout())
                .getValue(BluetoothStatusCodes.ERROR_PROFILE_SERVICE_NOT_BOUND);
        } catch (RemoteException | TimeoutException e) {
            Log.e(TAG, "Failed to transact RFCOMM listener start request", e);
            return BluetoothStatusCodes.ERROR_TIMEOUT;
        }
    }

    /**
     * Closes the RFCOMM socket server listening on the given SDP record name and UUID. This can be
     * called by applications after calling {@link #startRfcommServer(String, UUID,
     * PendingIntent)} to stop listening for incoming RFCOMM connections.
     *
     * @param uuid uuid for SDP record
     * @return a status code from {@link BluetoothStatusCodes}
     * @hide
     */
    @SystemApi
    @RequiresBluetoothConnectPermission
    @RequiresPermission(allOf = {
            android.Manifest.permission.BLUETOOTH_CONNECT,
            android.Manifest.permission.BLUETOOTH_PRIVILEGED,
    })
    @RfcommListenerResult
    public int stopRfcommServer(@NonNull UUID uuid) {
        try {
            final SynchronousResultReceiver<Integer> recv = SynchronousResultReceiver.get();
            mService.stopRfcommListener(new ParcelUuid(uuid), mAttributionSource, recv);
            return recv.awaitResultNoInterrupt(getSyncTimeout())
                .getValue(BluetoothStatusCodes.ERROR_PROFILE_SERVICE_NOT_BOUND);
        } catch (RemoteException | TimeoutException e) {
            Log.e(TAG, "Failed to transact RFCOMM listener stop request", e);
            return BluetoothStatusCodes.ERROR_TIMEOUT;
        }
    }

    /**
     * Retrieves a connected {@link BluetoothSocket} for the given service record from a RFCOMM
     * listener which was registered with {@link #startRfcommServer(String, UUID, PendingIntent)}.
     * <p>
     * This method should be called by the component started by the {@link PendingIntent} which was
     * registered during the call to {@link #startRfcommServer(String, UUID, PendingIntent)} in
     * order to retrieve the socket.
     *
     * @param uuid the same UUID used to register the listener previously
     * @return a connected {@link BluetoothSocket} or {@code null} if no socket is available
     * @throws IllegalStateException if the socket could not be retrieved because the application is
     *         trying to obtain a socket for a listener it did not register (incorrect {@code
     *         uuid}).
     * @hide
     */
    @SystemApi
    @RequiresBluetoothConnectPermission
    @RequiresPermission(allOf = {
            android.Manifest.permission.BLUETOOTH_CONNECT,
            android.Manifest.permission.BLUETOOTH_PRIVILEGED,
    })
    public @NonNull BluetoothSocket retrieveConnectedRfcommSocket(@NonNull UUID uuid) {
        IncomingRfcommSocketInfo socketInfo;

        try {
            final SynchronousResultReceiver<IncomingRfcommSocketInfo> recv =
                    SynchronousResultReceiver.get();
            mService.retrievePendingSocketForServiceRecord(new ParcelUuid(uuid),
                    mAttributionSource, recv);
            socketInfo = recv.awaitResultNoInterrupt(getSyncTimeout()).getValue(null);
        } catch (RemoteException | TimeoutException e) {
            Log.e(TAG, e.toString() + "\n" + Log.getStackTraceString(new Throwable()));
            return null;
        }
        if (socketInfo == null) {
            return null;
        }

        switch (socketInfo.status) {
            case BluetoothStatusCodes.SUCCESS:
                try {
                    return BluetoothSocket.createSocketFromOpenFd(
                            socketInfo.pfd,
                            socketInfo.bluetoothDevice,
                            new ParcelUuid(uuid));
                } catch (IOException e) {
                    return null;
                }
            case BluetoothStatusCodes.RFCOMM_LISTENER_OPERATION_FAILED_DIFFERENT_APP:
                throw new IllegalStateException(
                        String.format(
                                "RFCOMM listener for UUID %s was not registered by this app",
                                uuid));
            case BluetoothStatusCodes.RFCOMM_LISTENER_NO_SOCKET_AVAILABLE:
                return null;
            default:
                Log.e(TAG,
                        String.format(
                                "Unexpected result: (%d), from the adapter service while retrieving"
                                        + " an rfcomm socket",
                                socketInfo.status));
                return null;
        }
    }

    /**
     * Create a listening, insecure RFCOMM Bluetooth socket with Service Record.
     * <p>The link key is not required to be authenticated, i.e the communication may be
     * vulnerable to Person In the Middle attacks. For Bluetooth 2.1 devices,
     * the link will be encrypted, as encryption is mandatory.
     * For legacy devices (pre Bluetooth 2.1 devices) the link will not
     * be encrypted. Use {@link #listenUsingRfcommWithServiceRecord}, if an
     * encrypted and authenticated communication channel is desired.
     * <p>Use {@link BluetoothServerSocket#accept} to retrieve incoming
     * connections from a listening {@link BluetoothServerSocket}.
     * <p>The system will assign an unused RFCOMM channel to listen on.
     * <p>The system will also register a Service Discovery
     * Protocol (SDP) record with the local SDP server containing the specified
     * UUID, service name, and auto-assigned channel. Remote Bluetooth devices
     * can use the same UUID to query our SDP server and discover which channel
     * to connect to. This SDP record will be removed when this socket is
     * closed, or if this application closes unexpectedly.
     * <p>Use {@link BluetoothDevice#createInsecureRfcommSocketToServiceRecord} to
     * connect to this socket from another device using the same {@link UUID}.
     *
     * @param name service name for SDP record
     * @param uuid uuid for SDP record
     * @return a listening RFCOMM BluetoothServerSocket
     * @throws IOException on error, for example Bluetooth not available, or insufficient
     * permissions, or channel in use.
     */
    @RequiresLegacyBluetoothPermission
    @RequiresBluetoothConnectPermission
    @RequiresPermission(android.Manifest.permission.BLUETOOTH_CONNECT)
    public BluetoothServerSocket listenUsingInsecureRfcommWithServiceRecord(String name, UUID uuid)
            throws IOException {
        android.util.SeempLog.record(59);
        return createNewRfcommSocketAndRecord(name, uuid, false, false);
    }

    /**
     * Create a listening, encrypted,
     * RFCOMM Bluetooth socket with Service Record.
     * <p>The link will be encrypted, but the link key is not required to be authenticated
     * i.e the communication is vulnerable to Person In the Middle attacks. Use
     * {@link #listenUsingRfcommWithServiceRecord}, to ensure an authenticated link key.
     * <p> Use this socket if authentication of link key is not possible.
     * For example, for Bluetooth 2.1 devices, if any of the devices does not have
     * an input and output capability or just has the ability to display a numeric key,
     * a secure socket connection is not possible and this socket can be used.
     * Use {@link #listenUsingInsecureRfcommWithServiceRecord}, if encryption is not required.
     * For Bluetooth 2.1 devices, the link will be encrypted, as encryption is mandatory.
     * For more details, refer to the Security Model section 5.2 (vol 3) of
     * Bluetooth Core Specification version 2.1 + EDR.
     * <p>Use {@link BluetoothServerSocket#accept} to retrieve incoming
     * connections from a listening {@link BluetoothServerSocket}.
     * <p>The system will assign an unused RFCOMM channel to listen on.
     * <p>The system will also register a Service Discovery
     * Protocol (SDP) record with the local SDP server containing the specified
     * UUID, service name, and auto-assigned channel. Remote Bluetooth devices
     * can use the same UUID to query our SDP server and discover which channel
     * to connect to. This SDP record will be removed when this socket is
     * closed, or if this application closes unexpectedly.
     * <p>Use {@link BluetoothDevice#createRfcommSocketToServiceRecord} to
     * connect to this socket from another device using the same {@link UUID}.
     *
     * @param name service name for SDP record
     * @param uuid uuid for SDP record
     * @return a listening RFCOMM BluetoothServerSocket
     * @throws IOException on error, for example Bluetooth not available, or insufficient
     * permissions, or channel in use.
     * @hide
     */
    @UnsupportedAppUsage(maxTargetSdk = Build.VERSION_CODES.R, trackingBug = 170729553)
    @RequiresLegacyBluetoothPermission
    @RequiresBluetoothConnectPermission
    @RequiresPermission(android.Manifest.permission.BLUETOOTH_CONNECT)
    public BluetoothServerSocket listenUsingEncryptedRfcommWithServiceRecord(String name, UUID uuid)
            throws IOException {
        return createNewRfcommSocketAndRecord(name, uuid, false, true);
    }

    @RequiresBluetoothConnectPermission
    @RequiresPermission(android.Manifest.permission.BLUETOOTH_CONNECT)
    private BluetoothServerSocket createNewRfcommSocketAndRecord(String name, UUID uuid,
            boolean auth, boolean encrypt) throws IOException {
        BluetoothServerSocket socket;
        socket = new BluetoothServerSocket(BluetoothSocket.TYPE_RFCOMM, auth, encrypt,
                new ParcelUuid(uuid));
        socket.setServiceName(name);
        int errno = socket.mSocket.bindListen();
        if (errno != 0) {
            //TODO(BT): Throw the same exception error code
            // that the previous code was using.
            //socket.mSocket.throwErrnoNative(errno);
            throw new IOException("Error: " + errno);
        }
        return socket;
    }

    /**
     * Construct an unencrypted, unauthenticated, RFCOMM server socket.
     * Call #accept to retrieve connections to this socket.
     *
     * @return An RFCOMM BluetoothServerSocket
     * @throws IOException On error, for example Bluetooth not available, or insufficient
     * permissions.
     * @hide
     */
    @RequiresBluetoothConnectPermission
    @RequiresPermission(android.Manifest.permission.BLUETOOTH_CONNECT)
    public BluetoothServerSocket listenUsingInsecureRfcommOn(int port) throws IOException {
        BluetoothServerSocket socket =
                new BluetoothServerSocket(BluetoothSocket.TYPE_RFCOMM, false, false, port);
        int errno = socket.mSocket.bindListen();
        if (port == SOCKET_CHANNEL_AUTO_STATIC_NO_SDP) {
            socket.setChannel(socket.mSocket.getPort());
        }
        if (errno != 0) {
            //TODO(BT): Throw the same exception error code
            // that the previous code was using.
            //socket.mSocket.throwErrnoNative(errno);
            throw new IOException("Error: " + errno);
        }
        return socket;
    }

    /**
     * Construct an encrypted, authenticated, L2CAP server socket.
     * Call #accept to retrieve connections to this socket.
     * <p>To auto assign a port without creating a SDP record use
     * {@link #SOCKET_CHANNEL_AUTO_STATIC_NO_SDP} as port number.
     *
     * @param port the PSM to listen on
     * @param mitm enforce person-in-the-middle protection for authentication.
     * @param min16DigitPin enforce a pin key length og minimum 16 digit for sec mode 2
     * connections.
     * @return An L2CAP BluetoothServerSocket
     * @throws IOException On error, for example Bluetooth not available, or insufficient
     * permissions.
     * @hide
     */
    @RequiresBluetoothConnectPermission
    @RequiresPermission(android.Manifest.permission.BLUETOOTH_CONNECT)
    public BluetoothServerSocket listenUsingL2capOn(int port, boolean mitm, boolean min16DigitPin)
            throws IOException {
        BluetoothServerSocket socket =
                new BluetoothServerSocket(BluetoothSocket.TYPE_L2CAP, true, true, port, mitm,
                        min16DigitPin);
        int errno = socket.mSocket.bindListen();
        if (port == SOCKET_CHANNEL_AUTO_STATIC_NO_SDP) {
            int assignedChannel = socket.mSocket.getPort();
            if (DBG) Log.d(TAG, "listenUsingL2capOn: set assigned channel to " + assignedChannel);
            socket.setChannel(assignedChannel);
        }
        if (errno != 0) {
            //TODO(BT): Throw the same exception error code
            // that the previous code was using.
            //socket.mSocket.throwErrnoNative(errno);
            throw new IOException("Error: " + errno);
        }
        return socket;
    }

    /**
     * Construct an encrypted, authenticated, L2CAP server socket.
     * Call #accept to retrieve connections to this socket.
     * <p>To auto assign a port without creating a SDP record use
     * {@link #SOCKET_CHANNEL_AUTO_STATIC_NO_SDP} as port number.
     *
     * @param port the PSM to listen on
     * @return An L2CAP BluetoothServerSocket
     * @throws IOException On error, for example Bluetooth not available, or insufficient
     * permissions.
     * @hide
     */
    @RequiresBluetoothConnectPermission
    @RequiresPermission(android.Manifest.permission.BLUETOOTH_CONNECT)
    public BluetoothServerSocket listenUsingL2capOn(int port) throws IOException {
        return listenUsingL2capOn(port, false, false);
    }

    /**
     * Construct an insecure L2CAP server socket.
     * Call #accept to retrieve connections to this socket.
     * <p>To auto assign a port without creating a SDP record use
     * {@link #SOCKET_CHANNEL_AUTO_STATIC_NO_SDP} as port number.
     *
     * @param port the PSM to listen on
     * @return An L2CAP BluetoothServerSocket
     * @throws IOException On error, for example Bluetooth not available, or insufficient
     * permissions.
     * @hide
     */
    @RequiresBluetoothConnectPermission
    @RequiresPermission(android.Manifest.permission.BLUETOOTH_CONNECT)
    public BluetoothServerSocket listenUsingInsecureL2capOn(int port) throws IOException {
        Log.d(TAG, "listenUsingInsecureL2capOn: port=" + port);
        BluetoothServerSocket socket =
                new BluetoothServerSocket(BluetoothSocket.TYPE_L2CAP, false, false, port, false,
                                          false);
        int errno = socket.mSocket.bindListen();
        if (port == SOCKET_CHANNEL_AUTO_STATIC_NO_SDP) {
            int assignedChannel = socket.mSocket.getPort();
            if (DBG) {
                Log.d(TAG, "listenUsingInsecureL2capOn: set assigned channel to "
                        + assignedChannel);
            }
            socket.setChannel(assignedChannel);
        }
        if (errno != 0) {
            //TODO(BT): Throw the same exception error code
            // that the previous code was using.
            //socket.mSocket.throwErrnoNative(errno);
            throw new IOException("Error: " + errno);
        }
        return socket;

    }

    /**
     * Read the local Out of Band Pairing Data
     *
     * @return Pair<byte[], byte[]> of Hash and Randomizer
     * @hide
     */
    @RequiresLegacyBluetoothPermission
    @RequiresBluetoothConnectPermission
    @RequiresPermission(android.Manifest.permission.BLUETOOTH_CONNECT)
    @SuppressLint("AndroidFrameworkRequiresPermission")
    public Pair<byte[], byte[]> readOutOfBandData() {
        return null;
    }

    private void closeBCProfile(BluetoothProfile proxy) {
        Class<?> bshClass = null;
        Method bshClose = null;
        try {
            bshClass = Class.forName("android.bluetooth.BluetoothSyncHelper");
        } catch (ClassNotFoundException ex) {
            Log.e(TAG, "no BSH: exists");
            bshClass = null;
        }
        if (bshClass != null) {
            Log.d(TAG, "Able to get BSH class handle");
            try {
                bshClose =  bshClass.getDeclaredMethod("close", null);
            } catch (NoSuchMethodException e) {
                Log.e(TAG, "no BSH:isSupported method exists");
            }
            if (bshClose != null) {
                try {
                   bshClose.invoke(proxy, null);
                } catch(IllegalAccessException e) {
                   Log.e(TAG, "bshClose IllegalAccessException");
                } catch (InvocationTargetException e) {
                   Log.e(TAG, "bshClose InvocationTargetException");
                }
            }
        }
        Log.d(TAG, "CloseBCProfile returns");
    }

    private boolean getBCProfile(Context context, BluetoothProfile.ServiceListener sl) {
        boolean ret = true;
        boolean isProfileSupported = false;
        Class<?> bshClass = null;
        Method bshSupported = null;
        Constructor bshCons = null;
        Object bshObj = null;
        try {
            bshClass = Class.forName("android.bluetooth.BluetoothSyncHelper");
        } catch (ClassNotFoundException ex) {
            Log.e(TAG, "no BSH: exists");
            bshClass = null;
        }
        if (bshClass != null) {
            Log.d(TAG, "Able to get BSH class handle");
            try {
                bshSupported =  bshClass.getDeclaredMethod("isSupported", null);
            } catch (NoSuchMethodException e) {
                Log.e(TAG, "no BSH:isSupported method exists: gdm");
            }
            try {
                bshCons =
                  bshClass.getDeclaredConstructor(
                    new Class[]{Context.class,
                        BluetoothProfile.ServiceListener.class});
            } catch (NoSuchMethodException ex) {
                Log.e(TAG, "bshCons: NoSuchMethodException: gdm" + ex);
            }
        }
        if (bshClass != null && bshSupported != null && bshCons != null) {
            try {
                isProfileSupported = (boolean)bshSupported.invoke(null, null);
            } catch(IllegalAccessException e) {
                Log.e(TAG, "BSH:isSupported IllegalAccessException");
            } catch (InvocationTargetException e) {
                Log.e(TAG, "BSH:isSupported InvocationTargetException");
            }
            if (isProfileSupported) {
                try {
                    bshObj = bshCons.newInstance(
                                       context, sl);
                } catch (InstantiationException ex) {
                    Log.e(TAG, "bshCons InstantiationException:" + ex);
                } catch (IllegalAccessException ex) {
                    Log.e(TAG, "bshCons InstantiationException:" + ex);
                } catch (InvocationTargetException ex) {
                    Log.e(TAG, "bshCons InvocationTargetException:" + ex);
                }
             }
        }
        if (bshObj == null) {
            ret = false;
        }
        Log.d(TAG, "getBCService returns" + ret);
        return ret;
    }

    /**
     * Get the profile proxy object associated with the profile.
     *
     * <p>Profile can be one of {@link BluetoothProfile#A2DP},
     * {@link BluetoothProfile#HEADSET}, {@link BluetoothProfile#HID_DEVICE},
     * {@link BluetoothProfile#SAP}, {@link BluetoothProfile#HAP_CLIENT},
     * {@link BluetoothProfile#HEARING_AID}, {@link BluetoothProfile#LE_AUDIO},
     * and {@link BluetoothProfile#CSIP_SET_COORDINATOR}.
     * Clients must implement {@link BluetoothProfile.ServiceListener} to get notified of
     * the connection status and to get the proxy object.
     *
     * @param context Context of the application
     * @param listener The service Listener for connection callbacks.
     * @param profile The Bluetooth profile.
     * @return true on success, false on error
     */
    @SuppressLint({
        "AndroidFrameworkRequiresPermission",
        "AndroidFrameworkBluetoothPermission"
    })
    public boolean getProfileProxy(Context context, BluetoothProfile.ServiceListener listener,
            int profile) {
        if (context == null || listener == null) {
            return false;
        }

        // NOTE: We can't rely on BluetoothProperties.isProfileXxxEnabled() method for the profiles
        // that can be changed by the developer options in Settings app.
        // See com.android.bluetooth.btservice.Config for details.
        if (profile == BluetoothProfile.HEADSET) {
            if (BluetoothProperties.isProfileHfpAgEnabled().orElse(false)) {
                BluetoothHeadset headset = new BluetoothHeadset(context, listener, this);
                return true;
            }
        } else if (profile == BluetoothProfile.A2DP) {
            if (BluetoothProperties.isProfileA2dpSourceEnabled().orElse(false)) {
                BluetoothA2dp a2dp = new BluetoothA2dp(context, listener, this);
                return true;
            }
        } else if (profile == BluetoothProfile.A2DP_SINK) {
            if (BluetoothProperties.isProfileA2dpSinkEnabled().orElse(false)) {
                BluetoothA2dpSink a2dpSink = new BluetoothA2dpSink(context, listener, this);
                return true;
            }
        } else if (profile == BluetoothProfile.AVRCP_CONTROLLER) {
            if (BluetoothProperties.isProfileAvrcpControllerEnabled().orElse(false)) {
                BluetoothAvrcpController avrcp = new BluetoothAvrcpController(context, listener,
                        this);
                return true;
            }
        } else if (profile == BluetoothProfile.HID_HOST) {
            if (BluetoothProperties.isProfileHidHostEnabled().orElse(false)) {
                BluetoothHidHost iDev = new BluetoothHidHost(context, listener, this);
                return true;
            }
        } else if (profile == BluetoothProfile.PAN) {
            if (BluetoothProperties.isProfilePanNapEnabled().orElse(false)
                    || BluetoothProperties.isProfilePanPanuEnabled().orElse(false)) {
                BluetoothPan pan = new BluetoothPan(context, listener, this);
                return true;
            }
        } else if (profile == BluetoothProfile.PBAP) {
<<<<<<< HEAD
            BluetoothPbap pbap = new BluetoothPbap(context, listener, this);
            return true;
        } else if (profile == BluetoothProfile.DUN) {
            BluetoothDun dun = new BluetoothDun(context, listener);
            return true;
=======
            if (BluetoothProperties.isProfilePbapServerEnabled().orElse(false)) {
                BluetoothPbap pbap = new BluetoothPbap(context, listener, this);
                return true;
            }
>>>>>>> 9708777a
        } else if (profile == BluetoothProfile.HEALTH) {
            Log.e(TAG, "getProfileProxy(): BluetoothHealth is deprecated");
            return false;
        } else if (profile == BluetoothProfile.MAP) {
            if (BluetoothProperties.isProfileMapServerEnabled().orElse(false)) {
                BluetoothMap map = new BluetoothMap(context, listener, this);
                return true;
            }
        } else if (profile == BluetoothProfile.HEADSET_CLIENT) {
            if (BluetoothProperties.isProfileHfpHfEnabled().orElse(false)) {
                BluetoothHeadsetClient headsetClient =
                        new BluetoothHeadsetClient(context, listener, this);
                return true;
            }
        } else if (profile == BluetoothProfile.SAP) {
            if (BluetoothProperties.isProfileSapServerEnabled().orElse(false)) {
                BluetoothSap sap = new BluetoothSap(context, listener, this);
                return true;
            }
        } else if (profile == BluetoothProfile.PBAP_CLIENT) {
            if (BluetoothProperties.isProfilePbapClientEnabled().orElse(false)) {
                BluetoothPbapClient pbapClient = new BluetoothPbapClient(context, listener, this);
                return true;
            }
        } else if (profile == BluetoothProfile.MAP_CLIENT) {
            if (BluetoothProperties.isProfileMapClientEnabled().orElse(false)) {
                BluetoothMapClient mapClient = new BluetoothMapClient(context, listener, this);
                return true;
            }
        } else if (profile == BluetoothProfile.HID_DEVICE) {
            if (BluetoothProperties.isProfileHidDeviceEnabled().orElse(false)) {
                BluetoothHidDevice hidDevice = new BluetoothHidDevice(context, listener, this);
                return true;
            }
        } else if (profile == BluetoothProfile.HAP_CLIENT) {
            // No proper way to check this before creating this BluetoothProfile.
            // BluetoothProperties.isProfileHapClientEnabled() could return a wrong value
            // depends on the status of developer options in Settings app.
            BluetoothHapClient HapClient = new BluetoothHapClient(context, listener);
            return true;
        } else if (profile == BluetoothProfile.BROADCAST) {
            return getBroadcastProfile(context, listener);
        } else if (profile == BluetoothProfile.BC_PROFILE) {
            return getBCProfile(context, listener);
        } else if (profile == BluetoothProfile.HEARING_AID) {
            if (isHearingAidProfileSupported()) {
                BluetoothHearingAid hearingAid = new BluetoothHearingAid(context, listener, this);
                return true;
            }
<<<<<<< HEAD
            return false;
        } else if (profile == BluetoothProfile.GROUP_CLIENT) {
            BluetoothDeviceGroup groupClient = new BluetoothDeviceGroup(context, listener);
            return true;
        } else if (profile == BluetoothProfile.VCP) {
            BluetoothVcp vcp = new BluetoothVcp(context, listener);
            return true;
=======
>>>>>>> 9708777a
        } else if (profile == BluetoothProfile.LE_AUDIO) {
            if (isLeAudioSupported() == BluetoothStatusCodes.FEATURE_SUPPORTED) {
                BluetoothLeAudio leAudio = new BluetoothLeAudio(context, listener, this);
                return true;
            }
        } else if (profile == BluetoothProfile.LE_AUDIO_BROADCAST) {
            if (isLeAudioBroadcastSourceSupported() == BluetoothStatusCodes.FEATURE_SUPPORTED) {
                BluetoothLeBroadcast leAudio = new BluetoothLeBroadcast(context, listener);
                return true;
            }
        } else if (profile == BluetoothProfile.VOLUME_CONTROL) {
            if (isLeAudioSupported() == BluetoothStatusCodes.FEATURE_SUPPORTED) {
                BluetoothVolumeControl vcs = new BluetoothVolumeControl(context, listener, this);
                return true;
            }
        } else if (profile == BluetoothProfile.CSIP_SET_COORDINATOR) {
            if (isLeAudioSupported() == BluetoothStatusCodes.FEATURE_SUPPORTED) {
                BluetoothCsipSetCoordinator csipSetCoordinator =
                        new BluetoothCsipSetCoordinator(context, listener, this);
                return true;
            }
        } else if (profile == BluetoothProfile.LE_CALL_CONTROL) {
            // No proper way to check this before creating this BluetoothProfile.
            BluetoothLeCallControl tbs = new BluetoothLeCallControl(context, listener);
            return true;
        } else if (profile == BluetoothProfile.LE_AUDIO_BROADCAST_ASSISTANT) {
            if (isLeAudioBroadcastAssistantSupported() == BluetoothStatusCodes.FEATURE_SUPPORTED) {
                BluetoothLeBroadcastAssistant leAudioBroadcastAssistant =
                        new BluetoothLeBroadcastAssistant(context, listener);
                return true;
            }
        }
        return false;
    }

    /**
     * Close the connection of the profile proxy to the Service.
     *
     * <p> Clients should call this when they are no longer using
     * the proxy obtained from {@link #getProfileProxy}.
     * Profile can be one of  {@link BluetoothProfile#HEADSET} or {@link BluetoothProfile#A2DP}
     *
     * @param profile
     * @param proxy Profile proxy object
     */
    @SuppressLint({
            "AndroidFrameworkRequiresPermission",
            "AndroidFrameworkBluetoothPermission"
    })
    public void closeProfileProxy(int profile, BluetoothProfile proxy) {
        if (proxy == null) {
            return;
        }

        switch (profile) {
            case BluetoothProfile.HEADSET:
                BluetoothHeadset headset = (BluetoothHeadset) proxy;
                headset.close();
                break;
            case BluetoothProfile.A2DP:
                BluetoothA2dp a2dp = (BluetoothA2dp) proxy;
                a2dp.close();
                break;
            case BluetoothProfile.A2DP_SINK:
                BluetoothA2dpSink a2dpSink = (BluetoothA2dpSink) proxy;
                a2dpSink.close();
                break;
            case BluetoothProfile.AVRCP_CONTROLLER:
                BluetoothAvrcpController avrcp = (BluetoothAvrcpController) proxy;
                avrcp.close();
                break;
            case BluetoothProfile.HID_HOST:
                BluetoothHidHost iDev = (BluetoothHidHost) proxy;
                iDev.close();
                break;
            case BluetoothProfile.PAN:
                BluetoothPan pan = (BluetoothPan) proxy;
                pan.close();
                break;
            case BluetoothProfile.PBAP:
                BluetoothPbap pbap = (BluetoothPbap) proxy;
                pbap.close();
                break;
            case BluetoothProfile.DUN:
                BluetoothDun dun = (BluetoothDun)proxy;
                dun.close();
                break;
            case BluetoothProfile.GATT:
                BluetoothGatt gatt = (BluetoothGatt) proxy;
                gatt.close();
                break;
            case BluetoothProfile.GATT_SERVER:
                BluetoothGattServer gattServer = (BluetoothGattServer) proxy;
                gattServer.close();
                break;
            case BluetoothProfile.MAP:
                BluetoothMap map = (BluetoothMap) proxy;
                map.close();
                break;
            case BluetoothProfile.HEADSET_CLIENT:
                BluetoothHeadsetClient headsetClient = (BluetoothHeadsetClient) proxy;
                headsetClient.close();
                break;
            case BluetoothProfile.SAP:
                BluetoothSap sap = (BluetoothSap) proxy;
                sap.close();
                break;
            case BluetoothProfile.PBAP_CLIENT:
                BluetoothPbapClient pbapClient = (BluetoothPbapClient) proxy;
                pbapClient.close();
                break;
            case BluetoothProfile.MAP_CLIENT:
                BluetoothMapClient mapClient = (BluetoothMapClient) proxy;
                mapClient.close();
                break;
            case BluetoothProfile.HID_DEVICE:
                BluetoothHidDevice hidDevice = (BluetoothHidDevice) proxy;
                hidDevice.close();
                break;
            case BluetoothProfile.HAP_CLIENT:
                BluetoothHapClient HapClient = (BluetoothHapClient) proxy;
                HapClient.close();
                break;
            case BluetoothProfile.BROADCAST:
                closeBroadcastProfile(proxy);
                break;
            case BluetoothProfile.BC_PROFILE:
                closeBCProfile(proxy);
                break;
            case BluetoothProfile.HEARING_AID:
                BluetoothHearingAid hearingAid = (BluetoothHearingAid) proxy;
                hearingAid.close();
                break;
            case BluetoothProfile.LE_AUDIO:
                BluetoothLeAudio leAudio = (BluetoothLeAudio) proxy;
                leAudio.close();
                break;
            case BluetoothProfile.LE_AUDIO_BROADCAST:
                BluetoothLeBroadcast leAudioBroadcast = (BluetoothLeBroadcast) proxy;
                leAudioBroadcast.close();
                break;
            case BluetoothProfile.GROUP_CLIENT:
                BluetoothDeviceGroup groupClient = (BluetoothDeviceGroup) proxy;
                groupClient.close();
                break;
            case BluetoothProfile.VCP:
                BluetoothVcp vcp = (BluetoothVcp) proxy;
                vcp.close();
                break;
            case BluetoothProfile.VOLUME_CONTROL:
                BluetoothVolumeControl vcs = (BluetoothVolumeControl) proxy;
                vcs.close();
                break;
            case BluetoothProfile.CSIP_SET_COORDINATOR:
                BluetoothCsipSetCoordinator csipSetCoordinator =
                        (BluetoothCsipSetCoordinator) proxy;
                csipSetCoordinator.close();
                break;
            case BluetoothProfile.LE_CALL_CONTROL:
                BluetoothLeCallControl tbs = (BluetoothLeCallControl) proxy;
                tbs.close();
                break;
            case BluetoothProfile.LE_AUDIO_BROADCAST_ASSISTANT:
                BluetoothLeBroadcastAssistant leAudioBroadcastAssistant =
                        (BluetoothLeBroadcastAssistant) proxy;
                leAudioBroadcastAssistant.close();
                break;
        }
    }

    private boolean getBroadcastProfile(Context context,
                                      BluetoothProfile.ServiceListener listener) {
        boolean ret = true;
        Class<?> broadcastClass = null;
        Constructor bcastConstructor = null;
        Object broadcastObj = null;
        try {
            broadcastClass = Class.forName("android.bluetooth.BluetoothBroadcast");
        } catch (ClassNotFoundException ex) {
            Log.e(TAG, "no BluetoothBroadcast: exists");
        }
        if (broadcastClass != null) {
            try {
               bcastConstructor =
                            broadcastClass.getDeclaredConstructor(new Class[]{Context.class,
                                                  BluetoothProfile.ServiceListener.class});
            } catch (NoSuchMethodException ex) {
               Log.e(TAG, "bcastConstructor: NoSuchMethodException: gdm" + ex);
            }
        }
        if (bcastConstructor != null) {
            try {
                broadcastObj = bcastConstructor.newInstance(context, listener);
            } catch (InstantiationException | IllegalAccessException |
                InvocationTargetException ex) {
                ex.printStackTrace();
            }
        }
        if (broadcastObj == null) {
            return false;
        }
        return true;
    }
    private void closeBroadcastProfile(BluetoothProfile proxy) {
        Class<?> broadcastClass = null;
        Method broadcastClose = null;
        try {
            broadcastClass = Class.forName("android.bluetooth.BluetootBroadcast");
        } catch (ClassNotFoundException ex) {
            Log.e(TAG, "no BluetoothBroadcast: exists");
        }
        if (broadcastClass != null) {
            try {
                broadcastClose =  broadcastClass.getDeclaredMethod("close", null);
            } catch (NoSuchMethodException e) {
                Log.e(TAG, "no Broadcast:close method exists");
            }
            if (broadcastClose != null) {
                try {
                    broadcastClose.invoke(proxy, null);
                } catch(IllegalAccessException | InvocationTargetException ex) {
                    ex.printStackTrace();
                }
            }
        }
    }

    private static final IBluetoothManagerCallback sManagerCallback =
            new IBluetoothManagerCallback.Stub() {
                public void onBluetoothServiceUp(IBluetooth bluetoothService) {
                    if (DBG) {
                        Log.d(TAG, "onBluetoothServiceUp: " + bluetoothService);
                    }

                    synchronized (sServiceLock) {
                        sService = bluetoothService;
                        for (IBluetoothManagerCallback cb : sProxyServiceStateCallbacks.keySet()) {
                            try {
                                if (cb != null) {
                                    cb.onBluetoothServiceUp(bluetoothService);
                                } else {
                                    Log.d(TAG, "onBluetoothServiceUp: cb is null!");
                                }
                            } catch (Exception e) {
                                Log.e(TAG, "", e);
                            }
                        }
                    }
                }

                public void onBluetoothServiceDown() {
                    if (DBG) {
                        Log.d(TAG, "onBluetoothServiceDown");
                    }

                    synchronized (sServiceLock) {
                        sService = null;
                        for (IBluetoothManagerCallback cb : sProxyServiceStateCallbacks.keySet()) {
                            try {
                                if (cb != null) {
                                    cb.onBluetoothServiceDown();
                                } else {
                                    Log.d(TAG, "onBluetoothServiceDown: cb is null!");
                                }
                            } catch (Exception e) {
                                Log.e(TAG, "", e);
                            }
                        }
                    }
                }

                public void onBrEdrDown() {
                    if (VDBG) {
                        Log.i(TAG, "onBrEdrDown");
                    }

                    synchronized (sServiceLock) {
                        for (IBluetoothManagerCallback cb : sProxyServiceStateCallbacks.keySet()) {
                            try {
                                if (cb != null) {
                                    cb.onBrEdrDown();
                                } else {
                                    Log.d(TAG, "onBrEdrDown: cb is null!");
                                }
                            } catch (Exception e) {
                                Log.e(TAG, "", e);
                            }
                        }
                    }
                }
            };

    private final IBluetoothManagerCallback mManagerCallback =
            new IBluetoothManagerCallback.Stub() {
                public void onBluetoothServiceUp(IBluetooth bluetoothService) {
                    Lock l = mServiceLock.writeLock();
                    l.lock();
                    try {
                        mService = bluetoothService;
                    } finally {
                        l.unlock();
                    }
                    synchronized (mMetadataListeners) {
                        mMetadataListeners.forEach((device, pair) -> {
                            try {
                                final SynchronousResultReceiver recv =
                                        SynchronousResultReceiver.get();
                                mService.registerMetadataListener(mBluetoothMetadataListener,
                                        device, mAttributionSource, recv);
                                recv.awaitResultNoInterrupt(getSyncTimeout()).getValue(null);
                            } catch (RemoteException | TimeoutException e) {
                                Log.e(TAG, "Failed to register metadata listener", e);
                                Log.e(TAG, e.toString() + "\n"
                                        + Log.getStackTraceString(new Throwable()));
                            }
                        });
                    }
                    synchronized (mBluetoothConnectionCallbackExecutorMap) {
                        if (!mBluetoothConnectionCallbackExecutorMap.isEmpty()) {
                            try {
                                final SynchronousResultReceiver recv =
                                        SynchronousResultReceiver.get();
                                if (mService != null) {
                                    mService.registerBluetoothConnectionCallback(mConnectionCallback,
                                        mAttributionSource, recv);
                                }
                                recv.awaitResultNoInterrupt(getSyncTimeout()).getValue(null);
                            } catch (RemoteException | TimeoutException e) {
                                Log.e(TAG, "onBluetoothServiceUp: Failed to register bluetooth"
                                        + "connection callback", e);
                            }
                        }
                    }
                }

                public void onBluetoothServiceDown() {
                    Lock l = mServiceLock.writeLock();
                    l.lock();
                    try {
                        mService = null;
                        if (mLeScanClients != null) {
                            mLeScanClients.clear();
                        }
                        if (mBluetoothLeAdvertiser != null) {
                            mBluetoothLeAdvertiser.cleanup();
                        }
                        if (mBluetoothLeScanner != null) {
                            mBluetoothLeScanner.cleanup();
                        }
                    } finally {
                        l.unlock();
                    }
                    Log.d(TAG, "onBluetoothServiceDown: Finished sending callbacks to registered clients");
                }

                public void onBrEdrDown() {
                }
            };

    /**
     * Enable the Bluetooth Adapter, but don't auto-connect devices
     * and don't persist state. Only for use by system applications.
     *
     * @hide
     */
    @SystemApi
    @RequiresLegacyBluetoothAdminPermission
    @RequiresBluetoothConnectPermission
    @RequiresPermission(android.Manifest.permission.BLUETOOTH_CONNECT)
    public boolean enableNoAutoConnect() {
        if (isEnabled()) {
            if (DBG) {
                Log.d(TAG, "enableNoAutoConnect(): BT already enabled!");
            }
            return true;
        }
        try {
            return mManagerService.enableNoAutoConnect(mAttributionSource);
        } catch (RemoteException e) {
            Log.e(TAG, "", e);
        }
        return false;
    }

    /** @hide */
    @Retention(RetentionPolicy.SOURCE)
    @IntDef(value = {
            BluetoothStatusCodes.ERROR_UNKNOWN,
            BluetoothStatusCodes.ERROR_BLUETOOTH_NOT_ENABLED,
            BluetoothStatusCodes.ERROR_ANOTHER_ACTIVE_OOB_REQUEST,
    })
    public @interface OobError {}

    /**
     * Provides callback methods for receiving {@link OobData} from the host stack, as well as an
     * error interface in order to allow the caller to determine next steps based on the {@code
     * ErrorCode}.
     *
     * @hide
     */
    @SystemApi
    public interface OobDataCallback {
        /**
         * Handles the {@link OobData} received from the host stack.
         *
         * @param transport - whether the {@link OobData} is generated for LE or Classic.
         * @param oobData - data generated in the host stack(LE) or controller (Classic)
         */
        void onOobData(@Transport int transport, @NonNull OobData oobData);

        /**
         * Provides feedback when things don't go as expected.
         *
         * @param errorCode - the code describing the type of error that occurred.
         */
        void onError(@OobError int errorCode);
    }

    /**
     * Wraps an AIDL interface around an {@link OobDataCallback} interface.
     *
     * @see {@link IBluetoothOobDataCallback} for interface definition.
     *
     * @hide
     */
    public class WrappedOobDataCallback extends IBluetoothOobDataCallback.Stub {
        private final OobDataCallback mCallback;
        private final Executor mExecutor;

        /**
         * @param callback - object to receive {@link OobData} must be a non null argument
         *
         * @throws NullPointerException if the callback is null.
         */
        WrappedOobDataCallback(@NonNull OobDataCallback callback,
                @NonNull @CallbackExecutor Executor executor) {
            requireNonNull(callback);
            requireNonNull(executor);
            mCallback = callback;
            mExecutor = executor;
        }
        /**
         * Wrapper function to relay to the {@link OobDataCallback#onOobData}
         *
         * @param transport - whether the {@link OobData} is generated for LE or Classic.
         * @param oobData - data generated in the host stack(LE) or controller (Classic)
         *
         * @hide
         */
        public void onOobData(@Transport int transport, @NonNull OobData oobData) {
            mExecutor.execute(new Runnable() {
                public void run() {
                    mCallback.onOobData(transport, oobData);
                }
            });
        }
        /**
         * Wrapper function to relay to the {@link OobDataCallback#onError}
         *
         * @param errorCode - the code descibing the type of error that occurred.
         *
         * @hide
         */
        public void onError(@OobError int errorCode) {
            mExecutor.execute(new Runnable() {
                public void run() {
                    mCallback.onError(errorCode);
                }
            });
        }
    }

    /**
     * Fetches a secret data value that can be used for a secure and simple pairing experience.
     *
     * <p>This is the Local Out of Band data the comes from the
     *
     * <p>This secret is the local Out of Band data.  This data is used to securely and quickly
     * pair two devices with minimal user interaction.
     *
     * <p>For example, this secret can be transferred to a remote device out of band (meaning any
     * other way besides using bluetooth).  Once the remote device finds this device using the
     * information given in the data, such as the PUBLIC ADDRESS, the remote device could then
     * connect to this device using this secret when the pairing sequenece asks for the secret.
     * This device will respond by automatically accepting the pairing due to the secret being so
     * trustworthy.
     *
     * @param transport - provide type of transport (e.g. LE or Classic).
     * @param callback - target object to receive the {@link OobData} value.
     *
     * @throws NullPointerException if callback is null.
     * @throws IllegalArgumentException if the transport is not valid.
     *
     * @hide
     */
    @SystemApi
    @RequiresBluetoothConnectPermission
    @RequiresPermission(allOf = {
            android.Manifest.permission.BLUETOOTH_CONNECT,
            android.Manifest.permission.BLUETOOTH_PRIVILEGED,
    })
    public void generateLocalOobData(@Transport int transport,
            @NonNull @CallbackExecutor Executor executor, @NonNull OobDataCallback callback) {
        if (transport != BluetoothDevice.TRANSPORT_BREDR && transport
                != BluetoothDevice.TRANSPORT_LE) {
            throw new IllegalArgumentException("Invalid transport '" + transport + "'!");
        }
        requireNonNull(callback);
        if (!isEnabled()) {
            Log.w(TAG, "generateLocalOobData(): Adapter isn't enabled!");
            callback.onError(BluetoothStatusCodes.ERROR_BLUETOOTH_NOT_ENABLED);
        } else {
            try {
                final SynchronousResultReceiver recv = SynchronousResultReceiver.get();
                mService.generateLocalOobData(transport, new WrappedOobDataCallback(callback,
                        executor), mAttributionSource, recv);
                recv.awaitResultNoInterrupt(getSyncTimeout()).getValue(null);
            } catch (RemoteException | TimeoutException e) {
                Log.e(TAG, e.toString() + "\n" + Log.getStackTraceString(new Throwable()));
            }
        }
    }

    /**
     * Enable control of the Bluetooth Adapter for a single application.
     *
     * <p>Some applications need to use Bluetooth for short periods of time to
     * transfer data but don't want all the associated implications like
     * automatic connection to headsets etc.
     *
     * <p> Multiple applications can call this. This is reference counted and
     * Bluetooth disabled only when no one else is using it. There will be no UI
     * shown to the user while bluetooth is being enabled. Any user action will
     * override this call. For example, if user wants Bluetooth on and the last
     * user of this API wanted to disable Bluetooth, Bluetooth will not be
     * turned off.
     *
     * <p> This API is only meant to be used by internal applications. Third
     * party applications but use {@link #enable} and {@link #disable} APIs.
     *
     * <p> If this API returns true, it means the callback will be called.
     * The callback will be called with the current state of Bluetooth.
     * If the state is not what was requested, an internal error would be the
     * reason. If Bluetooth is already on and if this function is called to turn
     * it on, the api will return true and a callback will be called.
     *
     * @param on True for on, false for off.
     * @param callback The callback to notify changes to the state.
     * @hide
     */
    @RequiresLegacyBluetoothPermission
    @RequiresBluetoothConnectPermission
    @RequiresPermission(android.Manifest.permission.BLUETOOTH_CONNECT)
    @SuppressLint("AndroidFrameworkRequiresPermission")
    public boolean changeApplicationBluetoothState(boolean on,
            BluetoothStateChangeCallback callback) {
        return false;
    }

    /**
     * @hide
     */
    public interface BluetoothStateChangeCallback {
        /**
         * @hide
         */
        void onBluetoothStateChange(boolean on);
    }

    /**
     * @hide
     */
    public class StateChangeCallbackWrapper extends IBluetoothStateChangeCallback.Stub {
        private BluetoothStateChangeCallback mCallback;

        StateChangeCallbackWrapper(BluetoothStateChangeCallback callback) {
            mCallback = callback;
        }

        @Override
        public void onBluetoothStateChange(boolean on) {
            mCallback.onBluetoothStateChange(on);
        }
    }

    /**
     * @hide
     */
    public void unregisterAdapter() {
        try {
            //mServiceLock.writeLock().lock();
            if (mManagerService != null){
                mManagerService.unregisterAdapter(mManagerCallback);
            }
        } catch (RemoteException e) {
            Log.e(TAG, "", e);
        } finally {
            //mServiceLock.writeLock().unlock();
        }
    }

    private Set<BluetoothDevice> toDeviceSet(List<BluetoothDevice> devices) {
        Set<BluetoothDevice> deviceSet = new HashSet<BluetoothDevice>(devices);
        return Collections.unmodifiableSet(deviceSet);
    }

    @SuppressLint("GenericException")
    protected void finalize() throws Throwable {
        try {
            removeServiceStateCallback(mManagerCallback);
        } finally {
            super.finalize();
        }
    }

    /**
     * Validate a String Bluetooth address, such as "00:43:A8:23:10:F0"
     * <p>Alphabetic characters must be uppercase to be valid.
     *
     * @param address Bluetooth address as string
     * @return true if the address is valid, false otherwise
     */
    public static boolean checkBluetoothAddress(String address) {
        if (address == null || address.length() != ADDRESS_LENGTH) {
            return false;
        }
        for (int i = 0; i < ADDRESS_LENGTH; i++) {
            char c = address.charAt(i);
            switch (i % 3) {
                case 0:
                case 1:
                    if ((c >= '0' && c <= '9') || (c >= 'A' && c <= 'F')) {
                        // hex character, OK
                        break;
                    }
                    return false;
                case 2:
                    if (c == ':') {
                        break;  // OK
                    }
                    return false;
            }
        }
        return true;
    }

    /**
     * Determines whether a String Bluetooth address, such as "F0:43:A8:23:10:00"
     * is a RANDOM STATIC address.
     *
     * RANDOM STATIC: (addr & 0xC0) == 0xC0
     * RANDOM RESOLVABLE: (addr &  0xC0) == 0x40
     * RANDOM non-RESOLVABLE: (addr &  0xC0) == 0x00
     *
     * @param address Bluetooth address as string
     * @return true if the 2 Most Significant Bits of the address equals 0xC0.
     *
     * @hide
     */
    public static boolean isAddressRandomStatic(@NonNull String address) {
        requireNonNull(address);
        return checkBluetoothAddress(address)
                && (Integer.parseInt(address.split(":")[0], 16) & 0xC0) == 0xC0;
    }

    /** {@hide} */
    @UnsupportedAppUsage
    @RequiresNoPermission
    public IBluetoothManager getBluetoothManager() {
        return mManagerService;
    }

    /** {@hide} */
    @RequiresNoPermission
    public AttributionSource getAttributionSource() {
        return mAttributionSource;
    }

    @GuardedBy("sServiceLock")
    private static final WeakHashMap<IBluetoothManagerCallback, Void> sProxyServiceStateCallbacks =
            new WeakHashMap<>();

    /*package*/ IBluetooth getBluetoothService() {
        synchronized (sServiceLock) {
            if (sProxyServiceStateCallbacks.isEmpty()) {
                throw new IllegalStateException(
                        "Anonymous service access requires at least one lifecycle in process");
            }
            return sService;
        }
    }

    @UnsupportedAppUsage
    /*package*/ IBluetooth getBluetoothService(IBluetoothManagerCallback cb) {
        Objects.requireNonNull(cb);
        synchronized (sServiceLock) {
            sProxyServiceStateCallbacks.put(cb, null);
            registerOrUnregisterAdapterLocked();
            return sService;
        }
    }

    /*package*/ void removeServiceStateCallback(IBluetoothManagerCallback cb) {
        Objects.requireNonNull(cb);
        synchronized (sServiceLock) {
            sProxyServiceStateCallbacks.remove(cb);
            registerOrUnregisterAdapterLocked();
        }
    }

    /**
     * Handle registering (or unregistering) a single process-wide
     * {@link IBluetoothManagerCallback} based on the presence of local
     * {@link #sProxyServiceStateCallbacks} clients.
     */
    @GuardedBy("sServiceLock")
    private void registerOrUnregisterAdapterLocked() {
        final boolean isRegistered = sServiceRegistered;
        final boolean wantRegistered = !sProxyServiceStateCallbacks.isEmpty();

        if (isRegistered != wantRegistered) {
            if (wantRegistered) {
                try {
                    sService = mManagerService.registerAdapter(sManagerCallback);
                } catch (RemoteException e) {
                    throw e.rethrowFromSystemServer();
                }
            } else {
                try {
                    mManagerService.unregisterAdapter(sManagerCallback);
                    sService = null;
                } catch (RemoteException e) {
                    throw e.rethrowFromSystemServer();
                }
            }
            sServiceRegistered = wantRegistered;
        }
    }

    /**
     * Callback interface used to deliver LE scan results.
     *
     * @see #startLeScan(LeScanCallback)
     * @see #startLeScan(UUID[], LeScanCallback)
     */
    public interface LeScanCallback {
        /**
         * Callback reporting an LE device found during a device scan initiated
         * by the {@link BluetoothAdapter#startLeScan} function.
         *
         * @param device Identifies the remote device
         * @param rssi The RSSI value for the remote device as reported by the Bluetooth hardware. 0
         * if no RSSI value is available.
         * @param scanRecord The content of the advertisement record offered by the remote device.
         */
        void onLeScan(BluetoothDevice device, int rssi, byte[] scanRecord);
    }

    /**
     * Register a callback to receive events whenever the bluetooth stack goes down and back up,
     * e.g. in the event the bluetooth is turned off/on via settings.
     *
     * If the bluetooth stack is currently up, there will not be an initial callback call.
     * You can use the return value as an indication of this being the case.
     *
     * Callbacks will be delivered on a binder thread.
     *
     * @return whether bluetooth is already up currently
     *
     * @hide
     */
    @RequiresNoPermission
    public boolean registerServiceLifecycleCallback(@NonNull ServiceLifecycleCallback callback) {
        return getBluetoothService(callback.mRemote) != null;
    }

    /**
     * Unregister a callback registered via {@link #registerServiceLifecycleCallback}
     *
     * @hide
     */
    @RequiresNoPermission
    public void unregisterServiceLifecycleCallback(@NonNull ServiceLifecycleCallback callback) {
        removeServiceStateCallback(callback.mRemote);
    }

    /**
     * A callback for {@link #registerServiceLifecycleCallback}
     *
     * @hide
     */
    public abstract static class ServiceLifecycleCallback {

        /** Called when the bluetooth stack is up */
        public abstract void onBluetoothServiceUp();

        /** Called when the bluetooth stack is down */
        public abstract void onBluetoothServiceDown();

        IBluetoothManagerCallback mRemote = new IBluetoothManagerCallback.Stub() {
            @Override
            public void onBluetoothServiceUp(IBluetooth bluetoothService) {
                ServiceLifecycleCallback.this.onBluetoothServiceUp();
            }

            @Override
            public void onBluetoothServiceDown() {
                ServiceLifecycleCallback.this.onBluetoothServiceDown();
            }

            @Override
            public void onBrEdrDown() {}
        };
    }

    /**
     * Starts a scan for Bluetooth LE devices.
     *
     * <p>Results of the scan are reported using the
     * {@link LeScanCallback#onLeScan} callback.
     *
     * @param callback the callback LE scan results are delivered
     * @return true, if the scan was started successfully
     * @deprecated use {@link BluetoothLeScanner#startScan(List, ScanSettings, ScanCallback)}
     * instead.
     */
    @Deprecated
    @RequiresLegacyBluetoothAdminPermission
    @RequiresBluetoothScanPermission
    @RequiresBluetoothLocationPermission
    @RequiresPermission(android.Manifest.permission.BLUETOOTH_SCAN)
    public boolean startLeScan(LeScanCallback callback) {
        return startLeScan(null, callback);
    }

    /**
     * Starts a scan for Bluetooth LE devices, looking for devices that
     * advertise given services.
     *
     * <p>Devices which advertise all specified services are reported using the
     * {@link LeScanCallback#onLeScan} callback.
     *
     * @param serviceUuids Array of services to look for
     * @param callback the callback LE scan results are delivered
     * @return true, if the scan was started successfully
     * @deprecated use {@link BluetoothLeScanner#startScan(List, ScanSettings, ScanCallback)}
     * instead.
     */
    @Deprecated
    @RequiresLegacyBluetoothAdminPermission
    @RequiresBluetoothScanPermission
    @RequiresBluetoothLocationPermission
    @RequiresPermission(android.Manifest.permission.BLUETOOTH_SCAN)
    public boolean startLeScan(final UUID[] serviceUuids, final LeScanCallback callback) {
        if (DBG) {
            Log.d(TAG, "startLeScan(): " + Arrays.toString(serviceUuids));
        }
        if (callback == null) {
            if (DBG) {
                Log.e(TAG, "startLeScan: null callback");
            }
            return false;
        }
        BluetoothLeScanner scanner = getBluetoothLeScanner();
        if (scanner == null) {
            if (DBG) {
                Log.e(TAG, "startLeScan: cannot get BluetoothLeScanner");
            }
            return false;
        }

        synchronized (mLeScanClients) {
            if (mLeScanClients.containsKey(callback)) {
                if (DBG) {
                    Log.e(TAG, "LE Scan has already started");
                }
                return false;
            }

            try {
                IBluetoothGatt iGatt = mManagerService.getBluetoothGatt();
                if (iGatt == null) {
                    // BLE is not supported
                    return false;
                }

                @SuppressLint("AndroidFrameworkBluetoothPermission")
                ScanCallback scanCallback = new ScanCallback() {
                    @Override
                    public void onScanResult(int callbackType, ScanResult result) {
                        if (callbackType != ScanSettings.CALLBACK_TYPE_ALL_MATCHES) {
                            // Should not happen.
                            Log.e(TAG, "LE Scan has already started");
                            return;
                        }
                        ScanRecord scanRecord = result.getScanRecord();
                        if (scanRecord == null) {
                            return;
                        }
                        if (serviceUuids != null) {
                            List<ParcelUuid> uuids = new ArrayList<ParcelUuid>();
                            for (UUID uuid : serviceUuids) {
                                uuids.add(new ParcelUuid(uuid));
                            }
                            List<ParcelUuid> scanServiceUuids = scanRecord.getServiceUuids();
                            if (scanServiceUuids == null || !scanServiceUuids.containsAll(uuids)) {
                                if (DBG) {
                                    Log.d(TAG, "uuids does not match");
                                }
                                return;
                            }
                        }
                        callback.onLeScan(result.getDevice(), result.getRssi(),
                                scanRecord.getBytes());
                    }
                };
                ScanSettings settings = new ScanSettings.Builder().setCallbackType(
                        ScanSettings.CALLBACK_TYPE_ALL_MATCHES)
                        .setScanMode(ScanSettings.SCAN_MODE_LOW_LATENCY)
                        .build();

                List<ScanFilter> filters = new ArrayList<ScanFilter>();
                if (serviceUuids != null && serviceUuids.length > 0) {
                    // Note scan filter does not support matching an UUID array so we put one
                    // UUID to hardware and match the whole array in callback.
                    ScanFilter filter =
                            new ScanFilter.Builder().setServiceUuid(new ParcelUuid(serviceUuids[0]))
                                    .build();
                    filters.add(filter);
                }
                scanner.startScan(filters, settings, scanCallback);

                mLeScanClients.put(callback, scanCallback);
                return true;

            } catch (RemoteException e) {
                Log.e(TAG, "", e);
            }
        }
        return false;
    }

    /**
     * Stops an ongoing Bluetooth LE device scan.
     *
     * @param callback used to identify which scan to stop must be the same handle used to start the
     * scan
     * @deprecated Use {@link BluetoothLeScanner#stopScan(ScanCallback)} instead.
     */
    @Deprecated
    @RequiresLegacyBluetoothAdminPermission
    @RequiresBluetoothScanPermission
    @RequiresPermission(android.Manifest.permission.BLUETOOTH_SCAN)
    public void stopLeScan(LeScanCallback callback) {
        if (DBG) {
            Log.d(TAG, "stopLeScan()");
        }
        BluetoothLeScanner scanner = getBluetoothLeScanner();
        if (scanner == null) {
            return;
        }
        synchronized (mLeScanClients) {
            ScanCallback scanCallback = mLeScanClients.remove(callback);
            if (scanCallback == null) {
                if (DBG) {
                    Log.d(TAG, "scan not started yet");
                }
                return;
            }
            scanner.stopScan(scanCallback);
        }
    }

    /**
     * Create a secure L2CAP Connection-oriented Channel (CoC) {@link BluetoothServerSocket} and
     * assign a dynamic protocol/service multiplexer (PSM) value. This socket can be used to listen
     * for incoming connections. The supported Bluetooth transport is LE only.
     * <p>A remote device connecting to this socket will be authenticated and communication on this
     * socket will be encrypted.
     * <p>Use {@link BluetoothServerSocket#accept} to retrieve incoming connections from a listening
     * {@link BluetoothServerSocket}.
     * <p>The system will assign a dynamic PSM value. This PSM value can be read from the {@link
     * BluetoothServerSocket#getPsm()} and this value will be released when this server socket is
     * closed, Bluetooth is turned off, or the application exits unexpectedly.
     * <p>The mechanism of disclosing the assigned dynamic PSM value to the initiating peer is
     * defined and performed by the application.
     * <p>Use {@link BluetoothDevice#createL2capChannel(int)} to connect to this server
     * socket from another Android device that is given the PSM value.
     *
     * @return an L2CAP CoC BluetoothServerSocket
     * @throws IOException on error, for example Bluetooth not available, or insufficient
     * permissions, or unable to start this CoC
     */
    @RequiresLegacyBluetoothPermission
    @RequiresBluetoothConnectPermission
    @RequiresPermission(android.Manifest.permission.BLUETOOTH_CONNECT)
    public @NonNull BluetoothServerSocket listenUsingL2capChannel()
            throws IOException {
        BluetoothServerSocket socket =
                            new BluetoothServerSocket(BluetoothSocket.TYPE_L2CAP_LE, true, true,
                                      SOCKET_CHANNEL_AUTO_STATIC_NO_SDP, false, false);
        int errno = socket.mSocket.bindListen();
        if (errno != 0) {
            throw new IOException("Error: " + errno);
        }

        int assignedPsm = socket.mSocket.getPort();
        if (assignedPsm == 0) {
            throw new IOException("Error: Unable to assign PSM value");
        }
        if (DBG) {
            Log.d(TAG, "listenUsingL2capChannel: set assigned PSM to "
                    + assignedPsm);
        }
        socket.setChannel(assignedPsm);

        return socket;
    }

    /**
     * Create an insecure L2CAP Connection-oriented Channel (CoC) {@link BluetoothServerSocket} and
     * assign a dynamic PSM value. This socket can be used to listen for incoming connections. The
     * supported Bluetooth transport is LE only.
     * <p>The link key is not required to be authenticated, i.e the communication may be vulnerable
     * to person-in-the-middle attacks. Use {@link #listenUsingL2capChannel}, if an encrypted and
     * authenticated communication channel is desired.
     * <p>Use {@link BluetoothServerSocket#accept} to retrieve incoming connections from a listening
     * {@link BluetoothServerSocket}.
     * <p>The system will assign a dynamic protocol/service multiplexer (PSM) value. This PSM value
     * can be read from the {@link BluetoothServerSocket#getPsm()} and this value will be released
     * when this server socket is closed, Bluetooth is turned off, or the application exits
     * unexpectedly.
     * <p>The mechanism of disclosing the assigned dynamic PSM value to the initiating peer is
     * defined and performed by the application.
     * <p>Use {@link BluetoothDevice#createInsecureL2capChannel(int)} to connect to this server
     * socket from another Android device that is given the PSM value.
     *
     * @return an L2CAP CoC BluetoothServerSocket
     * @throws IOException on error, for example Bluetooth not available, or insufficient
     * permissions, or unable to start this CoC
     */
    @RequiresLegacyBluetoothPermission
    @RequiresBluetoothConnectPermission
    @RequiresPermission(android.Manifest.permission.BLUETOOTH_CONNECT)
    public @NonNull BluetoothServerSocket listenUsingInsecureL2capChannel()
            throws IOException {
        BluetoothServerSocket socket =
                            new BluetoothServerSocket(BluetoothSocket.TYPE_L2CAP_LE, false, false,
                                      SOCKET_CHANNEL_AUTO_STATIC_NO_SDP, false, false);
        int errno = socket.mSocket.bindListen();
        if (errno != 0) {
            throw new IOException("Error: " + errno);
        }

        int assignedPsm = socket.mSocket.getPort();
        if (assignedPsm == 0) {
            throw new IOException("Error: Unable to assign PSM value");
        }
        if (DBG) {
            Log.d(TAG, "listenUsingInsecureL2capChannel: set assigned PSM to "
                    + assignedPsm);
        }
        socket.setChannel(assignedPsm);

        return socket;
    }

    /**
     * Register a {@link #OnMetadataChangedListener} to receive update about metadata
     * changes for this {@link BluetoothDevice}.
     * Registration must be done when Bluetooth is ON and will last until
     * {@link #removeOnMetadataChangedListener(BluetoothDevice)} is called, even when Bluetooth
     * restarted in the middle.
     * All input parameters should not be null or {@link NullPointerException} will be triggered.
     * The same {@link BluetoothDevice} and {@link #OnMetadataChangedListener} pair can only be
     * registered once, double registration would cause {@link IllegalArgumentException}.
     *
     * @param device {@link BluetoothDevice} that will be registered
     * @param executor the executor for listener callback
     * @param listener {@link #OnMetadataChangedListener} that will receive asynchronous callbacks
     * @return true on success, false on error
     * @throws NullPointerException If one of {@code listener}, {@code device} or {@code executor}
     * is null.
     * @throws IllegalArgumentException The same {@link #OnMetadataChangedListener} and
     * {@link BluetoothDevice} are registered twice.
     * @hide
     */
    @SystemApi
    @RequiresBluetoothConnectPermission
    @RequiresPermission(allOf = {
            android.Manifest.permission.BLUETOOTH_CONNECT,
            android.Manifest.permission.BLUETOOTH_PRIVILEGED,
    })
    public boolean addOnMetadataChangedListener(@NonNull BluetoothDevice device,
            @NonNull Executor executor, @NonNull OnMetadataChangedListener listener) {
        if (DBG) Log.d(TAG, "addOnMetadataChangedListener()");

        final IBluetooth service = mService;
        if (service == null) {
            Log.e(TAG, "Bluetooth is not enabled. Cannot register metadata listener");
            return false;
        }
        if (listener == null) {
            throw new NullPointerException("listener is null");
        }
        if (device == null) {
            throw new NullPointerException("device is null");
        }
        if (executor == null) {
            throw new NullPointerException("executor is null");
        }

        synchronized (mMetadataListeners) {
            List<Pair<OnMetadataChangedListener, Executor>> listenerList =
                    mMetadataListeners.get(device);
            if (listenerList == null) {
                // Create new listener/executor list for registeration
                listenerList = new ArrayList<>();
                mMetadataListeners.put(device, listenerList);
            } else {
                // Check whether this device was already registed by the lisenter
                if (listenerList.stream().anyMatch((pair) -> (pair.first.equals(listener)))) {
                    throw new IllegalArgumentException("listener was already regestered"
                            + " for the device");
                }
            }

            Pair<OnMetadataChangedListener, Executor> listenerPair = new Pair(listener, executor);
            listenerList.add(listenerPair);

            boolean ret = false;
            try {
                final SynchronousResultReceiver<Boolean> recv = SynchronousResultReceiver.get();
                service.registerMetadataListener(mBluetoothMetadataListener, device,
                        mAttributionSource, recv);
                ret = recv.awaitResultNoInterrupt(getSyncTimeout()).getValue(false);
            } catch (RemoteException | TimeoutException e) {
                Log.e(TAG, e.toString() + "\n" + Log.getStackTraceString(new Throwable()));
            } finally {
                if (!ret) {
                    // Remove listener registered earlier when fail.
                    listenerList.remove(listenerPair);
                    if (listenerList.isEmpty()) {
                        // Remove the device if its listener list is empty
                        mMetadataListeners.remove(device);
                    }
                }
            }
            return ret;
        }
    }

    /**
     * Unregister a {@link #OnMetadataChangedListener} from a registered {@link BluetoothDevice}.
     * Unregistration can be done when Bluetooth is either ON or OFF.
     * {@link #addOnMetadataChangedListener(OnMetadataChangedListener, BluetoothDevice, Executor)}
     * must be called before unregisteration.
     *
     * @param device {@link BluetoothDevice} that will be unregistered. It
     * should not be null or {@link NullPointerException} will be triggered.
     * @param listener {@link OnMetadataChangedListener} that will be unregistered. It
     * should not be null or {@link NullPointerException} will be triggered.
     * @return true on success, false on error
     * @throws NullPointerException If {@code listener} or {@code device} is null.
     * @throws IllegalArgumentException If {@code device} has not been registered before.
     * @hide
     */
    @SystemApi
    @RequiresBluetoothConnectPermission
    @RequiresPermission(allOf = {
            android.Manifest.permission.BLUETOOTH_CONNECT,
            android.Manifest.permission.BLUETOOTH_PRIVILEGED,
    })
    public boolean removeOnMetadataChangedListener(@NonNull BluetoothDevice device,
            @NonNull OnMetadataChangedListener listener) {
        if (DBG) Log.d(TAG, "removeOnMetadataChangedListener()");
        if (device == null) {
            throw new NullPointerException("device is null");
        }
        if (listener == null) {
            throw new NullPointerException("listener is null");
        }

        synchronized (mMetadataListeners) {
            if (!mMetadataListeners.containsKey(device)) {
                throw new IllegalArgumentException("device was not registered");
            }
            // Remove issued listener from the registered device
            mMetadataListeners.get(device).removeIf((pair) -> (pair.first.equals(listener)));

            if (mMetadataListeners.get(device).isEmpty()) {
                // Unregister to Bluetooth service if all listeners are removed from
                // the registered device
                mMetadataListeners.remove(device);
                final IBluetooth service = mService;
                if (service == null) {
                    // Bluetooth is OFF, do nothing to Bluetooth service.
                    return true;
                }
                try {
                    final SynchronousResultReceiver<Boolean> recv = SynchronousResultReceiver.get();
                    service.unregisterMetadataListener(device, mAttributionSource, recv);
                    return recv.awaitResultNoInterrupt(getSyncTimeout()).getValue(false);
                } catch (RemoteException | TimeoutException e) {
                    Log.e(TAG, e.toString() + "\n" + Log.getStackTraceString(new Throwable()));
                    return false;
                }
            }
        }
        return true;
    }

    /**
     * This interface is used to implement {@link BluetoothAdapter} metadata listener.
     * @hide
     */
    @SystemApi
    public interface OnMetadataChangedListener {
        /**
         * Callback triggered if the metadata of {@link BluetoothDevice} registered in
         * {@link #addOnMetadataChangedListener}.
         *
         * @param device changed {@link BluetoothDevice}.
         * @param key changed metadata key, one of BluetoothDevice.METADATA_*.
         * @param value the new value of metadata as byte array.
         */
        void onMetadataChanged(@NonNull BluetoothDevice device, int key,
                @Nullable byte[] value);
    }

    @SuppressLint("AndroidFrameworkBluetoothPermission")
    private final IBluetoothConnectionCallback mConnectionCallback =
            new IBluetoothConnectionCallback.Stub() {
        @Override
        public void onDeviceConnected(BluetoothDevice device) {
            Attributable.setAttributionSource(device, mAttributionSource);
            for (Map.Entry<BluetoothConnectionCallback, Executor> callbackExecutorEntry:
                    mBluetoothConnectionCallbackExecutorMap.entrySet()) {
                BluetoothConnectionCallback callback = callbackExecutorEntry.getKey();
                Executor executor = callbackExecutorEntry.getValue();
                executor.execute(() -> callback.onDeviceConnected(device));
            }
        }

        @Override
        public void onDeviceDisconnected(BluetoothDevice device, int hciReason) {
            Attributable.setAttributionSource(device, mAttributionSource);
            for (Map.Entry<BluetoothConnectionCallback, Executor> callbackExecutorEntry:
                    mBluetoothConnectionCallbackExecutorMap.entrySet()) {
                BluetoothConnectionCallback callback = callbackExecutorEntry.getKey();
                Executor executor = callbackExecutorEntry.getValue();
                executor.execute(() -> callback.onDeviceDisconnected(device, hciReason));
            }
        }
    };

    /**
     * Registers the BluetoothConnectionCallback to receive callback events when a bluetooth device
     * (classic or low energy) is connected or disconnected.
     *
     * @param executor is the callback executor
     * @param callback is the connection callback you wish to register
     * @return true if the callback was registered successfully, false otherwise
     * @throws IllegalArgumentException if the callback is already registered
     * @hide
     */
    @SystemApi
    @RequiresBluetoothConnectPermission
    @RequiresPermission(allOf = {
            android.Manifest.permission.BLUETOOTH_CONNECT,
            android.Manifest.permission.BLUETOOTH_PRIVILEGED,
    })
    public boolean registerBluetoothConnectionCallback(@NonNull @CallbackExecutor Executor executor,
            @NonNull BluetoothConnectionCallback callback) {
        if (DBG) Log.d(TAG, "registerBluetoothConnectionCallback()");
        if (callback == null || executor == null) {
            return false;
        }

        synchronized (mBluetoothConnectionCallbackExecutorMap) {
            // If the callback map is empty, we register the service-to-app callback
            if (mBluetoothConnectionCallbackExecutorMap.isEmpty()) {
                try {
                    mServiceLock.readLock().lock();
                    if (mService != null) {
                        final SynchronousResultReceiver<Boolean> recv =
                                SynchronousResultReceiver.get();
                        mService.registerBluetoothConnectionCallback(mConnectionCallback,
                                mAttributionSource, recv);
                        if (!recv.awaitResultNoInterrupt(getSyncTimeout()).getValue(false)) {
                            return false;
                        }
                    }
                } catch (RemoteException | TimeoutException e) {
                    Log.e(TAG, e.toString() + "\n" + Log.getStackTraceString(new Throwable()));
                    mBluetoothConnectionCallbackExecutorMap.remove(callback);
                } finally {
                    mServiceLock.readLock().unlock();
                }
            }

            // Adds the passed in callback to our map of callbacks to executors
            if (mBluetoothConnectionCallbackExecutorMap.containsKey(callback)) {
                throw new IllegalArgumentException("This callback has already been registered");
            }
            mBluetoothConnectionCallbackExecutorMap.put(callback, executor);
        }

        return true;
    }

    /**
     * Unregisters the BluetoothConnectionCallback that was previously registered by the application
     *
     * @param callback is the connection callback you wish to unregister
     * @return true if the callback was unregistered successfully, false otherwise
     * @hide
     */
    @SystemApi
    @RequiresBluetoothConnectPermission
    @RequiresPermission(allOf = {
            android.Manifest.permission.BLUETOOTH_CONNECT,
            android.Manifest.permission.BLUETOOTH_PRIVILEGED,
    })
    public boolean unregisterBluetoothConnectionCallback(
            @NonNull BluetoothConnectionCallback callback) {
        if (DBG) Log.d(TAG, "unregisterBluetoothConnectionCallback()");
        if (callback == null) {
            return false;
        }

        synchronized (mBluetoothConnectionCallbackExecutorMap) {
            if (mBluetoothConnectionCallbackExecutorMap.remove(callback) != null) {
                return false;
            }
        }

        if (!mBluetoothConnectionCallbackExecutorMap.isEmpty()) {
            return true;
        }

        // If the callback map is empty, we unregister the service-to-app callback
        try {
            mServiceLock.readLock().lock();
            if (mService != null) {
                final SynchronousResultReceiver<Boolean> recv = SynchronousResultReceiver.get();
                mService.unregisterBluetoothConnectionCallback(mConnectionCallback,
                        mAttributionSource, recv);
                return recv.awaitResultNoInterrupt(getSyncTimeout()).getValue(false);
            }
        } catch (RemoteException | TimeoutException e) {
            Log.e(TAG, e.toString() + "\n" + Log.getStackTraceString(new Throwable()));
        } finally {
            mServiceLock.readLock().unlock();
        }

        return false;
    }

    /**
     * This abstract class is used to implement callbacks for when a bluetooth classic or Bluetooth
     * Low Energy (BLE) device is either connected or disconnected.
     *
     * @hide
     */
    @SystemApi
    public abstract static class BluetoothConnectionCallback {
        /**
         * Callback triggered when a bluetooth device (classic or BLE) is connected
         * @param device is the connected bluetooth device
         */
        public void onDeviceConnected(@NonNull BluetoothDevice device) {}

        /**
         * Callback triggered when a bluetooth device (classic or BLE) is disconnected
         * @param device is the disconnected bluetooth device
         * @param reason is the disconnect reason
         */
        public void onDeviceDisconnected(@NonNull BluetoothDevice device,
                @DisconnectReason int reason) {}

        /**
         * @hide
         */
        @Retention(RetentionPolicy.SOURCE)
        @IntDef(prefix = { "REASON_" }, value = {
                BluetoothStatusCodes.ERROR_UNKNOWN,
                BluetoothStatusCodes.ERROR_DISCONNECT_REASON_LOCAL_REQUEST,
                BluetoothStatusCodes.ERROR_DISCONNECT_REASON_REMOTE_REQUEST,
                BluetoothStatusCodes.ERROR_DISCONNECT_REASON_LOCAL,
                BluetoothStatusCodes.ERROR_DISCONNECT_REASON_REMOTE,
                BluetoothStatusCodes.ERROR_DISCONNECT_REASON_TIMEOUT,
                BluetoothStatusCodes.ERROR_DISCONNECT_REASON_SECURITY,
                BluetoothStatusCodes.ERROR_DISCONNECT_REASON_SYSTEM_POLICY,
                BluetoothStatusCodes.ERROR_DISCONNECT_REASON_RESOURCE_LIMIT_REACHED,
                BluetoothStatusCodes.ERROR_DISCONNECT_REASON_CONNECTION_ALREADY_EXISTS,
                BluetoothStatusCodes.ERROR_DISCONNECT_REASON_BAD_PARAMETERS})
        public @interface DisconnectReason {}

        /**
         * Returns human-readable strings corresponding to {@link DisconnectReason}.
         */
        @NonNull
        public static String disconnectReasonToString(@DisconnectReason int reason) {
            switch (reason) {
                case BluetoothStatusCodes.ERROR_UNKNOWN:
                    return "Reason unknown";
                case BluetoothStatusCodes.ERROR_DISCONNECT_REASON_LOCAL_REQUEST:
                    return "Local request";
                case BluetoothStatusCodes.ERROR_DISCONNECT_REASON_REMOTE_REQUEST:
                    return "Remote request";
                case BluetoothStatusCodes.ERROR_DISCONNECT_REASON_LOCAL:
                    return "Local error";
                case BluetoothStatusCodes.ERROR_DISCONNECT_REASON_REMOTE:
                    return "Remote error";
                case BluetoothStatusCodes.ERROR_DISCONNECT_REASON_TIMEOUT:
                    return "Timeout";
                case BluetoothStatusCodes.ERROR_DISCONNECT_REASON_SECURITY:
                    return "Security";
                case BluetoothStatusCodes.ERROR_DISCONNECT_REASON_SYSTEM_POLICY:
                    return "System policy";
                case BluetoothStatusCodes.ERROR_DISCONNECT_REASON_RESOURCE_LIMIT_REACHED:
                    return "Resource constrained";
                case BluetoothStatusCodes.ERROR_DISCONNECT_REASON_CONNECTION_ALREADY_EXISTS:
                    return "Connection already exists";
                case BluetoothStatusCodes.ERROR_DISCONNECT_REASON_BAD_PARAMETERS:
                    return "Bad parameters";
                default:
                    return "Unrecognized disconnect reason: " + reason;
            }
        }
    }

    /**
     * Converts old constant of priority to the new for connection policy
     *
     * @param priority is the priority to convert to connection policy
     * @return the equivalent connection policy constant to the priority
     *
     * @hide
     */
    public static @ConnectionPolicy int priorityToConnectionPolicy(int priority) {
        switch(priority) {
            case BluetoothProfile.PRIORITY_AUTO_CONNECT:
                return BluetoothProfile.CONNECTION_POLICY_ALLOWED;
            case BluetoothProfile.PRIORITY_ON:
                return BluetoothProfile.CONNECTION_POLICY_ALLOWED;
            case BluetoothProfile.PRIORITY_OFF:
                return BluetoothProfile.CONNECTION_POLICY_FORBIDDEN;
            case BluetoothProfile.PRIORITY_UNDEFINED:
                return BluetoothProfile.CONNECTION_POLICY_UNKNOWN;
            default:
                Log.e(TAG, "setPriority: Invalid priority: " + priority);
                return BluetoothProfile.CONNECTION_POLICY_UNKNOWN;
        }
    }

    /**
     * Converts new constant of connection policy to the old for priority
     *
     * @param connectionPolicy is the connection policy to convert to priority
     * @return the equivalent priority constant to the connectionPolicy
     *
     * @hide
     */
    public static int connectionPolicyToPriority(@ConnectionPolicy int connectionPolicy) {
        switch(connectionPolicy) {
            case BluetoothProfile.CONNECTION_POLICY_ALLOWED:
                return BluetoothProfile.PRIORITY_ON;
            case BluetoothProfile.CONNECTION_POLICY_FORBIDDEN:
                return BluetoothProfile.PRIORITY_OFF;
            case BluetoothProfile.CONNECTION_POLICY_UNKNOWN:
                return BluetoothProfile.PRIORITY_UNDEFINED;
        }
        return BluetoothProfile.PRIORITY_UNDEFINED;
    }
}<|MERGE_RESOLUTION|>--- conflicted
+++ resolved
@@ -3762,18 +3762,13 @@
                 return true;
             }
         } else if (profile == BluetoothProfile.PBAP) {
-<<<<<<< HEAD
-            BluetoothPbap pbap = new BluetoothPbap(context, listener, this);
-            return true;
+            if (BluetoothProperties.isProfilePbapServerEnabled().orElse(false)) {
+                BluetoothPbap pbap = new BluetoothPbap(context, listener, this);
+                return true;
+            }
         } else if (profile == BluetoothProfile.DUN) {
             BluetoothDun dun = new BluetoothDun(context, listener);
             return true;
-=======
-            if (BluetoothProperties.isProfilePbapServerEnabled().orElse(false)) {
-                BluetoothPbap pbap = new BluetoothPbap(context, listener, this);
-                return true;
-            }
->>>>>>> 9708777a
         } else if (profile == BluetoothProfile.HEALTH) {
             Log.e(TAG, "getProfileProxy(): BluetoothHealth is deprecated");
             return false;
@@ -3823,16 +3818,12 @@
                 BluetoothHearingAid hearingAid = new BluetoothHearingAid(context, listener, this);
                 return true;
             }
-<<<<<<< HEAD
-            return false;
         } else if (profile == BluetoothProfile.GROUP_CLIENT) {
             BluetoothDeviceGroup groupClient = new BluetoothDeviceGroup(context, listener);
             return true;
         } else if (profile == BluetoothProfile.VCP) {
             BluetoothVcp vcp = new BluetoothVcp(context, listener);
             return true;
-=======
->>>>>>> 9708777a
         } else if (profile == BluetoothProfile.LE_AUDIO) {
             if (isLeAudioSupported() == BluetoothStatusCodes.FEATURE_SUPPORTED) {
                 BluetoothLeAudio leAudio = new BluetoothLeAudio(context, listener, this);
