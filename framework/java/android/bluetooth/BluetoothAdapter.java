/*
 * Copyright 2009-2016 The Android Open Source Project
 * Copyright 2015 Samsung LSI
 *
 * Licensed under the Apache License, Version 2.0 (the "License");
 * you may not use this file except in compliance with the License.
 * You may obtain a copy of the License at
 *
 *      http://www.apache.org/licenses/LICENSE-2.0
 *
 * Unless required by applicable law or agreed to in writing, software
 * distributed under the License is distributed on an "AS IS" BASIS,
 * WITHOUT WARRANTIES OR CONDITIONS OF ANY KIND, either express or implied.
 * See the License for the specific language governing permissions and
 * limitations under the License.
 */

package android.bluetooth;

import static android.bluetooth.BluetoothUtils.getSyncTimeout;

import static java.util.Objects.requireNonNull;

import android.annotation.CallbackExecutor;
import android.annotation.IntDef;
import android.annotation.NonNull;
import android.annotation.Nullable;
import android.annotation.RequiresNoPermission;
import android.annotation.RequiresPermission;
import android.annotation.SdkConstant;
import android.annotation.SdkConstant.SdkConstantType;
import android.annotation.SuppressLint;
import android.annotation.SystemApi;
import android.app.PendingIntent;
import android.bluetooth.BluetoothDevice.AddressType;
import android.bluetooth.BluetoothDevice.Transport;
import android.bluetooth.BluetoothProfile.ConnectionPolicy;
import android.bluetooth.annotations.RequiresBluetoothAdvertisePermission;
import android.bluetooth.annotations.RequiresBluetoothConnectPermission;
import android.bluetooth.annotations.RequiresBluetoothLocationPermission;
import android.bluetooth.annotations.RequiresBluetoothScanPermission;
import android.bluetooth.annotations.RequiresLegacyBluetoothAdminPermission;
import android.bluetooth.annotations.RequiresLegacyBluetoothPermission;
import android.bluetooth.le.BluetoothLeAdvertiser;
import android.bluetooth.le.BluetoothLeScanner;
import android.bluetooth.le.PeriodicAdvertisingManager;
import android.bluetooth.le.ScanCallback;
import android.bluetooth.le.ScanFilter;
import android.bluetooth.le.ScanRecord;
import android.bluetooth.le.ScanResult;
import android.bluetooth.le.ScanSettings;
import android.compat.annotation.UnsupportedAppUsage;
import android.content.AttributionSource;
import android.content.Context;
import android.os.Binder;
import android.os.BluetoothServiceManager;
import android.os.Build;
import android.os.IBinder;
import android.os.IpcDataCache;
import android.os.ParcelUuid;
import android.os.RemoteException;
import android.sysprop.BluetoothProperties;
import android.util.Log;
import android.util.Pair;

import com.android.internal.annotations.GuardedBy;
import com.android.modules.utils.SynchronousResultReceiver;

import java.io.IOException;
import java.lang.annotation.Retention;
import java.lang.annotation.RetentionPolicy;
import java.time.Duration;
import java.util.ArrayList;
import java.util.Arrays;
import java.util.Collections;
import java.util.HashMap;
import java.util.HashSet;
import java.util.List;
import java.util.Locale;
import java.util.Map;
import java.util.Objects;
import java.util.Set;
import java.util.UUID;
import java.util.WeakHashMap;
import java.util.concurrent.Executor;
import java.util.concurrent.TimeoutException;
import java.util.concurrent.locks.Lock;
import java.util.concurrent.locks.ReentrantReadWriteLock;
import java.lang.reflect.Method;
import java.lang.reflect.Constructor;
import java.lang.reflect.InvocationTargetException;
/**
 * Represents the local device Bluetooth adapter. The {@link BluetoothAdapter}
 * lets you perform fundamental Bluetooth tasks, such as initiate
 * device discovery, query a list of bonded (paired) devices,
 * instantiate a {@link BluetoothDevice} using a known MAC address, and create
 * a {@link BluetoothServerSocket} to listen for connection requests from other
 * devices, and start a scan for Bluetooth LE devices.
 *
 * <p>To get a {@link BluetoothAdapter} representing the local Bluetooth
 * adapter, call the {@link BluetoothManager#getAdapter} function on {@link BluetoothManager}.
 * On JELLY_BEAN_MR1 and below you will need to use the static {@link #getDefaultAdapter}
 * method instead.
 * </p><p>
 * Fundamentally, this is your starting point for all
 * Bluetooth actions. Once you have the local adapter, you can get a set of
 * {@link BluetoothDevice} objects representing all paired devices with
 * {@link #getBondedDevices()}; start device discovery with
 * {@link #startDiscovery()}; or create a {@link BluetoothServerSocket} to
 * listen for incoming RFComm connection requests with {@link
 * #listenUsingRfcommWithServiceRecord(String, UUID)}; listen for incoming L2CAP Connection-oriented
 * Channels (CoC) connection requests with {@link #listenUsingL2capChannel()}; or start a scan for
 * Bluetooth LE devices with {@link #startLeScan(LeScanCallback callback)}.
 * </p>
 * <p>This class is thread safe.</p>
 * <div class="special reference">
 * <h3>Developer Guides</h3>
 * <p>
 * For more information about using Bluetooth, read the <a href=
 * "{@docRoot}guide/topics/connectivity/bluetooth.html">Bluetooth</a> developer
 * guide.
 * </p>
 * </div>
 *
 * {@see BluetoothDevice}
 * {@see BluetoothServerSocket}
 */
public final class BluetoothAdapter {
    private static final String TAG = "BluetoothAdapter";
    private static final String DESCRIPTOR = "android.bluetooth.BluetoothAdapter";
    private static final boolean DBG = true;
    private static final boolean VDBG = false;

    /**
     * Default MAC address reported to a client that does not have the
     * {@link android.Manifest.permission#LOCAL_MAC_ADDRESS} permission.
     *
     *
     * @hide
     */
    public static final String DEFAULT_MAC_ADDRESS = "02:00:00:00:00:00";

    /**
     * Sentinel error value for this class. Guaranteed to not equal any other
     * integer constant in this class. Provided as a convenience for functions
     * that require a sentinel error value, for example:
     * <p><code>Intent.getIntExtra(BluetoothAdapter.EXTRA_STATE,
     * BluetoothAdapter.ERROR)</code>
     */
    public static final int ERROR = Integer.MIN_VALUE;

    /**
     * Broadcast Action: The state of the local Bluetooth adapter has been
     * changed.
     * <p>For example, Bluetooth has been turned on or off.
     * <p>Always contains the extra fields {@link #EXTRA_STATE} and {@link
     * #EXTRA_PREVIOUS_STATE} containing the new and old states
     * respectively.
     */
    @RequiresLegacyBluetoothPermission
    @SdkConstant(SdkConstantType.BROADCAST_INTENT_ACTION) public static final String
            ACTION_STATE_CHANGED = "android.bluetooth.adapter.action.STATE_CHANGED";

    /**
     * Used as an int extra field in {@link #ACTION_STATE_CHANGED}
     * intents to request the current power state. Possible values are:
     * {@link #STATE_OFF},
     * {@link #STATE_TURNING_ON},
     * {@link #STATE_ON},
     * {@link #STATE_TURNING_OFF},
     */
    public static final String EXTRA_STATE = "android.bluetooth.adapter.extra.STATE";
    /**
     * Used as an int extra field in {@link #ACTION_STATE_CHANGED}
     * intents to request the previous power state. Possible values are:
     * {@link #STATE_OFF},
     * {@link #STATE_TURNING_ON},
     * {@link #STATE_ON},
     * {@link #STATE_TURNING_OFF}
     */
    public static final String EXTRA_PREVIOUS_STATE =
            "android.bluetooth.adapter.extra.PREVIOUS_STATE";

    /** @hide */
    @IntDef(prefix = { "STATE_" }, value = {
            STATE_OFF,
            STATE_TURNING_ON,
            STATE_ON,
            STATE_TURNING_OFF,
            STATE_BLE_TURNING_ON,
            STATE_BLE_ON,
            STATE_BLE_TURNING_OFF
    })
    @Retention(RetentionPolicy.SOURCE)
    public @interface InternalAdapterState {}

    /** @hide */
    @IntDef(prefix = { "STATE_" }, value = {
            STATE_OFF,
            STATE_TURNING_ON,
            STATE_ON,
            STATE_TURNING_OFF,
    })
    @Retention(RetentionPolicy.SOURCE)
    public @interface AdapterState {}

    /**
     * Indicates the local Bluetooth adapter is off.
     */
    public static final int STATE_OFF = 10;
    /**
     * Indicates the local Bluetooth adapter is turning on. However local
     * clients should wait for {@link #STATE_ON} before attempting to
     * use the adapter.
     */
    public static final int STATE_TURNING_ON = 11;
    /**
     * Indicates the local Bluetooth adapter is on, and ready for use.
     */
    public static final int STATE_ON = 12;
    /**
     * Indicates the local Bluetooth adapter is turning off. Local clients
     * should immediately attempt graceful disconnection of any remote links.
     */
    public static final int STATE_TURNING_OFF = 13;

    /**
     * Indicates the local Bluetooth adapter is turning Bluetooth LE mode on.
     *
     * @hide
     */
    public static final int STATE_BLE_TURNING_ON = 14;

    /**
     * Indicates the local Bluetooth adapter is in LE only mode.
     *
     * @hide
     */
    @SystemApi
    public static final int STATE_BLE_ON = 15;

    /**
     * Indicates the local Bluetooth adapter is turning off LE only mode.
     *
     * @hide
     */
    public static final int STATE_BLE_TURNING_OFF = 16;

    /**
     * UUID of the GATT Read Characteristics for LE_PSM value.
     *
     * @hide
     */
    public static final UUID LE_PSM_CHARACTERISTIC_UUID =
            UUID.fromString("2d410339-82b6-42aa-b34e-e2e01df8cc1a");

    /**
     * Used as an optional extra field for the {@link PendingIntent} provided to {@link
     * #startRfcommServer(String, UUID, PendingIntent)}. This is useful for when an
     * application registers multiple RFCOMM listeners, and needs a way to determine which service
     * record the incoming {@link BluetoothSocket} is using.
     *
     * @hide
     */
    @SystemApi
    @SuppressLint("ActionValue")
    public static final String EXTRA_RFCOMM_LISTENER_ID =
            "android.bluetooth.adapter.extra.RFCOMM_LISTENER_ID";

    /** @hide */
    @IntDef(value = {
            BluetoothStatusCodes.SUCCESS,
            BluetoothStatusCodes.ERROR_TIMEOUT,
            BluetoothStatusCodes.RFCOMM_LISTENER_START_FAILED_UUID_IN_USE,
            BluetoothStatusCodes.RFCOMM_LISTENER_OPERATION_FAILED_NO_MATCHING_SERVICE_RECORD,
            BluetoothStatusCodes.RFCOMM_LISTENER_OPERATION_FAILED_DIFFERENT_APP,
            BluetoothStatusCodes.RFCOMM_LISTENER_FAILED_TO_CREATE_SERVER_SOCKET,
            BluetoothStatusCodes.RFCOMM_LISTENER_FAILED_TO_CLOSE_SERVER_SOCKET,
            BluetoothStatusCodes.RFCOMM_LISTENER_NO_SOCKET_AVAILABLE,
    })
    @Retention(RetentionPolicy.SOURCE)
    public @interface RfcommListenerResult {}

    /**
     * Human-readable string helper for AdapterState and InternalAdapterState
     *
     * @hide
     */
    @SystemApi
    @RequiresNoPermission
    @NonNull
    public static String nameForState(@InternalAdapterState int state) {
        switch (state) {
            case STATE_OFF:
                return "OFF";
            case STATE_TURNING_ON:
                return "TURNING_ON";
            case STATE_ON:
                return "ON";
            case STATE_TURNING_OFF:
                return "TURNING_OFF";
            case STATE_BLE_TURNING_ON:
                return "BLE_TURNING_ON";
            case STATE_BLE_ON:
                return "BLE_ON";
            case STATE_BLE_TURNING_OFF:
                return "BLE_TURNING_OFF";
            default:
                return "?!?!? (" + state + ")";
        }
    }

    /**
     * Activity Action: Show a system activity that requests discoverable mode.
     * This activity will also request the user to turn on Bluetooth if it
     * is not currently enabled.
     * <p>Discoverable mode is equivalent to {@link
     * #SCAN_MODE_CONNECTABLE_DISCOVERABLE}. It allows remote devices to see
     * this Bluetooth adapter when they perform a discovery.
     * <p>For privacy, Android is not discoverable by default.
     * <p>The sender of this Intent can optionally use extra field {@link
     * #EXTRA_DISCOVERABLE_DURATION} to request the duration of
     * discoverability. Currently the default duration is 120 seconds, and
     * maximum duration is capped at 300 seconds for each request.
     * <p>Notification of the result of this activity is posted using the
     * {@link android.app.Activity#onActivityResult} callback. The
     * <code>resultCode</code>
     * will be the duration (in seconds) of discoverability or
     * {@link android.app.Activity#RESULT_CANCELED} if the user rejected
     * discoverability or an error has occurred.
     * <p>Applications can also listen for {@link #ACTION_SCAN_MODE_CHANGED}
     * for global notification whenever the scan mode changes. For example, an
     * application can be notified when the device has ended discoverability.
     */
    @RequiresLegacyBluetoothPermission
    @RequiresBluetoothAdvertisePermission
    @RequiresPermission(android.Manifest.permission.BLUETOOTH_ADVERTISE)
    @SdkConstant(SdkConstantType.ACTIVITY_INTENT_ACTION) public static final String
            ACTION_REQUEST_DISCOVERABLE = "android.bluetooth.adapter.action.REQUEST_DISCOVERABLE";

    /**
     * Used as an optional int extra field in {@link
     * #ACTION_REQUEST_DISCOVERABLE} intents to request a specific duration
     * for discoverability in seconds. The current default is 120 seconds, and
     * requests over 300 seconds will be capped. These values could change.
     */
    public static final String EXTRA_DISCOVERABLE_DURATION =
            "android.bluetooth.adapter.extra.DISCOVERABLE_DURATION";

    /**
     * Activity Action: Show a system activity that allows the user to turn on
     * Bluetooth.
     * <p>This system activity will return once Bluetooth has completed turning
     * on, or the user has decided not to turn Bluetooth on.
     * <p>Notification of the result of this activity is posted using the
     * {@link android.app.Activity#onActivityResult} callback. The
     * <code>resultCode</code>
     * will be {@link android.app.Activity#RESULT_OK} if Bluetooth has been
     * turned on or {@link android.app.Activity#RESULT_CANCELED} if the user
     * has rejected the request or an error has occurred.
     * <p>Applications can also listen for {@link #ACTION_STATE_CHANGED}
     * for global notification whenever Bluetooth is turned on or off.
     */
    @RequiresLegacyBluetoothPermission
    @RequiresBluetoothConnectPermission
    @RequiresPermission(android.Manifest.permission.BLUETOOTH_CONNECT)
    @SdkConstant(SdkConstantType.ACTIVITY_INTENT_ACTION) public static final String
            ACTION_REQUEST_ENABLE = "android.bluetooth.adapter.action.REQUEST_ENABLE";

    /**
     * Activity Action: Show a system activity that allows the user to turn off
     * Bluetooth. This is used only if permission review is enabled which is for
     * apps targeting API less than 23 require a permission review before any of
     * the app's components can run.
     * <p>This system activity will return once Bluetooth has completed turning
     * off, or the user has decided not to turn Bluetooth off.
     * <p>Notification of the result of this activity is posted using the
     * {@link android.app.Activity#onActivityResult} callback. The
     * <code>resultCode</code>
     * will be {@link android.app.Activity#RESULT_OK} if Bluetooth has been
     * turned off or {@link android.app.Activity#RESULT_CANCELED} if the user
     * has rejected the request or an error has occurred.
     * <p>Applications can also listen for {@link #ACTION_STATE_CHANGED}
     * for global notification whenever Bluetooth is turned on or off.
     *
     * @hide
     */
    @SystemApi
    @RequiresLegacyBluetoothPermission
    @RequiresBluetoothConnectPermission
    @RequiresPermission(android.Manifest.permission.BLUETOOTH_CONNECT)
    @SdkConstant(SdkConstantType.ACTIVITY_INTENT_ACTION)
    @SuppressLint("ActionValue")
    public static final String
            ACTION_REQUEST_DISABLE = "android.bluetooth.adapter.action.REQUEST_DISABLE";

    /**
     * Activity Action: Show a system activity that allows user to enable BLE scans even when
     * Bluetooth is turned off.<p>
     *
     * Notification of result of this activity is posted using
     * {@link android.app.Activity#onActivityResult}. The <code>resultCode</code> will be
     * {@link android.app.Activity#RESULT_OK} if BLE scan always available setting is turned on or
     * {@link android.app.Activity#RESULT_CANCELED} if the user has rejected the request or an
     * error occurred.
     *
     * @hide
     */
    @SystemApi
    @SdkConstant(SdkConstantType.ACTIVITY_INTENT_ACTION)
    public static final String ACTION_REQUEST_BLE_SCAN_ALWAYS_AVAILABLE =
            "android.bluetooth.adapter.action.REQUEST_BLE_SCAN_ALWAYS_AVAILABLE";

    /**
     * Broadcast Action: Indicates the Bluetooth scan mode of the local Adapter
     * has changed.
     * <p>Always contains the extra fields {@link #EXTRA_SCAN_MODE} and {@link
     * #EXTRA_PREVIOUS_SCAN_MODE} containing the new and old scan modes
     * respectively.
     */
    @RequiresLegacyBluetoothPermission
    @RequiresBluetoothScanPermission
    @RequiresPermission(android.Manifest.permission.BLUETOOTH_SCAN)
    @SdkConstant(SdkConstantType.BROADCAST_INTENT_ACTION) public static final String
            ACTION_SCAN_MODE_CHANGED = "android.bluetooth.adapter.action.SCAN_MODE_CHANGED";

    /**
     * Used as an int extra field in {@link #ACTION_SCAN_MODE_CHANGED}
     * intents to request the current scan mode. Possible values are:
     * {@link #SCAN_MODE_NONE},
     * {@link #SCAN_MODE_CONNECTABLE},
     * {@link #SCAN_MODE_CONNECTABLE_DISCOVERABLE},
     */
    public static final String EXTRA_SCAN_MODE = "android.bluetooth.adapter.extra.SCAN_MODE";
    /**
     * Used as an int extra field in {@link #ACTION_SCAN_MODE_CHANGED}
     * intents to request the previous scan mode. Possible values are:
     * {@link #SCAN_MODE_NONE},
     * {@link #SCAN_MODE_CONNECTABLE},
     * {@link #SCAN_MODE_CONNECTABLE_DISCOVERABLE},
     */
    public static final String EXTRA_PREVIOUS_SCAN_MODE =
            "android.bluetooth.adapter.extra.PREVIOUS_SCAN_MODE";

    /** @hide */
    @IntDef(prefix = { "SCAN_" }, value = {
            SCAN_MODE_NONE,
            SCAN_MODE_CONNECTABLE,
            SCAN_MODE_CONNECTABLE_DISCOVERABLE
    })
    @Retention(RetentionPolicy.SOURCE)
    public @interface ScanMode {}

    /** @hide */
    @IntDef(value = {
            BluetoothStatusCodes.SUCCESS,
            BluetoothStatusCodes.ERROR_UNKNOWN,
            BluetoothStatusCodes.ERROR_BLUETOOTH_NOT_ENABLED,
            BluetoothStatusCodes.ERROR_MISSING_BLUETOOTH_SCAN_PERMISSION
    })
    @Retention(RetentionPolicy.SOURCE)
    public @interface ScanModeStatusCode {}

    /**
     * Indicates that both inquiry scan and page scan are disabled on the local
     * Bluetooth adapter. Therefore this device is neither discoverable
     * nor connectable from remote Bluetooth devices.
     */
    public static final int SCAN_MODE_NONE = 20;
    /**
     * Indicates that inquiry scan is disabled, but page scan is enabled on the
     * local Bluetooth adapter. Therefore this device is not discoverable from
     * remote Bluetooth devices, but is connectable from remote devices that
     * have previously discovered this device.
     */
    public static final int SCAN_MODE_CONNECTABLE = 21;
    /**
     * Indicates that both inquiry scan and page scan are enabled on the local
     * Bluetooth adapter. Therefore this device is both discoverable and
     * connectable from remote Bluetooth devices.
     */
    public static final int SCAN_MODE_CONNECTABLE_DISCOVERABLE = 23;


    /**
     * Used as parameter for {@link #setBluetoothHciSnoopLoggingMode}, indicates that
     * the Bluetooth HCI snoop logging should be disabled.
     *
     * @hide
     */
    @SystemApi
    public static final int BT_SNOOP_LOG_MODE_DISABLED = 0;

    /**
     * Used as parameter for {@link #setBluetoothHciSnoopLoggingMode}, indicates that
     * the Bluetooth HCI snoop logging should be enabled without collecting potential
     * Personally Identifiable Information and packet data.
     *
     * See {@link #BT_SNOOP_LOG_MODE_FULL} to enable logging of all information available.
     *
     * @hide
     */
    @SystemApi
    public static final int BT_SNOOP_LOG_MODE_FILTERED = 1;

    /**
     * Used as parameter for {@link #setSnoopLogMode}, indicates that the Bluetooth HCI snoop
     * logging should be enabled.
     *
     * See {@link #BT_SNOOP_LOG_MODE_FILTERED} to enable logging with filtered information.
     *
     * @hide
     */
    @SystemApi
    public static final int BT_SNOOP_LOG_MODE_FULL = 2;

    /** @hide */
    @IntDef(value = {
            BT_SNOOP_LOG_MODE_DISABLED,
            BT_SNOOP_LOG_MODE_FILTERED,
            BT_SNOOP_LOG_MODE_FULL
    })
    @Retention(RetentionPolicy.SOURCE)
    public @interface BluetoothSnoopLogMode {}

    /** @hide */
    @IntDef(value = {
            BluetoothStatusCodes.SUCCESS,
            BluetoothStatusCodes.ERROR_UNKNOWN,
    })
    @Retention(RetentionPolicy.SOURCE)
    public @interface SetSnoopLogModeStatusCode {}

    /**
     * Device only has a display.
     *
     * @hide
     */
    public static final int IO_CAPABILITY_OUT = 0;

    /**
     * Device has a display and the ability to input Yes/No.
     *
     * @hide
     */
    public static final int IO_CAPABILITY_IO = 1;

    /**
     * Device only has a keyboard for entry but no display.
     *
     * @hide
     */
    public static final int IO_CAPABILITY_IN = 2;

    /**
     * Device has no Input or Output capability.
     *
     * @hide
     */
    public static final int IO_CAPABILITY_NONE = 3;

    /**
     * Device has a display and a full keyboard.
     *
     * @hide
     */
    public static final int IO_CAPABILITY_KBDISP = 4;

    /**
     * Maximum range value for Input/Output capabilities.
     *
     * <p>This should be updated when adding a new Input/Output capability. Other code
     * like validation depends on this being accurate.
     *
     * @hide
     */
    public static final int IO_CAPABILITY_MAX = 5;

    /**
     * The Input/Output capability of the device is unknown.
     *
     * @hide
     */
    public static final int IO_CAPABILITY_UNKNOWN = 255;

    /** @hide */
    @IntDef({IO_CAPABILITY_OUT, IO_CAPABILITY_IO, IO_CAPABILITY_IN, IO_CAPABILITY_NONE,
            IO_CAPABILITY_KBDISP})
    @Retention(RetentionPolicy.SOURCE)
    public @interface IoCapability {}

    /** @hide */
    @IntDef(prefix = "ACTIVE_DEVICE_", value = {ACTIVE_DEVICE_AUDIO,
            ACTIVE_DEVICE_PHONE_CALL, ACTIVE_DEVICE_ALL})
    @Retention(RetentionPolicy.SOURCE)
    public @interface ActiveDeviceUse {}

    /**
     * Use the specified device for audio (a2dp and hearing aid profile)
     *
     * @hide
     */
    @SystemApi
    public static final int ACTIVE_DEVICE_AUDIO = 0;

    /**
     * Use the specified device for phone calls (headset profile and hearing
     * aid profile)
     *
     * @hide
     */
    @SystemApi
    public static final int ACTIVE_DEVICE_PHONE_CALL = 1;

    /**
     * Use the specified device for a2dp, hearing aid profile, and headset profile
     *
     * @hide
     */
    @SystemApi
    public static final int ACTIVE_DEVICE_ALL = 2;

    /** @hide */
    @IntDef({BluetoothProfile.HEADSET, BluetoothProfile.A2DP,
            BluetoothProfile.HEARING_AID})
    @Retention(RetentionPolicy.SOURCE)
    public @interface ActiveDeviceProfile {}

    /**
     * Broadcast Action: The local Bluetooth adapter has started the remote
     * device discovery process.
     * <p>This usually involves an inquiry scan of about 12 seconds, followed
     * by a page scan of each new device to retrieve its Bluetooth name.
     * <p>Register for {@link BluetoothDevice#ACTION_FOUND} to be notified as
     * remote Bluetooth devices are found.
     * <p>Device discovery is a heavyweight procedure. New connections to
     * remote Bluetooth devices should not be attempted while discovery is in
     * progress, and existing connections will experience limited bandwidth
     * and high latency. Use {@link #cancelDiscovery()} to cancel an ongoing
     * discovery.
     */
    @RequiresLegacyBluetoothPermission
    @RequiresBluetoothScanPermission
    @RequiresPermission(android.Manifest.permission.BLUETOOTH_SCAN)
    @SdkConstant(SdkConstantType.BROADCAST_INTENT_ACTION) public static final String
            ACTION_DISCOVERY_STARTED = "android.bluetooth.adapter.action.DISCOVERY_STARTED";
    /**
     * Broadcast Action: The local Bluetooth adapter has finished the device
     * discovery process.
     */
    @RequiresLegacyBluetoothPermission
    @RequiresBluetoothScanPermission
    @RequiresPermission(android.Manifest.permission.BLUETOOTH_SCAN)
    @SdkConstant(SdkConstantType.BROADCAST_INTENT_ACTION) public static final String
            ACTION_DISCOVERY_FINISHED = "android.bluetooth.adapter.action.DISCOVERY_FINISHED";

    /**
     * Broadcast Action: The local Bluetooth adapter has changed its friendly
     * Bluetooth name.
     * <p>This name is visible to remote Bluetooth devices.
     * <p>Always contains the extra field {@link #EXTRA_LOCAL_NAME} containing
     * the name.
     */
    @RequiresLegacyBluetoothPermission
    @RequiresBluetoothConnectPermission
    @RequiresPermission(android.Manifest.permission.BLUETOOTH_CONNECT)
    @SdkConstant(SdkConstantType.BROADCAST_INTENT_ACTION) public static final String
            ACTION_LOCAL_NAME_CHANGED = "android.bluetooth.adapter.action.LOCAL_NAME_CHANGED";
    /**
     * Used as a String extra field in {@link #ACTION_LOCAL_NAME_CHANGED}
     * intents to request the local Bluetooth name.
     */
    public static final String EXTRA_LOCAL_NAME = "android.bluetooth.adapter.extra.LOCAL_NAME";

    /**
     * Intent used to broadcast the change in connection state of the local
     * Bluetooth adapter to a profile of the remote device. When the adapter is
     * not connected to any profiles of any remote devices and it attempts a
     * connection to a profile this intent will be sent. Once connected, this intent
     * will not be sent for any more connection attempts to any profiles of any
     * remote device. When the adapter disconnects from the last profile its
     * connected to of any remote device, this intent will be sent.
     *
     * <p> This intent is useful for applications that are only concerned about
     * whether the local adapter is connected to any profile of any device and
     * are not really concerned about which profile. For example, an application
     * which displays an icon to display whether Bluetooth is connected or not
     * can use this intent.
     *
     * <p>This intent will have 3 extras:
     * {@link #EXTRA_CONNECTION_STATE} - The current connection state.
     * {@link #EXTRA_PREVIOUS_CONNECTION_STATE}- The previous connection state.
     * {@link BluetoothDevice#EXTRA_DEVICE} - The remote device.
     *
     * {@link #EXTRA_CONNECTION_STATE} or {@link #EXTRA_PREVIOUS_CONNECTION_STATE}
     * can be any of {@link #STATE_DISCONNECTED}, {@link #STATE_CONNECTING},
     * {@link #STATE_CONNECTED}, {@link #STATE_DISCONNECTING}.
     */
    @RequiresLegacyBluetoothPermission
    @RequiresBluetoothConnectPermission
    @RequiresPermission(android.Manifest.permission.BLUETOOTH_CONNECT)
    @SdkConstant(SdkConstantType.BROADCAST_INTENT_ACTION) public static final String
            ACTION_CONNECTION_STATE_CHANGED =
            "android.bluetooth.adapter.action.CONNECTION_STATE_CHANGED";

    /**
     * Extra used by {@link #ACTION_CONNECTION_STATE_CHANGED}
     *
     * This extra represents the current connection state.
     */
    public static final String EXTRA_CONNECTION_STATE =
            "android.bluetooth.adapter.extra.CONNECTION_STATE";

    /**
     * Extra used by {@link #ACTION_CONNECTION_STATE_CHANGED}
     *
     * This extra represents the previous connection state.
     */
    public static final String EXTRA_PREVIOUS_CONNECTION_STATE =
            "android.bluetooth.adapter.extra.PREVIOUS_CONNECTION_STATE";

    /**
     * Broadcast Action: The Bluetooth adapter state has changed in LE only mode.
     *
     * @hide
     */
    @SdkConstant(SdkConstantType.BROADCAST_INTENT_ACTION)
    @SystemApi public static final String ACTION_BLE_STATE_CHANGED =
            "android.bluetooth.adapter.action.BLE_STATE_CHANGED";

    /**
     * Intent used to broadcast the change in the Bluetooth address
     * of the local Bluetooth adapter.
     * <p>Always contains the extra field {@link
     * #EXTRA_BLUETOOTH_ADDRESS} containing the Bluetooth address.
     *
     * Note: only system level processes are allowed to send this
     * defined broadcast.
     *
     * @hide
     */
    @RequiresBluetoothConnectPermission
    @RequiresPermission(android.Manifest.permission.BLUETOOTH_CONNECT)
    @SdkConstant(SdkConstantType.BROADCAST_INTENT_ACTION)
    public static final String ACTION_BLUETOOTH_ADDRESS_CHANGED =
            "android.bluetooth.adapter.action.BLUETOOTH_ADDRESS_CHANGED";

    /**
     * Used as a String extra field in {@link
     * #ACTION_BLUETOOTH_ADDRESS_CHANGED} intent to store the local
     * Bluetooth address.
     *
     * @hide
     */
    public static final String EXTRA_BLUETOOTH_ADDRESS =
            "android.bluetooth.adapter.extra.BLUETOOTH_ADDRESS";

    /**
     * Broadcast Action: The notifys Bluetooth ACL connected event. This will be
     * by BLE Always on enabled application to know the ACL_CONNECTED event
     * when Bluetooth state in STATE_BLE_ON. This denotes GATT connection
     * as Bluetooth LE is the only feature available in STATE_BLE_ON
     *
     * This is counterpart of {@link BluetoothDevice#ACTION_ACL_CONNECTED} which
     * works in Bluetooth state STATE_ON
     *
     * @hide
     */
    @RequiresBluetoothConnectPermission
    @RequiresPermission(android.Manifest.permission.BLUETOOTH_CONNECT)
    @SdkConstant(SdkConstantType.BROADCAST_INTENT_ACTION)
    public static final String ACTION_BLE_ACL_CONNECTED =
            "android.bluetooth.adapter.action.BLE_ACL_CONNECTED";

    /**
     * Broadcast Action: The notifys Bluetooth ACL connected event. This will be
     * by BLE Always on enabled application to know the ACL_DISCONNECTED event
     * when Bluetooth state in STATE_BLE_ON. This denotes GATT disconnection as Bluetooth
     * LE is the only feature available in STATE_BLE_ON
     *
     * This is counterpart of {@link BluetoothDevice#ACTION_ACL_DISCONNECTED} which
     * works in Bluetooth state STATE_ON
     *
     * @hide
     */
    @RequiresBluetoothConnectPermission
    @RequiresPermission(android.Manifest.permission.BLUETOOTH_CONNECT)
    @SdkConstant(SdkConstantType.BROADCAST_INTENT_ACTION)
    public static final String ACTION_BLE_ACL_DISCONNECTED =
            "android.bluetooth.adapter.action.BLE_ACL_DISCONNECTED";

    /** The profile is in disconnected state */
    public static final int STATE_DISCONNECTED =
            0; //BluetoothProtoEnums.CONNECTION_STATE_DISCONNECTED;
    /** The profile is in connecting state */
    public static final int STATE_CONNECTING = 1; //BluetoothProtoEnums.CONNECTION_STATE_CONNECTING;
    /** The profile is in connected state */
    public static final int STATE_CONNECTED = 2; //BluetoothProtoEnums.CONNECTION_STATE_CONNECTED;
    /** The profile is in disconnecting state */
    public static final int STATE_DISCONNECTING =
            3; //BluetoothProtoEnums.CONNECTION_STATE_DISCONNECTING;

    /** @hide */
    @Retention(RetentionPolicy.SOURCE)
    @IntDef(prefix = { "STATE_" }, value = {
        STATE_DISCONNECTED,
        STATE_CONNECTING,
        STATE_CONNECTED,
        STATE_DISCONNECTING,
    })
    public @interface ConnectionState {}

    /** @hide */
    public static final String BLUETOOTH_MANAGER_SERVICE = "bluetooth_manager";
    private final IBinder mToken;


    /**
     * When creating a ServerSocket using listenUsingRfcommOn() or
     * listenUsingL2capOn() use SOCKET_CHANNEL_AUTO_STATIC to create
     * a ServerSocket that auto assigns a channel number to the first
     * bluetooth socket.
     * The channel number assigned to this first Bluetooth Socket will
     * be stored in the ServerSocket, and reused for subsequent Bluetooth
     * sockets.
     *
     * @hide
     */
    public static final int SOCKET_CHANNEL_AUTO_STATIC_NO_SDP = -2;


    private static final int ADDRESS_LENGTH = 17;

    /**
     * Lazily initialized singleton. Guaranteed final after first object
     * constructed.
     */
    private static BluetoothAdapter sAdapter;

    private BluetoothLeScanner mBluetoothLeScanner;
    private BluetoothLeAdvertiser mBluetoothLeAdvertiser;
    private PeriodicAdvertisingManager mPeriodicAdvertisingManager;

    private final IBluetoothManager mManagerService;
    private final AttributionSource mAttributionSource;

    // Yeah, keeping both mService and sService isn't pretty, but it's too late
    // in the current release for a major refactoring, so we leave them both
    // intact until this can be cleaned up in a future release

    @UnsupportedAppUsage
    @GuardedBy("mServiceLock")
    private IBluetooth mService;
    private final ReentrantReadWriteLock mServiceLock = new ReentrantReadWriteLock();

    @GuardedBy("sServiceLock")
    private static boolean sServiceRegistered;
    @GuardedBy("sServiceLock")
    private static IBluetooth sService;
    private static final Object sServiceLock = new Object();

    private final Object mLock = new Object();
    private final Map<LeScanCallback, ScanCallback> mLeScanClients;
    private final Map<BluetoothDevice, List<Pair<OnMetadataChangedListener, Executor>>>
                mMetadataListeners = new HashMap<>();
    private final Map<BluetoothConnectionCallback, Executor>
            mBluetoothConnectionCallbackExecutorMap = new HashMap<>();

    /**
     * Bluetooth metadata listener. Overrides the default BluetoothMetadataListener
     * implementation.
     */
    @SuppressLint("AndroidFrameworkBluetoothPermission")
    private final IBluetoothMetadataListener mBluetoothMetadataListener =
            new IBluetoothMetadataListener.Stub() {
        @Override
        public void onMetadataChanged(BluetoothDevice device, int key, byte[] value) {
            Attributable.setAttributionSource(device, mAttributionSource);
            synchronized (mMetadataListeners) {
                if (mMetadataListeners.containsKey(device)) {
                    List<Pair<OnMetadataChangedListener, Executor>> list =
                            mMetadataListeners.get(device);
                    for (Pair<OnMetadataChangedListener, Executor> pair : list) {
                        OnMetadataChangedListener listener = pair.first;
                        Executor executor = pair.second;
                        executor.execute(() -> {
                            listener.onMetadataChanged(device, key, value);
                        });
                    }
                }
            }
            return;
        }
    };

    /** @hide */
    @IntDef(value = {
            BluetoothStatusCodes.ERROR_UNKNOWN,
            BluetoothStatusCodes.FEATURE_NOT_SUPPORTED,
            BluetoothStatusCodes.ERROR_PROFILE_SERVICE_NOT_BOUND,
    })
    @Retention(RetentionPolicy.SOURCE)
    public @interface BluetoothActivityEnergyInfoCallbackError {}

    /**
     * Interface for Bluetooth activity energy info callback. Should be implemented by applications
     * and set when calling {@link #requestControllerActivityEnergyInfo}.
     *
     * @hide
     */
    @SystemApi
    public interface OnBluetoothActivityEnergyInfoCallback {
        /**
         * Called when Bluetooth activity energy info is available.
         * Note: this callback is triggered at most once for each call to
         * {@link #requestControllerActivityEnergyInfo}.
         *
         * @param info the latest {@link BluetoothActivityEnergyInfo}
         */
        void onBluetoothActivityEnergyInfoAvailable(
                @NonNull BluetoothActivityEnergyInfo info);

        /**
         * Called when the latest {@link BluetoothActivityEnergyInfo} can't be retrieved.
         * The reason of the failure is indicated by the {@link BluetoothStatusCodes}
         * passed as an argument to this method.
         * Note: this callback is triggered at most once for each call to
         * {@link #requestControllerActivityEnergyInfo}.
         *
         * @param error code indicating the reason for the failure
         */
        void onBluetoothActivityEnergyInfoError(
                @BluetoothActivityEnergyInfoCallbackError int error);
    }

    private static class OnBluetoothActivityEnergyInfoProxy
            extends IBluetoothActivityEnergyInfoListener.Stub {
        private final Object mLock = new Object();
        @Nullable @GuardedBy("mLock") private Executor mExecutor;
        @Nullable @GuardedBy("mLock") private OnBluetoothActivityEnergyInfoCallback mCallback;

        OnBluetoothActivityEnergyInfoProxy(Executor executor,
                OnBluetoothActivityEnergyInfoCallback callback) {
            mExecutor = executor;
            mCallback = callback;
        }

        @Override
        public void onBluetoothActivityEnergyInfoAvailable(BluetoothActivityEnergyInfo info) {
            Executor executor;
            OnBluetoothActivityEnergyInfoCallback callback;
            synchronized (mLock) {
                if (mExecutor == null || mCallback == null) {
                    return;
                }
                executor = mExecutor;
                callback = mCallback;
                mExecutor = null;
                mCallback = null;
            }
            final long identity = Binder.clearCallingIdentity();
            try {
                if (info == null) {
                    executor.execute(() -> callback.onBluetoothActivityEnergyInfoError(
                            BluetoothStatusCodes.FEATURE_NOT_SUPPORTED));
                } else {
                    executor.execute(() -> callback.onBluetoothActivityEnergyInfoAvailable(info));
                }
            } finally {
                Binder.restoreCallingIdentity(identity);
            }
        }

        /**
         * Framework only method that is called when the service can't be reached.
         */
        public void onError(int errorCode) {
            Executor executor;
            OnBluetoothActivityEnergyInfoCallback callback;
            synchronized (mLock) {
                if (mExecutor == null || mCallback == null) {
                    return;
                }
                executor = mExecutor;
                callback = mCallback;
                mExecutor = null;
                mCallback = null;
            }
            final long identity = Binder.clearCallingIdentity();
            try {
                executor.execute(() -> callback.onBluetoothActivityEnergyInfoError(
                        errorCode));
            } finally {
                Binder.restoreCallingIdentity(identity);
            }
        }
    }

    /**
     * Get a handle to the default local Bluetooth adapter.
     * <p>
     * Currently Android only supports one Bluetooth adapter, but the API could
     * be extended to support more. This will always return the default adapter.
     * </p>
     *
     * @return the default local adapter, or null if Bluetooth is not supported
     *         on this hardware platform
     * @deprecated this method will continue to work, but developers are
     *             strongly encouraged to migrate to using
     *             {@link BluetoothManager#getAdapter()}, since that approach
     *             enables support for {@link Context#createAttributionContext}.
     */
    @Deprecated
    @RequiresNoPermission
    public static synchronized BluetoothAdapter getDefaultAdapter() {
        if (sAdapter == null) {
            sAdapter = createAdapter(AttributionSource.myAttributionSource());
        }
        return sAdapter;
    }

    /** {@hide} */
    public static BluetoothAdapter createAdapter(AttributionSource attributionSource) {
        BluetoothServiceManager manager =
                BluetoothFrameworkInitializer.getBluetoothServiceManager();
        if (manager == null) {
            Log.e(TAG, "BluetoothServiceManager is null");
            return null;
        }
        IBluetoothManager service = IBluetoothManager.Stub.asInterface(
                manager.getBluetoothManagerServiceRegisterer().get());
        if (service != null) {
            return new BluetoothAdapter(service, attributionSource);
        } else {
            Log.e(TAG, "Bluetooth service is null");
            return null;
        }
    }

    /**
     * Use {@link #getDefaultAdapter} to get the BluetoothAdapter instance.
     */
    BluetoothAdapter(IBluetoothManager managerService, AttributionSource attributionSource) {
        mManagerService = Objects.requireNonNull(managerService);
        mAttributionSource = Objects.requireNonNull(attributionSource);
        Lock l = mServiceLock.writeLock();
        l.lock();
        try {
            mService = getBluetoothService(mManagerCallback);
        } finally {
            l.unlock();
        }
        mLeScanClients = new HashMap<LeScanCallback, ScanCallback>();
        mToken = new Binder(DESCRIPTOR);
    }

    /**
     * Get a {@link BluetoothDevice} object for the given Bluetooth hardware
     * address.
     * <p>Valid Bluetooth hardware addresses must be upper case, in big endian byte order, and in a
     * format such as "00:11:22:33:AA:BB". The helper {@link #checkBluetoothAddress} is
     * available to validate a Bluetooth address.
     * <p>A {@link BluetoothDevice} will always be returned for a valid
     * hardware address, even if this adapter has never seen that device.
     *
     * @param address valid Bluetooth MAC address
     * @throws IllegalArgumentException if address is invalid
     */
    @RequiresNoPermission
    public BluetoothDevice getRemoteDevice(String address) {
        android.util.SeempLog.record(62);
        final BluetoothDevice res = new BluetoothDevice(address);
        res.setAttributionSource(mAttributionSource);
        return res;
    }

    /**
     * Get a {@link BluetoothDevice} object for the given Bluetooth hardware
     * address and addressType.
     * <p>Valid Bluetooth hardware addresses must be upper case, in big endian byte order, and in a
     * format such as "00:11:22:33:AA:BB". The helper {@link #checkBluetoothAddress} is
     * available to validate a Bluetooth address.
     * <p>A {@link BluetoothDevice} will always be returned for a valid
     * hardware address and type, even if this adapter has never seen that device.
     *
     * @param address valid Bluetooth MAC address
     * @param addressType Bluetooth address type
     * @throws IllegalArgumentException if address is invalid
     */
    @RequiresNoPermission
    @NonNull
    public BluetoothDevice getRemoteLeDevice(@NonNull String address,
            @AddressType int addressType) {
        final BluetoothDevice res = new BluetoothDevice(address, addressType);
        res.setAttributionSource(mAttributionSource);
        return res;
    }

    /**
     * Get a {@link BluetoothDevice} object for the given Bluetooth hardware
     * address.
     * <p>Valid Bluetooth hardware addresses must be 6 bytes. This method
     * expects the address in network byte order (MSB first).
     * <p>A {@link BluetoothDevice} will always be returned for a valid
     * hardware address, even if this adapter has never seen that device.
     *
     * @param address Bluetooth MAC address (6 bytes)
     * @throws IllegalArgumentException if address is invalid
     */
    @RequiresNoPermission
    public BluetoothDevice getRemoteDevice(byte[] address) {
        android.util.SeempLog.record(62);
        if (address == null || address.length != 6) {
            throw new IllegalArgumentException("Bluetooth address must have 6 bytes");
        }
        final BluetoothDevice res = new BluetoothDevice(
                String.format(Locale.US, "%02X:%02X:%02X:%02X:%02X:%02X", address[0], address[1],
                        address[2], address[3], address[4], address[5]));
        res.setAttributionSource(mAttributionSource);
        return res;
    }

    /**
     * Returns a {@link BluetoothLeAdvertiser} object for Bluetooth LE Advertising operations.
     * Will return null if Bluetooth is turned off or if Bluetooth LE Advertising is not
     * supported on this device.
     * <p>
     * Use {@link #isMultipleAdvertisementSupported()} to check whether LE Advertising is supported
     * on this device before calling this method.
     */
    @RequiresNoPermission
    public BluetoothLeAdvertiser getBluetoothLeAdvertiser() {
        if (!getLeAccess()) {
            return null;
        }
        synchronized (mLock) {
            if (mBluetoothLeAdvertiser == null) {
                mBluetoothLeAdvertiser = new BluetoothLeAdvertiser(this);
            }
            return mBluetoothLeAdvertiser;
        }
    }

    /**
     * Returns a {@link PeriodicAdvertisingManager} object for Bluetooth LE Periodic Advertising
     * operations. Will return null if Bluetooth is turned off or if Bluetooth LE Periodic
     * Advertising is not supported on this device.
     * <p>
     * Use {@link #isLePeriodicAdvertisingSupported()} to check whether LE Periodic Advertising is
     * supported on this device before calling this method.
     *
     * @hide
     */
    @RequiresNoPermission
    public PeriodicAdvertisingManager getPeriodicAdvertisingManager() {
        if (!getLeAccess()) {
            return null;
        }

        if (!isLePeriodicAdvertisingSupported()) {
            return null;
        }

        synchronized (mLock) {
            if (mPeriodicAdvertisingManager == null) {
                mPeriodicAdvertisingManager = new PeriodicAdvertisingManager(this);
            }
            return mPeriodicAdvertisingManager;
        }
    }

    /**
     * Returns a {@link BluetoothLeScanner} object for Bluetooth LE scan operations.
     */
    @RequiresNoPermission
    public BluetoothLeScanner getBluetoothLeScanner() {
        if (!getLeAccess()) {
            return null;
        }
        synchronized (mLock) {
            if (mBluetoothLeScanner == null) {
                mBluetoothLeScanner = new BluetoothLeScanner(this);
            }
            return mBluetoothLeScanner;
        }
    }

    /**
     * Return true if Bluetooth is currently enabled and ready for use.
     * <p>Equivalent to:
     * <code>getBluetoothState() == STATE_ON</code>
     *
     * @return true if the local adapter is turned on
     */
    @RequiresLegacyBluetoothPermission
    @RequiresNoPermission
    public boolean isEnabled() {
        return getState() == BluetoothAdapter.STATE_ON;
    }

    /**
     * Return true if Bluetooth LE(Always BLE On feature) is currently
     * enabled and ready for use
     * <p>This returns true if current state is either STATE_ON or STATE_BLE_ON
     *
     * @return true if the local Bluetooth LE adapter is turned on
     * @hide
     */
    @SystemApi
    @RequiresNoPermission
    public boolean isLeEnabled() {
        final int state = getLeState();
        if (DBG) {
            Log.d(TAG, "isLeEnabled(): " + BluetoothAdapter.nameForState(state));
        }
        return (state == BluetoothAdapter.STATE_ON
                || state == BluetoothAdapter.STATE_BLE_ON
                || state == BluetoothAdapter.STATE_TURNING_ON
                || state == BluetoothAdapter.STATE_TURNING_OFF);
    }

    /**
     * Turns off Bluetooth LE which was earlier turned on by calling enableBLE().
     *
     * <p> If the internal Adapter state is STATE_BLE_ON, this would trigger the transition
     * to STATE_OFF and completely shut-down Bluetooth
     *
     * <p> If the Adapter state is STATE_ON, This would unregister the existance of
     * special Bluetooth LE application and hence the further turning off of Bluetooth
     * from UI would ensure the complete turn-off of Bluetooth rather than staying back
     * BLE only state
     *
     * <p>This is an asynchronous call: it will return immediately, and
     * clients should listen for {@link #ACTION_BLE_STATE_CHANGED}
     * to be notified of subsequent adapter state changes If this call returns
     * true, then the adapter state will immediately transition from {@link
     * #STATE_ON} to {@link #STATE_TURNING_OFF}, and some time
     * later transition to either {@link #STATE_BLE_ON} or {@link
     * #STATE_OFF} based on the existance of the further Always BLE ON enabled applications
     * If this call returns false then there was an
     * immediate problem that will prevent the QAdapter from being turned off -
     * such as the QAadapter already being turned off.
     *
     * @return true to indicate success, or false on immediate error
     * @hide
     */
    @SystemApi
    @RequiresBluetoothConnectPermission
    @RequiresPermission(android.Manifest.permission.BLUETOOTH_CONNECT)
    public boolean disableBLE() {
        if (!isBleScanAlwaysAvailable()) {
            return false;
        }
        try {
            return mManagerService.disableBle(mAttributionSource, mToken);
        } catch (RemoteException e) {
            Log.e(TAG, "", e);
        }
        return false;
    }

    /**
     * Applications who want to only use Bluetooth Low Energy (BLE) can call enableBLE.
     *
     * enableBLE registers the existence of an app using only LE functions.
     *
     * enableBLE may enable Bluetooth to an LE only mode so that an app can use
     * LE related features (BluetoothGatt or BluetoothGattServer classes)
     *
     * If the user disables Bluetooth while an app is registered to use LE only features,
     * Bluetooth will remain on in LE only mode for the app.
     *
     * When Bluetooth is in LE only mode, it is not shown as ON to the UI.
     *
     * <p>This is an asynchronous call: it returns immediately, and
     * clients should listen for {@link #ACTION_BLE_STATE_CHANGED}
     * to be notified of adapter state changes.
     *
     * If this call returns * true, then the adapter state is either in a mode where
     * LE is available, or will transition from {@link #STATE_OFF} to {@link #STATE_BLE_TURNING_ON},
     * and some time later transition to either {@link #STATE_OFF} or {@link #STATE_BLE_ON}.
     *
     * If this call returns false then there was an immediate problem that prevents the
     * adapter from being turned on - such as Airplane mode.
     *
     * {@link #ACTION_BLE_STATE_CHANGED} returns the Bluetooth Adapter's various
     * states, It includes all the classic Bluetooth Adapter states along with
     * internal BLE only states
     *
     * @return true to indicate Bluetooth LE will be available, or false on immediate error
     * @hide
     */
    @SystemApi
    @RequiresBluetoothConnectPermission
    @RequiresPermission(android.Manifest.permission.BLUETOOTH_CONNECT)
    public boolean enableBLE() {
        if (!isBleScanAlwaysAvailable()) {
            return false;
        }
        try {
            return mManagerService.enableBle(mAttributionSource, mToken);
        } catch (RemoteException e) {
            Log.e(TAG, "", e);
        }

        return false;
    }

    /**
     * There are several instances of IpcDataCache used in this class.
     * BluetoothCache wraps up the common code.  All caches are created with a maximum of
     * eight entries, and the key is in the bluetooth module.  The name is set to the api.
     */
    private static class BluetoothCache<Q, R> extends IpcDataCache<Q, R> {
        BluetoothCache(String api, IpcDataCache.QueryHandler query) {
            super(8, IpcDataCache.MODULE_BLUETOOTH, api, api, query);
        }};

    /**
     * Invalidate a bluetooth cache.  This method is just a short-hand wrapper that
     * enforces the bluetooth module.
     */
    private static void invalidateCache(@NonNull String api) {
        IpcDataCache.invalidateCache(IpcDataCache.MODULE_BLUETOOTH, api);
    }

    private static final IpcDataCache.QueryHandler<IBluetooth, Integer> sBluetoothGetStateQuery =
            new IpcDataCache.QueryHandler<>() {
            @RequiresLegacyBluetoothPermission
            @RequiresNoPermission
            @Override
            public @InternalAdapterState Integer apply(IBluetooth serviceQuery) {
                try {
                    final SynchronousResultReceiver<Integer> recv = SynchronousResultReceiver.get();
                    serviceQuery.getState(recv);
                    return recv.awaitResultNoInterrupt(getSyncTimeout())
                        .getValue(BluetoothAdapter.STATE_OFF);
                } catch (RemoteException | TimeoutException e) {
                    throw new RuntimeException(e);
                }
            }
        };

    private static final String GET_STATE_API = "BluetoothAdapter_getState";

    private static final IpcDataCache<IBluetooth, Integer> sBluetoothGetStateCache =
            new BluetoothCache<>(GET_STATE_API, sBluetoothGetStateQuery);

    /** @hide */
    @RequiresNoPermission
    public void disableBluetoothGetStateCache() {
        sBluetoothGetStateCache.disableForCurrentProcess();
    }

    /** @hide */
    public static void invalidateBluetoothGetStateCache() {
        invalidateCache(GET_STATE_API);
    }

    /**
     * Fetch the current bluetooth state.  If the service is down, return
     * OFF.
     */
    private @InternalAdapterState int getStateInternal() {
        mServiceLock.readLock().lock();
        try {
            if (mService != null) {
                return sBluetoothGetStateCache.query(mService);
            }
        } catch (RuntimeException e) {
            if (!(e.getCause() instanceof TimeoutException)
                    && !(e.getCause() instanceof RemoteException)) {
                throw e;
            }
            Log.e(TAG, e.toString() + "\n" + Log.getStackTraceString(new Throwable()));
        } finally {
            mServiceLock.readLock().unlock();
        }
        return STATE_OFF;
    }

    /**
     * Get the current state of the local Bluetooth adapter.
     * <p>Possible return values are
     * {@link #STATE_OFF},
     * {@link #STATE_TURNING_ON},
     * {@link #STATE_ON},
     * {@link #STATE_TURNING_OFF}.
     *
     * @return current state of Bluetooth adapter
     */
    @RequiresLegacyBluetoothPermission
    @RequiresNoPermission
    public @AdapterState int getState() {
        android.util.SeempLog.record(63);
        int state = getStateInternal();

        // Consider all internal states as OFF
        if (state == BluetoothAdapter.STATE_BLE_ON || state == BluetoothAdapter.STATE_BLE_TURNING_ON
                || state == BluetoothAdapter.STATE_BLE_TURNING_OFF) {
            if (VDBG) {
                Log.d(TAG, "Consider " + BluetoothAdapter.nameForState(state) + " state as OFF");
            }
            state = BluetoothAdapter.STATE_OFF;
        }
        if (VDBG) {
            Log.d(TAG, "" + hashCode() + ": getState(). Returning " + BluetoothAdapter.nameForState(
                    state));
        }
        return state;
    }

    /**
     * Get the current state of the local Bluetooth adapter
     * <p>This returns current internal state of Adapter including LE ON/OFF
     *
     * <p>Possible return values are
     * {@link #STATE_OFF},
     * {@link #STATE_BLE_TURNING_ON},
     * {@link #STATE_BLE_ON},
     * {@link #STATE_TURNING_ON},
     * {@link #STATE_ON},
     * {@link #STATE_TURNING_OFF},
     * {@link #STATE_BLE_TURNING_OFF}.
     *
     * @return current state of Bluetooth adapter
     * @hide
     */
    @RequiresLegacyBluetoothPermission
    @RequiresNoPermission
    @UnsupportedAppUsage(publicAlternatives = "Use {@link #getState()} instead to determine "
            + "whether you can use BLE & BT classic.")
    public @InternalAdapterState int getLeState() {
        int state = getStateInternal();

        if (VDBG) {
            Log.d(TAG, "getLeState() returning " + BluetoothAdapter.nameForState(state));
        }
        return state;
    }

    boolean getLeAccess() {
        if (getLeState() == STATE_ON) {
            return true;
        } else if (getLeState() == STATE_BLE_ON) {
            return true; // TODO: FILTER SYSTEM APPS HERE <--
        }

        return false;
    }

    /**
     * Turn on the local Bluetooth adapter&mdash;do not use without explicit
     * user action to turn on Bluetooth.
     * <p>This powers on the underlying Bluetooth hardware, and starts all
     * Bluetooth system services.
     * <p class="caution"><strong>Bluetooth should never be enabled without
     * direct user consent</strong>. If you want to turn on Bluetooth in order
     * to create a wireless connection, you should use the {@link
     * #ACTION_REQUEST_ENABLE} Intent, which will raise a dialog that requests
     * user permission to turn on Bluetooth. The {@link #enable()} method is
     * provided only for applications that include a user interface for changing
     * system settings, such as a "power manager" app.</p>
     * <p>This is an asynchronous call: it will return immediately, and
     * clients should listen for {@link #ACTION_STATE_CHANGED}
     * to be notified of subsequent adapter state changes. If this call returns
     * true, then the adapter state will immediately transition from {@link
     * #STATE_OFF} to {@link #STATE_TURNING_ON}, and some time
     * later transition to either {@link #STATE_OFF} or {@link
     * #STATE_ON}. If this call returns false then there was an
     * immediate problem that will prevent the adapter from being turned on -
     * such as Airplane mode, or the adapter is already turned on.
     *
     * @return true to indicate adapter startup has begun, or false on immediate error
     *
     * @deprecated Starting with {@link android.os.Build.VERSION_CODES#TIRAMISU}, applications
     * are not allowed to enable/disable Bluetooth.
     * <b>Compatibility Note:</b> For applications targeting
     * {@link android.os.Build.VERSION_CODES#TIRAMISU} or above, this API will always fail and return
     * {@code false}. If apps are targeting an older SDK ({@link android.os.Build.VERSION_CODES#S}
     * or below), they can continue to use this API.
     * <p>
     * Deprecation Exemptions:
     * <ul>
     * <li>Device Owner (DO), Profile Owner (PO) and system apps.
     * </ul>
     */
    @Deprecated
    @RequiresLegacyBluetoothAdminPermission
    @RequiresBluetoothConnectPermission
    @RequiresPermission(android.Manifest.permission.BLUETOOTH_CONNECT)
    public boolean enable() {
        android.util.SeempLog.record(56);
        if (isEnabled()) {
            if (DBG) {
                Log.d(TAG, "enable(): BT already enabled!");
            }
            return true;
        }
        try {
            return mManagerService.enable(mAttributionSource);
        } catch (RemoteException e) {
            Log.e(TAG, "", e);
        }
        return false;
    }

    /**
     * Turn off the local Bluetooth adapter&mdash;do not use without explicit
     * user action to turn off Bluetooth.
     * <p>This gracefully shuts down all Bluetooth connections, stops Bluetooth
     * system services, and powers down the underlying Bluetooth hardware.
     * <p class="caution"><strong>Bluetooth should never be disabled without
     * direct user consent</strong>. The {@link #disable()} method is
     * provided only for applications that include a user interface for changing
     * system settings, such as a "power manager" app.</p>
     * <p>This is an asynchronous call: it will return immediately, and
     * clients should listen for {@link #ACTION_STATE_CHANGED}
     * to be notified of subsequent adapter state changes. If this call returns
     * true, then the adapter state will immediately transition from {@link
     * #STATE_ON} to {@link #STATE_TURNING_OFF}, and some time
     * later transition to either {@link #STATE_OFF} or {@link
     * #STATE_ON}. If this call returns false then there was an
     * immediate problem that will prevent the adapter from being turned off -
     * such as the adapter already being turned off.
     *
     * @return true to indicate adapter shutdown has begun, or false on immediate error
     *
     * @deprecated Starting with {@link android.os.Build.VERSION_CODES#TIRAMISU}, applications
     * are not allowed to enable/disable Bluetooth.
     * <b>Compatibility Note:</b> For applications targeting
     * {@link android.os.Build.VERSION_CODES#TIRAMISU} or above, this API will always fail and return
     * {@code false}. If apps are targeting an older SDK ({@link android.os.Build.VERSION_CODES#S}
     * or below), they can continue to use this API.
     * <p>
     * Deprecation Exemptions:
     * <ul>
     * <li>Device Owner (DO), Profile Owner (PO) and system apps.
     * </ul>
     */
    @Deprecated
    @RequiresLegacyBluetoothAdminPermission
    @RequiresBluetoothConnectPermission
    @RequiresPermission(android.Manifest.permission.BLUETOOTH_CONNECT)
    public boolean disable() {
        android.util.SeempLog.record(57);
        try {
            return mManagerService.disable(mAttributionSource, true);
        } catch (RemoteException e) {
            Log.e(TAG, "", e);
        }
        return false;
    }

    /**
     * Turn off the local Bluetooth adapter and don't persist the setting.
     *
     * @param persist Indicate whether the off state should be persisted following the next reboot
     * @return true to indicate adapter shutdown has begun, or false on immediate error
     * @hide
     */
    @SystemApi
    @RequiresLegacyBluetoothAdminPermission
    @RequiresBluetoothConnectPermission
    @RequiresPermission(allOf = {
            android.Manifest.permission.BLUETOOTH_CONNECT,
            android.Manifest.permission.BLUETOOTH_PRIVILEGED,
    })
    public boolean disable(boolean persist) {
<<<<<<< HEAD
        android.util.SeempLog.record(57);

=======
>>>>>>> 462fe3e3
        try {
            return mManagerService.disable(mAttributionSource, persist);
        } catch (RemoteException e) {
            Log.e(TAG, "", e);
        }
        return false;
    }

    /**
     * Returns the hardware address of the local Bluetooth adapter.
     * <p>For example, "00:11:22:AA:BB:CC".
     *
     * @return Bluetooth hardware address as string
     *
     * Requires {@code android.Manifest.permission#LOCAL_MAC_ADDRESS} and
     * {@link android.Manifest.permission#BLUETOOTH_CONNECT}.
     */
    @RequiresLegacyBluetoothPermission
    @RequiresBluetoothConnectPermission
    public String getAddress() {
        try {
            return mManagerService.getAddress(mAttributionSource);
        } catch (RemoteException e) {
            Log.e(TAG, "", e);
        }
        return null;
    }

    /**
     * Get the friendly Bluetooth name of the local Bluetooth adapter.
     * <p>This name is visible to remote Bluetooth devices.
     *
     * @return the Bluetooth name, or null on error
     */
    @RequiresLegacyBluetoothPermission
    @RequiresBluetoothConnectPermission
    @RequiresPermission(android.Manifest.permission.BLUETOOTH_CONNECT)
    public String getName() {
        try {
            return mManagerService.getName(mAttributionSource);
        } catch (RemoteException e) {
            Log.e(TAG, "", e);
        }
        return null;
    }

    /** {@hide} */
    @RequiresBluetoothAdvertisePermission
    @RequiresPermission(android.Manifest.permission.BLUETOOTH_ADVERTISE)
    public int getNameLengthForAdvertise() {
        try {
            final SynchronousResultReceiver<Integer> recv = SynchronousResultReceiver.get();
            mService.getNameLengthForAdvertise(mAttributionSource, recv);
            return recv.awaitResultNoInterrupt(getSyncTimeout()).getValue(-1);
        } catch (RemoteException | TimeoutException e) {
            Log.e(TAG, e.toString() + "\n" + Log.getStackTraceString(new Throwable()));
        }
        return -1;
    }

    /**
     * Factory reset bluetooth settings.
     *
     * @return true to indicate that the config file was successfully cleared
     * @hide
     */
    @SystemApi
    @RequiresBluetoothConnectPermission
    @RequiresPermission(allOf = {
            android.Manifest.permission.BLUETOOTH_CONNECT,
            android.Manifest.permission.BLUETOOTH_PRIVILEGED,
    })
    public boolean clearBluetooth() {
        try {
            mServiceLock.readLock().lock();
            if (mService != null) {
                final SynchronousResultReceiver<Boolean> recv = SynchronousResultReceiver.get();
                mService.factoryReset(mAttributionSource, recv);
                if (recv.awaitResultNoInterrupt(getSyncTimeout()).getValue(false)
                        && mManagerService != null
                        && mManagerService.onFactoryReset(mAttributionSource)) {
                    return true;
                }
            }
            Log.e(TAG, "factoryReset(): Setting persist.bluetooth.factoryreset to retry later");
            BluetoothProperties.factory_reset(true);
        } catch (RemoteException | TimeoutException e) {
            Log.e(TAG, e.toString() + "\n" + Log.getStackTraceString(new Throwable()));
        } finally {
            mServiceLock.readLock().unlock();
        }
        return false;
    }

     /**
     * See {@link #clearBluetooth()}
     *
     * @return true to indicate that the config file was successfully cleared
     * @hide
     */
    @UnsupportedAppUsage(maxTargetSdk = Build.VERSION_CODES.R, trackingBug = 170729553)
    @RequiresBluetoothConnectPermission
    @RequiresPermission(allOf = {
            android.Manifest.permission.BLUETOOTH_CONNECT,
            android.Manifest.permission.BLUETOOTH_PRIVILEGED,
    })
    public boolean factoryReset() {
        return clearBluetooth();
    }

    /**
     * Get the UUIDs supported by the local Bluetooth adapter.
     *
     * @return the UUIDs supported by the local Bluetooth Adapter.
     * @hide
     */
    @UnsupportedAppUsage
    @RequiresLegacyBluetoothPermission
    @RequiresBluetoothConnectPermission
    @RequiresPermission(android.Manifest.permission.BLUETOOTH_CONNECT)
    public @NonNull ParcelUuid[] getUuids() {
        List<ParcelUuid> parcels = getUuidsList();
        return parcels.toArray(new ParcelUuid[parcels.size()]);
    }

    /**
     * Get the UUIDs supported by the local Bluetooth adapter.
     *
     * @return a list of the UUIDs supported by the local Bluetooth Adapter.
     * @hide
     */
    @SystemApi
    @RequiresPermission(android.Manifest.permission.BLUETOOTH_CONNECT)
    public @NonNull List<ParcelUuid> getUuidsList() {
        List<ParcelUuid> defaultValue = new ArrayList<>();
        if (getState() != STATE_ON || mService == null) {
            return defaultValue;
        }
        mServiceLock.readLock().lock();
        try {
            final SynchronousResultReceiver<List<ParcelUuid>> recv =
                    SynchronousResultReceiver.get();
            mService.getUuids(mAttributionSource, recv);
            return recv.awaitResultNoInterrupt(getSyncTimeout()).getValue(defaultValue);
        } catch (RemoteException | TimeoutException e) {
            Log.e(TAG, e.toString() + "\n" + Log.getStackTraceString(new Throwable()));
        } finally {
            mServiceLock.readLock().unlock();
        }
        return defaultValue;
    }

    /**
     * Set the friendly Bluetooth name of the local Bluetooth adapter.
     * <p>This name is visible to remote Bluetooth devices.
     * <p>Valid Bluetooth names are a maximum of 248 bytes using UTF-8
     * encoding, although many remote devices can only display the first
     * 40 characters, and some may be limited to just 20.
     * <p>If Bluetooth state is not {@link #STATE_ON}, this API
     * will return false. After turning on Bluetooth,
     * wait for {@link #ACTION_STATE_CHANGED} with {@link #STATE_ON}
     * to get the updated value.
     *
     * @param name a valid Bluetooth name
     * @return true if the name was set, false otherwise
     */
    @RequiresLegacyBluetoothAdminPermission
    @RequiresBluetoothConnectPermission
    @RequiresPermission(android.Manifest.permission.BLUETOOTH_CONNECT)
    public boolean setName(String name) {
        if (getState() != STATE_ON) {
            return false;
        }
        try {
            mServiceLock.readLock().lock();
            if (mService != null) {
                final SynchronousResultReceiver<Boolean> recv = SynchronousResultReceiver.get();
                mService.setName(name, mAttributionSource, recv);
                return recv.awaitResultNoInterrupt(getSyncTimeout()).getValue(false);
            }
        } catch (RemoteException | TimeoutException e) {
            Log.e(TAG, e.toString() + "\n" + Log.getStackTraceString(new Throwable()));
        } finally {
            mServiceLock.readLock().unlock();
        }
        return false;
    }

    /**
     * Returns the {@link BluetoothClass} Bluetooth Class of Device (CoD) of the local Bluetooth
     * adapter.
     *
     * @return {@link BluetoothClass} Bluetooth CoD of local Bluetooth device.
     *
     * @hide
     */
    @RequiresLegacyBluetoothAdminPermission
    @RequiresBluetoothConnectPermission
    @RequiresPermission(android.Manifest.permission.BLUETOOTH_CONNECT)
    public BluetoothClass getBluetoothClass() {
        if (getState() != STATE_ON) {
            return null;
        }
        try {
            mServiceLock.readLock().lock();
            if (mService != null) {
                final SynchronousResultReceiver<BluetoothClass> recv =
                        SynchronousResultReceiver.get();
                mService.getBluetoothClass(mAttributionSource, recv);
                return recv.awaitResultNoInterrupt(getSyncTimeout()).getValue(null);
            }
        } catch (RemoteException | TimeoutException e) {
            Log.e(TAG, e.toString() + "\n" + Log.getStackTraceString(new Throwable()));
        } finally {
            mServiceLock.readLock().unlock();
        }
        return null;
    }

    /**
     * Sets the {@link BluetoothClass} Bluetooth Class of Device (CoD) of the local Bluetooth
     * adapter.
     *
     * <p>Note: This value persists across system reboot.
     *
     * @param bluetoothClass {@link BluetoothClass} to set the local Bluetooth adapter to.
     * @return true if successful, false if unsuccessful.
     *
     * @hide
     */
    @RequiresBluetoothConnectPermission
    @RequiresPermission(allOf = {
            android.Manifest.permission.BLUETOOTH_CONNECT,
            android.Manifest.permission.BLUETOOTH_PRIVILEGED,
    })
    public boolean setBluetoothClass(BluetoothClass bluetoothClass) {
        if (getState() != STATE_ON) {
            return false;
        }
        try {
            mServiceLock.readLock().lock();
            if (mService != null) {
                final SynchronousResultReceiver<Boolean> recv = SynchronousResultReceiver.get();
                mService.setBluetoothClass(bluetoothClass, mAttributionSource, recv);
                return recv.awaitResultNoInterrupt(getSyncTimeout()).getValue(false);
            }
        } catch (RemoteException | TimeoutException e) {
            Log.e(TAG, e.toString() + "\n" + Log.getStackTraceString(new Throwable()));
        } finally {
            mServiceLock.readLock().unlock();
        }
        return false;
    }

    /**
     * Returns the Input/Output capability of the device for classic Bluetooth.
     *
     * @return Input/Output capability of the device. One of {@link #IO_CAPABILITY_OUT},
     *         {@link #IO_CAPABILITY_IO}, {@link #IO_CAPABILITY_IN}, {@link #IO_CAPABILITY_NONE},
     *         {@link #IO_CAPABILITY_KBDISP} or {@link #IO_CAPABILITY_UNKNOWN}.
     *
     * @hide
     */
    @RequiresLegacyBluetoothAdminPermission
    @RequiresBluetoothConnectPermission
    @RequiresPermission(android.Manifest.permission.BLUETOOTH_CONNECT)
    @IoCapability
    public int getIoCapability() {
        if (getState() != STATE_ON) return BluetoothAdapter.IO_CAPABILITY_UNKNOWN;
        try {
            mServiceLock.readLock().lock();
            if (mService != null) {
                final SynchronousResultReceiver<Integer> recv =
                        SynchronousResultReceiver.get();
                mService.getIoCapability(mAttributionSource, recv);
                return recv.awaitResultNoInterrupt(getSyncTimeout())
                    .getValue(BluetoothAdapter.IO_CAPABILITY_UNKNOWN);
            }
        } catch (RemoteException | TimeoutException e) {
            Log.e(TAG, e.toString() + "\n" + Log.getStackTraceString(new Throwable()));
        } finally {
            mServiceLock.readLock().unlock();
        }
        return BluetoothAdapter.IO_CAPABILITY_UNKNOWN;
    }

    /**
     * Sets the Input/Output capability of the device for classic Bluetooth.
     *
     * <p>Changing the Input/Output capability of a device only takes effect on restarting the
     * Bluetooth stack. You would need to restart the stack using {@link BluetoothAdapter#disable()}
     * and {@link BluetoothAdapter#enable()} to see the changes.
     *
     * @param capability Input/Output capability of the device. One of {@link #IO_CAPABILITY_OUT},
     *                   {@link #IO_CAPABILITY_IO}, {@link #IO_CAPABILITY_IN},
     *                   {@link #IO_CAPABILITY_NONE} or {@link #IO_CAPABILITY_KBDISP}.
     *
     * @hide
     */
    @RequiresBluetoothConnectPermission
    @RequiresPermission(allOf = {
            android.Manifest.permission.BLUETOOTH_CONNECT,
            android.Manifest.permission.BLUETOOTH_PRIVILEGED,
    })
    public boolean setIoCapability(@IoCapability int capability) {
        if (getState() != STATE_ON) return false;
        try {
            mServiceLock.readLock().lock();
            if (mService != null) {
                final SynchronousResultReceiver<Boolean> recv = SynchronousResultReceiver.get();
                mService.setIoCapability(capability, mAttributionSource, recv);
                return recv.awaitResultNoInterrupt(getSyncTimeout()).getValue(false);
            }
        } catch (RemoteException | TimeoutException e) {
            Log.e(TAG, e.toString() + "\n" + Log.getStackTraceString(new Throwable()));
        } finally {
            mServiceLock.readLock().unlock();
        }
        return false;
    }

    /**
     * Returns the Input/Output capability of the device for BLE operations.
     *
     * @return Input/Output capability of the device. One of {@link #IO_CAPABILITY_OUT},
     *         {@link #IO_CAPABILITY_IO}, {@link #IO_CAPABILITY_IN}, {@link #IO_CAPABILITY_NONE},
     *         {@link #IO_CAPABILITY_KBDISP} or {@link #IO_CAPABILITY_UNKNOWN}.
     *
     * @hide
     */
    @RequiresLegacyBluetoothAdminPermission
    @RequiresBluetoothConnectPermission
    @RequiresPermission(android.Manifest.permission.BLUETOOTH_CONNECT)
    @IoCapability
    public int getLeIoCapability() {
        if (getState() != STATE_ON) return BluetoothAdapter.IO_CAPABILITY_UNKNOWN;
        try {
            mServiceLock.readLock().lock();
            if (mService != null) {
                final SynchronousResultReceiver<Integer> recv = SynchronousResultReceiver.get();
                mService.getLeIoCapability(mAttributionSource, recv);
                return recv.awaitResultNoInterrupt(getSyncTimeout())
                    .getValue(BluetoothAdapter.IO_CAPABILITY_UNKNOWN);
            }
        } catch (RemoteException | TimeoutException e) {
            Log.e(TAG, e.toString() + "\n" + Log.getStackTraceString(new Throwable()));
        } finally {
            mServiceLock.readLock().unlock();
        }
        return BluetoothAdapter.IO_CAPABILITY_UNKNOWN;
    }

    /**
     * Sets the Input/Output capability of the device for BLE operations.
     *
     * <p>Changing the Input/Output capability of a device only takes effect on restarting the
     * Bluetooth stack. You would need to restart the stack using {@link BluetoothAdapter#disable()}
     * and {@link BluetoothAdapter#enable()} to see the changes.
     *
     * @param capability Input/Output capability of the device. One of {@link #IO_CAPABILITY_OUT},
     *                   {@link #IO_CAPABILITY_IO}, {@link #IO_CAPABILITY_IN},
     *                   {@link #IO_CAPABILITY_NONE} or {@link #IO_CAPABILITY_KBDISP}.
     *
     * @hide
     */
    @RequiresBluetoothConnectPermission
    @RequiresPermission(allOf = {
            android.Manifest.permission.BLUETOOTH_CONNECT,
            android.Manifest.permission.BLUETOOTH_PRIVILEGED,
    })
    public boolean setLeIoCapability(@IoCapability int capability) {
        if (getState() != STATE_ON) return false;
        try {
            mServiceLock.readLock().lock();
            if (mService != null) {
                final SynchronousResultReceiver<Boolean> recv = SynchronousResultReceiver.get();
                mService.setLeIoCapability(capability, mAttributionSource, recv);
                return recv.awaitResultNoInterrupt(getSyncTimeout()).getValue(false);
            }
        } catch (RemoteException | TimeoutException e) {
            Log.e(TAG, e.toString() + "\n" + Log.getStackTraceString(new Throwable()));
        } finally {
            mServiceLock.readLock().unlock();
        }
        return false;
    }

    /**
     * Get the current Bluetooth scan mode of the local Bluetooth adapter.
     * <p>The Bluetooth scan mode determines if the local adapter is
     * connectable and/or discoverable from remote Bluetooth devices.
     * <p>Possible values are:
     * {@link #SCAN_MODE_NONE},
     * {@link #SCAN_MODE_CONNECTABLE},
     * {@link #SCAN_MODE_CONNECTABLE_DISCOVERABLE}.
     * <p>If Bluetooth state is not {@link #STATE_ON}, this API
     * will return {@link #SCAN_MODE_NONE}. After turning on Bluetooth,
     * wait for {@link #ACTION_STATE_CHANGED} with {@link #STATE_ON}
     * to get the updated value.
     *
     * @return scan mode
     */
    @RequiresLegacyBluetoothPermission
    @RequiresBluetoothScanPermission
    @RequiresPermission(android.Manifest.permission.BLUETOOTH_SCAN)
    @ScanMode
    public int getScanMode() {
        if (getState() != STATE_ON) {
            return SCAN_MODE_NONE;
        }
        try {
            mServiceLock.readLock().lock();
            if (mService != null) {
                SynchronousResultReceiver<Integer> recv = SynchronousResultReceiver.get();
                mService.getScanMode(mAttributionSource, recv);
                return recv.awaitResultNoInterrupt(getSyncTimeout()).getValue(SCAN_MODE_NONE);
            }
        } catch (TimeoutException e) {
            Log.e(TAG, e.toString() + "\n" + Log.getStackTraceString(new Throwable()));
        } catch (RemoteException e) {
            throw e.rethrowFromSystemServer();
        } finally {
            mServiceLock.readLock().unlock();
        }
        return SCAN_MODE_NONE;
    }

    /**
     * Set the local Bluetooth adapter connectablility and discoverability.
     * <p>If the scan mode is set to {@link #SCAN_MODE_CONNECTABLE_DISCOVERABLE},
     * it will change to {@link #SCAN_MODE_CONNECTABLE} after the discoverable timeout.
     * The discoverable timeout can be set with {@link #setDiscoverableTimeout} and
     * checked with {@link #getDiscoverableTimeout}. By default, the timeout is usually
     * 120 seconds on phones which is enough for a remote device to initiate and complete
     * its discovery process.
     * <p>Applications cannot set the scan mode. They should use
     * {@link #ACTION_REQUEST_DISCOVERABLE} instead.
     *
     * @param mode represents the desired state of the local device scan mode
     *
     * @return status code indicating whether the scan mode was successfully set
     * @throws IllegalArgumentException if the mode is not a valid scan mode
     * @hide
     */
    @SystemApi
    @RequiresBluetoothScanPermission
    @RequiresPermission(allOf = {
            android.Manifest.permission.BLUETOOTH_SCAN,
            android.Manifest.permission.BLUETOOTH_PRIVILEGED,
    })
    @ScanModeStatusCode
    public int setScanMode(@ScanMode int mode) {
        if (getState() != STATE_ON) {
            return BluetoothStatusCodes.ERROR_BLUETOOTH_NOT_ENABLED;
        }
        if (mode != SCAN_MODE_NONE && mode != SCAN_MODE_CONNECTABLE
                && mode != SCAN_MODE_CONNECTABLE_DISCOVERABLE) {
            throw new IllegalArgumentException("Invalid scan mode param value");
        }
        try {
            mServiceLock.readLock().lock();
            if (mService != null) {
                final SynchronousResultReceiver<Integer> recv = SynchronousResultReceiver.get();
                mService.setScanMode(mode, mAttributionSource, recv);
                return recv.awaitResultNoInterrupt(getSyncTimeout())
                        .getValue(BluetoothStatusCodes.ERROR_UNKNOWN);
            }
        } catch (TimeoutException e) {
            Log.e(TAG, e.toString() + "\n" + Log.getStackTraceString(new Throwable()));
        } catch (RemoteException e) {
            throw e.rethrowFromSystemServer();
        } finally {
            mServiceLock.readLock().unlock();
        }
        return BluetoothStatusCodes.ERROR_UNKNOWN;
    }

    /**
     * Get the timeout duration of the {@link #SCAN_MODE_CONNECTABLE_DISCOVERABLE}.
     *
     * @return the duration of the discoverable timeout or null if an error has occurred
     */
    @RequiresBluetoothScanPermission
    @RequiresPermission(android.Manifest.permission.BLUETOOTH_SCAN)
    public @Nullable Duration getDiscoverableTimeout() {
        if (getState() != STATE_ON) {
            return null;
        }
        try {
            mServiceLock.readLock().lock();
            if (mService != null) {
                final SynchronousResultReceiver<Long> recv = SynchronousResultReceiver.get();
                mService.getDiscoverableTimeout(mAttributionSource, recv);
                long timeout = recv.awaitResultNoInterrupt(getSyncTimeout()).getValue((long) -1);
                return (timeout == -1) ? null : Duration.ofSeconds(timeout);
            }
        } catch (TimeoutException e) {
            Log.e(TAG, e.toString() + "\n" + Log.getStackTraceString(new Throwable()));
        } catch (RemoteException e) {
            throw e.rethrowFromSystemServer();
        } finally {
            mServiceLock.readLock().unlock();
        }
        return null;
    }

    /**
     * Set the total time the Bluetooth local adapter will stay discoverable when
     * {@link #setScanMode} is called with {@link #SCAN_MODE_CONNECTABLE_DISCOVERABLE} mode.
     * After this timeout, the scan mode will fallback to {@link #SCAN_MODE_CONNECTABLE}.
     * <p>If <code>timeout</code> is set to 0, no timeout will occur and the scan mode will
     * be persisted until a subsequent call to {@link #setScanMode}.
     *
     * @param timeout represents the total duration the local Bluetooth adapter will remain
     *                discoverable, or no timeout if set to 0
     * @return whether the timeout was successfully set
     * @throws IllegalArgumentException if <code>timeout</code> duration in seconds is more
     *         than {@link Integer#MAX_VALUE}
     * @hide
     */
    @SystemApi
    @RequiresBluetoothScanPermission
    @RequiresPermission(allOf = {
            android.Manifest.permission.BLUETOOTH_SCAN,
            android.Manifest.permission.BLUETOOTH_PRIVILEGED,
    })
    @ScanModeStatusCode
    public int setDiscoverableTimeout(@NonNull Duration timeout) {
        if (getState() != STATE_ON) {
            return BluetoothStatusCodes.ERROR_BLUETOOTH_NOT_ENABLED;
        }
        if (timeout.toSeconds() > Integer.MAX_VALUE) {
            throw new IllegalArgumentException("Timeout in seconds must be less or equal to "
                    + Integer.MAX_VALUE);
        }
        try {
            mServiceLock.readLock().lock();
            if (mService != null) {
                final SynchronousResultReceiver<Integer> recv = SynchronousResultReceiver.get();
                mService.setDiscoverableTimeout(timeout.toSeconds(), mAttributionSource, recv);
                return recv.awaitResultNoInterrupt(getSyncTimeout())
                        .getValue(BluetoothStatusCodes.ERROR_UNKNOWN);
            }
        } catch (TimeoutException e) {
            Log.e(TAG, e.toString() + "\n" + Log.getStackTraceString(new Throwable()));
        } catch (RemoteException e) {
            throw e.rethrowFromSystemServer();
        } finally {
            mServiceLock.readLock().unlock();
        }
        return BluetoothStatusCodes.ERROR_UNKNOWN;
    }

    /**
     * Get the end time of the latest remote device discovery process.
     *
     * @return the latest time that the bluetooth adapter was/will be in discovery mode, in
     * milliseconds since the epoch. This time can be in the future if {@link #startDiscovery()} has
     * been called recently.
     * @hide
     */
    @SystemApi
    @RequiresBluetoothConnectPermission
    @RequiresPermission(allOf = {
            android.Manifest.permission.BLUETOOTH_CONNECT,
            android.Manifest.permission.BLUETOOTH_PRIVILEGED,
    })
    public long getDiscoveryEndMillis() {
        try {
            mServiceLock.readLock().lock();
            if (mService != null) {
                final SynchronousResultReceiver<Long> recv = SynchronousResultReceiver.get();
                mService.getDiscoveryEndMillis(mAttributionSource, recv);
                return recv.awaitResultNoInterrupt(getSyncTimeout()).getValue((long) -1);
            }
        } catch (RemoteException | TimeoutException e) {
            Log.e(TAG, e.toString() + "\n" + Log.getStackTraceString(new Throwable()));
        } finally {
            mServiceLock.readLock().unlock();
        }
        return -1;
    }

    /**
     * Start the remote device discovery process.
     * <p>The discovery process usually involves an inquiry scan of about 12
     * seconds, followed by a page scan of each new device to retrieve its
     * Bluetooth name.
     * <p>This is an asynchronous call, it will return immediately. Register
     * for {@link #ACTION_DISCOVERY_STARTED} and {@link
     * #ACTION_DISCOVERY_FINISHED} intents to determine exactly when the
     * discovery starts and completes. Register for {@link
     * BluetoothDevice#ACTION_FOUND} to be notified as remote Bluetooth devices
     * are found.
     * <p>Device discovery is a heavyweight procedure. New connections to
     * remote Bluetooth devices should not be attempted while discovery is in
     * progress, and existing connections will experience limited bandwidth
     * and high latency. Use {@link #cancelDiscovery()} to cancel an ongoing
     * discovery. Discovery is not managed by the Activity,
     * but is run as a system service, so an application should always call
     * {@link BluetoothAdapter#cancelDiscovery()} even if it
     * did not directly request a discovery, just to be sure.
     * <p>Device discovery will only find remote devices that are currently
     * <i>discoverable</i> (inquiry scan enabled). Many Bluetooth devices are
     * not discoverable by default, and need to be entered into a special mode.
     * <p>If Bluetooth state is not {@link #STATE_ON}, this API
     * will return false. After turning on Bluetooth, wait for {@link #ACTION_STATE_CHANGED}
     * with {@link #STATE_ON} to get the updated value.
     * <p>If a device is currently bonding, this request will be queued and executed once that
     * device has finished bonding. If a request is already queued, this request will be ignored.
     *
     * @return true on success, false on error
     */
    @RequiresLegacyBluetoothAdminPermission
    @RequiresBluetoothScanPermission
    @RequiresBluetoothLocationPermission
    @RequiresPermission(android.Manifest.permission.BLUETOOTH_SCAN)
    public boolean startDiscovery() {
        android.util.SeempLog.record(58);
        if (getState() != STATE_ON) {
            return false;
        }
        try {
            mServiceLock.readLock().lock();
            if (mService != null) {
                final SynchronousResultReceiver<Boolean> recv = SynchronousResultReceiver.get();
                mService.startDiscovery(mAttributionSource, recv);
                return recv.awaitResultNoInterrupt(getSyncTimeout()).getValue(false);
            }
        } catch (RemoteException | TimeoutException e) {
            Log.e(TAG, e.toString() + "\n" + Log.getStackTraceString(new Throwable()));
        } finally {
            mServiceLock.readLock().unlock();
        }
        return false;
    }

    /**
     * Cancel the current device discovery process.
     * <p>Because discovery is a heavyweight procedure for the Bluetooth
     * adapter, this method should always be called before attempting to connect
     * to a remote device with {@link
     * android.bluetooth.BluetoothSocket#connect()}. Discovery is not managed by
     * the  Activity, but is run as a system service, so an application should
     * always call cancel discovery even if it did not directly request a
     * discovery, just to be sure.
     * <p>If Bluetooth state is not {@link #STATE_ON}, this API
     * will return false. After turning on Bluetooth,
     * wait for {@link #ACTION_STATE_CHANGED} with {@link #STATE_ON}
     * to get the updated value.
     *
     * @return true on success, false on error
     */
    @RequiresLegacyBluetoothAdminPermission
    @RequiresBluetoothScanPermission
    @RequiresPermission(android.Manifest.permission.BLUETOOTH_SCAN)
    public boolean cancelDiscovery() {
        if (getState() != STATE_ON) {
            return false;
        }
        try {
            mServiceLock.readLock().lock();
            if (mService != null) {
                final SynchronousResultReceiver<Boolean> recv = SynchronousResultReceiver.get();
                mService.cancelDiscovery(mAttributionSource, recv);
                return recv.awaitResultNoInterrupt(getSyncTimeout()).getValue(false);
            }
        } catch (RemoteException | TimeoutException e) {
            Log.e(TAG, e.toString() + "\n" + Log.getStackTraceString(new Throwable()));
        } finally {
            mServiceLock.readLock().unlock();
        }
        return false;
    }

    /**
     * Return true if the local Bluetooth adapter is currently in the device
     * discovery process.
     * <p>Device discovery is a heavyweight procedure. New connections to
     * remote Bluetooth devices should not be attempted while discovery is in
     * progress, and existing connections will experience limited bandwidth
     * and high latency. Use {@link #cancelDiscovery()} to cancel an ongoing
     * discovery.
     * <p>Applications can also register for {@link #ACTION_DISCOVERY_STARTED}
     * or {@link #ACTION_DISCOVERY_FINISHED} to be notified when discovery
     * starts or completes.
     * <p>If Bluetooth state is not {@link #STATE_ON}, this API
     * will return false. After turning on Bluetooth,
     * wait for {@link #ACTION_STATE_CHANGED} with {@link #STATE_ON}
     * to get the updated value.
     *
     * @return true if discovering
     */
    @RequiresLegacyBluetoothPermission
    @RequiresBluetoothScanPermission
    @RequiresPermission(android.Manifest.permission.BLUETOOTH_SCAN)
    public boolean isDiscovering() {
        if (getState() != STATE_ON) {
            return false;
        }
        try {
            mServiceLock.readLock().lock();
            if (mService != null) {
                final SynchronousResultReceiver<Boolean> recv = SynchronousResultReceiver.get();
                mService.isDiscovering(mAttributionSource, recv);
                return recv.awaitResultNoInterrupt(getSyncTimeout()).getValue(false);
            }
        } catch (RemoteException | TimeoutException e) {
            Log.e(TAG, e.toString() + "\n" + Log.getStackTraceString(new Throwable()));
        } finally {
            mServiceLock.readLock().unlock();
        }
        return false;
    }

    /**
     * Removes the active device for the grouping of @ActiveDeviceUse specified
     *
     * @param profiles represents the purpose for which we are setting this as the active device.
     *                 Possible values are:
     *                 {@link BluetoothAdapter#ACTIVE_DEVICE_AUDIO},
     *                 {@link BluetoothAdapter#ACTIVE_DEVICE_PHONE_CALL},
     *                 {@link BluetoothAdapter#ACTIVE_DEVICE_ALL}
     * @return false on immediate error, true otherwise
     * @throws IllegalArgumentException if device is null or profiles is not one of
     * {@link ActiveDeviceUse}
     * @hide
     */
    @SystemApi
    @RequiresBluetoothConnectPermission
    @RequiresPermission(allOf = {
            android.Manifest.permission.BLUETOOTH_CONNECT,
            android.Manifest.permission.BLUETOOTH_PRIVILEGED,
            android.Manifest.permission.MODIFY_PHONE_STATE,
    })
    public boolean removeActiveDevice(@ActiveDeviceUse int profiles) {
        if (profiles != ACTIVE_DEVICE_AUDIO && profiles != ACTIVE_DEVICE_PHONE_CALL
                && profiles != ACTIVE_DEVICE_ALL) {
            Log.e(TAG, "Invalid profiles param value in removeActiveDevice");
            throw new IllegalArgumentException("Profiles must be one of "
                    + "BluetoothAdapter.ACTIVE_DEVICE_AUDIO, "
                    + "BluetoothAdapter.ACTIVE_DEVICE_PHONE_CALL, or "
                    + "BluetoothAdapter.ACTIVE_DEVICE_ALL");
        }
        try {
            mServiceLock.readLock().lock();
            if (mService != null) {
                if (DBG) Log.d(TAG, "removeActiveDevice, profiles: " + profiles);
                final SynchronousResultReceiver<Boolean> recv = SynchronousResultReceiver.get();
                mService.removeActiveDevice(profiles, mAttributionSource, recv);
                return recv.awaitResultNoInterrupt(getSyncTimeout()).getValue(false);
            }
        } catch (RemoteException | TimeoutException e) {
            Log.e(TAG, e.toString() + "\n" + Log.getStackTraceString(new Throwable()));
        } finally {
            mServiceLock.readLock().unlock();
        }

        return false;
    }

    /**
     * Sets device as the active devices for the profiles passed into the function
     *
     * @param device is the remote bluetooth device
     * @param profiles represents the purpose for which we are setting this as the active device.
     *                 Possible values are:
     *                 {@link BluetoothAdapter#ACTIVE_DEVICE_AUDIO},
     *                 {@link BluetoothAdapter#ACTIVE_DEVICE_PHONE_CALL},
     *                 {@link BluetoothAdapter#ACTIVE_DEVICE_ALL}
     * @return false on immediate error, true otherwise
     * @throws IllegalArgumentException if device is null or profiles is not one of
     * {@link ActiveDeviceUse}
     * @hide
     */
    @SystemApi
    @RequiresBluetoothConnectPermission
    @RequiresPermission(allOf = {
            android.Manifest.permission.BLUETOOTH_CONNECT,
            android.Manifest.permission.BLUETOOTH_PRIVILEGED,
            android.Manifest.permission.MODIFY_PHONE_STATE,
    })
    public boolean setActiveDevice(@NonNull BluetoothDevice device,
            @ActiveDeviceUse int profiles) {
        if (device == null) {
            Log.e(TAG, "setActiveDevice: Null device passed as parameter");
            throw new IllegalArgumentException("device cannot be null");
        }
        if (profiles != ACTIVE_DEVICE_AUDIO && profiles != ACTIVE_DEVICE_PHONE_CALL
                && profiles != ACTIVE_DEVICE_ALL) {
            Log.e(TAG, "Invalid profiles param value in setActiveDevice");
            throw new IllegalArgumentException("Profiles must be one of "
                    + "BluetoothAdapter.ACTIVE_DEVICE_AUDIO, "
                    + "BluetoothAdapter.ACTIVE_DEVICE_PHONE_CALL, or "
                    + "BluetoothAdapter.ACTIVE_DEVICE_ALL");
        }
        try {
            mServiceLock.readLock().lock();
            if (mService != null) {
                if (DBG) {
                    Log.d(TAG, "setActiveDevice, device: " + device + ", profiles: " + profiles);
                }
                final SynchronousResultReceiver<Boolean> recv = SynchronousResultReceiver.get();
                mService.setActiveDevice(device, profiles, mAttributionSource, recv);
                return recv.awaitResultNoInterrupt(getSyncTimeout()).getValue(false);
            }
        } catch (RemoteException | TimeoutException e) {
            Log.e(TAG, e.toString() + "\n" + Log.getStackTraceString(new Throwable()));
        } finally {
            mServiceLock.readLock().unlock();
        }

        return false;
    }
    /** @hide */
    @RequiresPermission(android.Manifest.permission.BLUETOOTH_CONNECT)
    public boolean isBroadcastActive() {
        try {
            mServiceLock.readLock().lock();
            if (mService != null) {
                return mService.isBroadcastActive(mAttributionSource);
            }
        } catch (RemoteException e) {
            Log.e(TAG, "", e);
        } finally {
            mServiceLock.readLock().unlock();
        }
        return false;
    }
    /**
     * Get the active devices for the BluetoothProfile specified
     *
     * @param profile is the profile from which we want the active devices.
     *                Possible values are:
     *                {@link BluetoothProfile#HEADSET},
     *                {@link BluetoothProfile#A2DP},
     *                {@link BluetoothProfile#HEARING_AID}
     *                {@link BluetoothProfile#LE_AUDIO}
     * @return A list of active bluetooth devices
     * @throws IllegalArgumentException If profile is not one of {@link ActiveDeviceProfile}
     * @hide
     */
    @SystemApi
    @RequiresPermission(allOf = {
            android.Manifest.permission.BLUETOOTH_CONNECT,
            android.Manifest.permission.BLUETOOTH_PRIVILEGED,
    })
    public @NonNull List<BluetoothDevice> getActiveDevices(@ActiveDeviceProfile int profile) {
        if (profile != BluetoothProfile.HEADSET
                && profile != BluetoothProfile.A2DP
                && profile != BluetoothProfile.HEARING_AID
                && profile != BluetoothProfile.LE_AUDIO) {
            Log.e(TAG, "Invalid profile param value in getActiveDevices");
            throw new IllegalArgumentException("Profiles must be one of "
                    + "BluetoothProfile.A2DP, "
                    + "BluetoothProfile.HEARING_AID, or"
                    + "BluetoothProfile.HEARING_AID"
                    + "BluetoothProfile.LE_AUDIO");
        }
        try {
            mServiceLock.readLock().lock();
            if (mService != null) {
                if (DBG) {
                    Log.d(TAG, "getActiveDevices(profile= "
                            + BluetoothProfile.getProfileName(profile) + ")");
                }
                final SynchronousResultReceiver<List<BluetoothDevice>> recv =
                        SynchronousResultReceiver.get();
                mService.getActiveDevices(profile, mAttributionSource, recv);
                return recv.awaitResultNoInterrupt(getSyncTimeout()).getValue(new ArrayList<>());
            }
        } catch (RemoteException | TimeoutException e) {
            Log.e(TAG, e.toString() + "\n" + Log.getStackTraceString(new Throwable()));
        } finally {
            mServiceLock.readLock().unlock();
        }

        return new ArrayList<>();
    }

    /**
     * Return true if the multi advertisement is supported by the chipset
     *
     * @return true if Multiple Advertisement feature is supported
     */
    @RequiresLegacyBluetoothPermission
    @RequiresNoPermission
    public boolean isMultipleAdvertisementSupported() {
        if (getState() != STATE_ON) {
            return false;
        }
        try {
            mServiceLock.readLock().lock();
            if (mService != null) {
                final SynchronousResultReceiver<Boolean> recv = SynchronousResultReceiver.get();
                mService.isMultiAdvertisementSupported(recv);
                return recv.awaitResultNoInterrupt(getSyncTimeout()).getValue(false);
            }
        } catch (RemoteException | TimeoutException e) {
            Log.e(TAG, e.toString() + "\n" + Log.getStackTraceString(new Throwable()));
        } finally {
            mServiceLock.readLock().unlock();
        }
        return false;
    }

    /**
     * Returns {@code true} if BLE scan is always available, {@code false} otherwise. <p>
     *
     * If this returns {@code true}, application can issue {@link BluetoothLeScanner#startScan} and
     * fetch scan results even when Bluetooth is turned off.<p>
     *
     * To change this setting, use {@link #ACTION_REQUEST_BLE_SCAN_ALWAYS_AVAILABLE}.
     *
     * @hide
     */
    @SystemApi
    @RequiresNoPermission
    public boolean isBleScanAlwaysAvailable() {
        try {
            return mManagerService.isBleScanAlwaysAvailable();
        } catch (RemoteException e) {
            Log.e(TAG, "remote exception when calling isBleScanAlwaysAvailable", e);
            return false;
        }
    }

    private static final IpcDataCache.QueryHandler<IBluetooth, Boolean> sBluetoothFilteringQuery =
            new IpcDataCache.QueryHandler<>() {
        @RequiresLegacyBluetoothPermission
        @RequiresNoPermission
        @Override
        public Boolean apply(IBluetooth serviceQuery) {
            try {
                final SynchronousResultReceiver<Boolean> recv = SynchronousResultReceiver.get();
                serviceQuery.isOffloadedFilteringSupported(recv);
                return recv.awaitResultNoInterrupt(getSyncTimeout()).getValue(false);
            } catch (RemoteException | TimeoutException e) {
                throw new RuntimeException(e);
            }
        }};

    private static final String FILTERING_API = "BluetoothAdapter_isOffloadedFilteringSupported";

    private static final IpcDataCache<IBluetooth, Boolean> sBluetoothFilteringCache =
            new BluetoothCache<>(FILTERING_API, sBluetoothFilteringQuery);

    /** @hide */
    @RequiresNoPermission
    public void disableIsOffloadedFilteringSupportedCache() {
        sBluetoothFilteringCache.disableForCurrentProcess();
    }

    /** @hide */
    public static void invalidateIsOffloadedFilteringSupportedCache() {
        invalidateCache(FILTERING_API);
    }

    /**
     * Return true if offloaded filters are supported
     *
     * @return true if chipset supports on-chip filtering
     */
    @RequiresLegacyBluetoothPermission
    @RequiresNoPermission
    public boolean isOffloadedFilteringSupported() {
        if (!getLeAccess()) {
            return false;
        }
        mServiceLock.readLock().lock();
        try {
            if (mService != null) return sBluetoothFilteringCache.query(mService);
        } catch (RuntimeException e) {
            if (!(e.getCause() instanceof TimeoutException)
                    && !(e.getCause() instanceof RemoteException)) {
                throw e;
            }
            Log.e(TAG, e.toString() + "\n" + Log.getStackTraceString(new Throwable()));
        } finally {
            mServiceLock.readLock().unlock();
        }
        return false;
    }

    /**
     * Return true if offloaded scan batching is supported
     *
     * @return true if chipset supports on-chip scan batching
     */
    @RequiresLegacyBluetoothPermission
    @RequiresNoPermission
    public boolean isOffloadedScanBatchingSupported() {
        if (!getLeAccess()) {
            return false;
        }
        try {
            mServiceLock.readLock().lock();
            if (mService != null) {
                final SynchronousResultReceiver<Boolean> recv = SynchronousResultReceiver.get();
                mService.isOffloadedScanBatchingSupported(recv);
                return recv.awaitResultNoInterrupt(getSyncTimeout()).getValue(false);
            }
        } catch (RemoteException | TimeoutException e) {
            Log.e(TAG, e.toString() + "\n" + Log.getStackTraceString(new Throwable()));
        } finally {
            mServiceLock.readLock().unlock();
        }
        return false;
    }

    /**
     * Return true if LE 2M PHY feature is supported.
     *
     * @return true if chipset supports LE 2M PHY feature
     */
    @RequiresLegacyBluetoothPermission
    @RequiresNoPermission
    public boolean isLe2MPhySupported() {
        if (!getLeAccess()) {
            return false;
        }
        try {
            mServiceLock.readLock().lock();
            if (mService != null) {
                final SynchronousResultReceiver<Boolean> recv = SynchronousResultReceiver.get();
                mService.isLe2MPhySupported(recv);
                return recv.awaitResultNoInterrupt(getSyncTimeout()).getValue(false);
            }
        } catch (RemoteException | TimeoutException e) {
            Log.e(TAG, e.toString() + "\n" + Log.getStackTraceString(new Throwable()));
        } finally {
            mServiceLock.readLock().unlock();
        }
        return false;
    }

    /**
     * Return true if LE Coded PHY feature is supported.
     *
     * @return true if chipset supports LE Coded PHY feature
     */
    @RequiresLegacyBluetoothPermission
    @RequiresNoPermission
    public boolean isLeCodedPhySupported() {
        if (!getLeAccess()) {
            return false;
        }
        try {
            mServiceLock.readLock().lock();
            if (mService != null) {
                final SynchronousResultReceiver<Boolean> recv = SynchronousResultReceiver.get();
                mService.isLeCodedPhySupported(recv);
                return recv.awaitResultNoInterrupt(getSyncTimeout()).getValue(false);
            }
        } catch (RemoteException | TimeoutException e) {
            Log.e(TAG, e.toString() + "\n" + Log.getStackTraceString(new Throwable()));
        } finally {
            mServiceLock.readLock().unlock();
        }
        return false;
    }

    /**
     * Return true if LE Extended Advertising feature is supported.
     *
     * @return true if chipset supports LE Extended Advertising feature
     */
    @RequiresLegacyBluetoothPermission
    @RequiresNoPermission
    public boolean isLeExtendedAdvertisingSupported() {
        if (!getLeAccess()) {
            return false;
        }
        try {
            mServiceLock.readLock().lock();
            if (mService != null) {
                final SynchronousResultReceiver<Boolean> recv = SynchronousResultReceiver.get();
                mService.isLeExtendedAdvertisingSupported(recv);
                return recv.awaitResultNoInterrupt(getSyncTimeout()).getValue(false);
            }
        } catch (RemoteException | TimeoutException e) {
            Log.e(TAG, e.toString() + "\n" + Log.getStackTraceString(new Throwable()));
        } finally {
            mServiceLock.readLock().unlock();
        }
        return false;
    }

    /**
     * Return true if LE Periodic Advertising feature is supported.
     *
     * @return true if chipset supports LE Periodic Advertising feature
     */
    @RequiresLegacyBluetoothPermission
    @RequiresNoPermission
    public boolean isLePeriodicAdvertisingSupported() {
        if (!getLeAccess()) {
            return false;
        }
        try {
            mServiceLock.readLock().lock();
            if (mService != null) {
                final SynchronousResultReceiver<Boolean> recv = SynchronousResultReceiver.get();
                mService.isLePeriodicAdvertisingSupported(recv);
                return recv.awaitResultNoInterrupt(getSyncTimeout()).getValue(false);
            }
        } catch (RemoteException | TimeoutException e) {
            Log.e(TAG, e.toString() + "\n" + Log.getStackTraceString(new Throwable()));
        } finally {
            mServiceLock.readLock().unlock();
        }
        return false;
    }

    /** @hide */
    @Retention(RetentionPolicy.SOURCE)
    @IntDef(value = {
            BluetoothStatusCodes.FEATURE_SUPPORTED,
            BluetoothStatusCodes.ERROR_UNKNOWN,
            BluetoothStatusCodes.ERROR_BLUETOOTH_NOT_ENABLED,
            BluetoothStatusCodes.FEATURE_NOT_SUPPORTED,
    })
    public @interface LeFeatureReturnValues {}

    /**
     * Returns {@link BluetoothStatusCodes#FEATURE_SUPPORTED} if the LE audio feature is
     * supported, {@link BluetoothStatusCodes#FEATURE_NOT_SUPPORTED} if the feature is not
     * supported, or an error code.
     *
     * @return whether the LE audio is supported
     * @throws IllegalStateException if the bluetooth service is null
     */
    @RequiresNoPermission
    public @LeFeatureReturnValues int isLeAudioSupported() {
        if (!getLeAccess()) {
            return BluetoothStatusCodes.ERROR_BLUETOOTH_NOT_ENABLED;
        }
        try {
            mServiceLock.readLock().lock();
            if (mService != null) {
                final SynchronousResultReceiver<Integer> recv = SynchronousResultReceiver.get();
                mService.isLeAudioSupported(recv);
                return recv.awaitResultNoInterrupt(getSyncTimeout())
                    .getValue(BluetoothStatusCodes.ERROR_UNKNOWN);
            } else {
                throw new IllegalStateException(
                        "LE state is on, but there is no bluetooth service.");
            }
        } catch (TimeoutException e) {
            Log.e(TAG, e.toString() + "\n" + Log.getStackTraceString(new Throwable()));
        } catch (RemoteException e) {
            e.rethrowFromSystemServer();
        } finally {
            mServiceLock.readLock().unlock();
        }
        return BluetoothStatusCodes.ERROR_UNKNOWN;
    }

    /**
     * Returns {@link BluetoothStatusCodes#FEATURE_SUPPORTED} if the LE audio broadcast source
     * feature is supported, {@link BluetoothStatusCodes#FEATURE_NOT_SUPPORTED} if the feature
     * is not supported, or an error code.
     *
     * @return whether the LE audio broadcast source is supported
     * @throws IllegalStateException if the bluetooth service is null
     */
    @RequiresNoPermission
    public @LeFeatureReturnValues int isLeAudioBroadcastSourceSupported() {
        if (!getLeAccess()) {
            return BluetoothStatusCodes.ERROR_BLUETOOTH_NOT_ENABLED;
        }
        try {
            mServiceLock.readLock().lock();
            if (mService != null) {
                final SynchronousResultReceiver<Integer> recv = SynchronousResultReceiver.get();
                mService.isLeAudioBroadcastSourceSupported(recv);
                return recv.awaitResultNoInterrupt(getSyncTimeout())
                    .getValue(BluetoothStatusCodes.ERROR_UNKNOWN);
            } else {
                throw new IllegalStateException(
                        "LE state is on, but there is no bluetooth service.");
            }
        } catch (TimeoutException e) {
            Log.e(TAG, e.toString() + "\n" + Log.getStackTraceString(new Throwable()));
        } catch (RemoteException e) {
            e.rethrowFromSystemServer();
        } finally {
            mServiceLock.readLock().unlock();
        }

        return BluetoothStatusCodes.ERROR_UNKNOWN;
    }

    /**
     * Returns {@link BluetoothStatusCodes#FEATURE_SUPPORTED} if the LE audio broadcast assistant
     * feature is supported, {@link BluetoothStatusCodes#FEATURE_NOT_SUPPORTED} if the feature is
     * not supported, or an error code.
     *
     * @return whether the LE audio broadcast assistent is supported
     * @throws IllegalStateException if the bluetooth service is null
     */
    @RequiresNoPermission
    public @LeFeatureReturnValues int isLeAudioBroadcastAssistantSupported() {
        if (!getLeAccess()) {
            return BluetoothStatusCodes.ERROR_BLUETOOTH_NOT_ENABLED;
        }
        try {
            mServiceLock.readLock().lock();
            if (mService != null) {
                final SynchronousResultReceiver<Integer> recv = SynchronousResultReceiver.get();
                mService.isLeAudioBroadcastAssistantSupported(recv);
                return recv.awaitResultNoInterrupt(getSyncTimeout())
                    .getValue(BluetoothStatusCodes.ERROR_UNKNOWN);
            } else {
                throw new IllegalStateException(
                        "LE state is on, but there is no bluetooth service.");
            }
        } catch (TimeoutException e) {
            Log.e(TAG, e.toString() + "\n" + Log.getStackTraceString(new Throwable()));
        } catch (RemoteException e) {
            e.rethrowFromSystemServer();
        } finally {
            mServiceLock.readLock().unlock();
        }
        return BluetoothStatusCodes.ERROR_UNKNOWN;
    }

    /**
     * Return the maximum LE advertising data length in bytes,
     * if LE Extended Advertising feature is supported, 0 otherwise.
     *
     * @return the maximum LE advertising data length.
     */
    @RequiresLegacyBluetoothPermission
    @RequiresNoPermission
    public int getLeMaximumAdvertisingDataLength() {
        if (!getLeAccess()) {
            return 0;
        }
        try {
            mServiceLock.readLock().lock();
            if (mService != null) {
                final SynchronousResultReceiver<Integer> recv = SynchronousResultReceiver.get();
                mService.getLeMaximumAdvertisingDataLength(recv);
                return recv.awaitResultNoInterrupt(getSyncTimeout()).getValue(0);
            }
        } catch (RemoteException | TimeoutException e) {
            Log.e(TAG, e.toString() + "\n" + Log.getStackTraceString(new Throwable()));
        } finally {
            mServiceLock.readLock().unlock();
        }
        return 0;
    }

    /**
     * @hide
     */
    public void btCmdGetFunctionCallmap(boolean isdump) {
        Log.d(TAG, "btCmdGetFunctionCallmap: " + isdump);
    }

    /**
     * Return true if Hearing Aid Profile is supported.
     *
     * @return true if phone supports Hearing Aid Profile
     */
    @RequiresNoPermission
    private boolean isHearingAidProfileSupported() {
        try {
            return mManagerService.isHearingAidProfileSupported();
        } catch (RemoteException e) {
            Log.e(TAG, "remote exception when calling isHearingAidProfileSupported", e);
            return false;
        }
    }

    /**
     * Get the maximum number of connected devices per audio profile for this device.
     *
     * @return the number of allowed simultaneous connected devices for each audio profile
     *         for this device, or -1 if the Bluetooth service can't be reached
     */
    @RequiresLegacyBluetoothPermission
    @RequiresBluetoothConnectPermission
    @RequiresPermission(android.Manifest.permission.BLUETOOTH_CONNECT)
    public int getMaxConnectedAudioDevices() {
        try {
            mServiceLock.readLock().lock();
            if (mService != null) {
                final SynchronousResultReceiver<Integer> recv = SynchronousResultReceiver.get();
                mService.getMaxConnectedAudioDevices(mAttributionSource, recv);
                return recv.awaitResultNoInterrupt(getSyncTimeout()).getValue(1);
            }
        } catch (RemoteException | TimeoutException e) {
            Log.e(TAG, e.toString() + "\n" + Log.getStackTraceString(new Throwable()));
        } finally {
            mServiceLock.readLock().unlock();
        }
        return -1;
    }

    /**
     * Return true if hardware has entries available for matching beacons
     *
     * @return true if there are hw entries available for matching beacons
     * @hide
     */
    @RequiresBluetoothConnectPermission
    @RequiresPermission(android.Manifest.permission.BLUETOOTH_CONNECT)
    public boolean isHardwareTrackingFiltersAvailable() {
        if (!getLeAccess()) {
            return false;
        }
        try {
            IBluetoothGatt iGatt = mManagerService.getBluetoothGatt();
            if (iGatt == null) {
                // BLE is not supported
                return false;
            }
            final SynchronousResultReceiver<Integer> recv = SynchronousResultReceiver.get();
            iGatt.numHwTrackFiltersAvailable(mAttributionSource, recv);
            return recv.awaitResultNoInterrupt(getSyncTimeout()).getValue(0) != 0;
        } catch (TimeoutException | RemoteException e) {
            Log.e(TAG, "", e);
        }
        return false;
    }

    /**
     * Request the record of {@link BluetoothActivityEnergyInfo} object that
     * has the activity and energy info. This can be used to ascertain what
     * the controller has been up to, since the last sample.
     *
     * The callback will be called only once, when the record is available.
     *
     * @param executor the executor that the callback will be invoked on
     * @param callback the callback that will be called with either the
     *                 {@link BluetoothActivityEnergyInfo} object, or the
     *                 error code if an error has occurred
     * @hide
     */
    @SystemApi
    @RequiresBluetoothConnectPermission
    @RequiresPermission(allOf = {
            android.Manifest.permission.BLUETOOTH_CONNECT,
            android.Manifest.permission.BLUETOOTH_PRIVILEGED,
    })
    public void requestControllerActivityEnergyInfo(
            @NonNull @CallbackExecutor Executor executor,
            @NonNull OnBluetoothActivityEnergyInfoCallback callback) {
        requireNonNull(executor, "executor cannot be null");
        requireNonNull(callback, "callback cannot be null");
        OnBluetoothActivityEnergyInfoProxy proxy =
                new OnBluetoothActivityEnergyInfoProxy(executor, callback);
        try {
            mServiceLock.readLock().lock();
            if (mService != null) {
                mService.requestActivityInfo(
                        proxy,
                        mAttributionSource);
            } else {
                proxy.onError(BluetoothStatusCodes.ERROR_PROFILE_SERVICE_NOT_BOUND);
            }
        } catch (RemoteException e) {
            Log.e(TAG, "getControllerActivityEnergyInfoCallback: " + e);
            proxy.onError(BluetoothStatusCodes.ERROR_UNKNOWN);
        } finally {
            mServiceLock.readLock().unlock();
        }
    }

    /**
     * Fetches a list of the most recently connected bluetooth devices ordered by how recently they
     * were connected with most recently first and least recently last
     *
     * @return {@link List} of bonded {@link BluetoothDevice} ordered by how recently they were
     * connected
     *
     * @hide
     */
    @SystemApi
    @RequiresLegacyBluetoothAdminPermission
    @RequiresBluetoothConnectPermission
    @RequiresPermission(allOf = {
            android.Manifest.permission.BLUETOOTH_CONNECT,
            android.Manifest.permission.BLUETOOTH_PRIVILEGED,
    })
    public @NonNull List<BluetoothDevice> getMostRecentlyConnectedDevices() {
        if (getState() != STATE_ON) {
            return new ArrayList<>();
        }
        try {
            mServiceLock.readLock().lock();
            if (mService != null) {
                final SynchronousResultReceiver<List<BluetoothDevice>> recv =
                        SynchronousResultReceiver.get();
                mService.getMostRecentlyConnectedDevices(mAttributionSource, recv);
                return Attributable.setAttributionSource(
                        recv.awaitResultNoInterrupt(getSyncTimeout()).getValue(new ArrayList<>()),
                        mAttributionSource);
            }
        } catch (RemoteException | TimeoutException e) {
            Log.e(TAG, e.toString() + "\n" + Log.getStackTraceString(new Throwable()));
        } finally {
            mServiceLock.readLock().unlock();
        }
        return new ArrayList<>();
    }

    /**
     * Return the set of {@link BluetoothDevice} objects that are bonded
     * (paired) to the local adapter.
     * <p>If Bluetooth state is not {@link #STATE_ON}, this API
     * will return an empty set. After turning on Bluetooth,
     * wait for {@link #ACTION_STATE_CHANGED} with {@link #STATE_ON}
     * to get the updated value.
     *
     * @return unmodifiable set of {@link BluetoothDevice}, or null on error
     */
    @RequiresLegacyBluetoothPermission
    @RequiresBluetoothConnectPermission
    @RequiresPermission(android.Manifest.permission.BLUETOOTH_CONNECT)
    public Set<BluetoothDevice> getBondedDevices() {
        android.util.SeempLog.record(61);
        if (getState() != STATE_ON) {
            return toDeviceSet(Arrays.asList());
        }
        try {
            mServiceLock.readLock().lock();
            if (mService != null) {
                final SynchronousResultReceiver<List<BluetoothDevice>> recv =
                        SynchronousResultReceiver.get();
                mService.getBondedDevices(mAttributionSource, recv);
                return toDeviceSet(Attributable.setAttributionSource(
                        recv.awaitResultNoInterrupt(getSyncTimeout()).getValue(new ArrayList<>()),
                        mAttributionSource));
            }
            return toDeviceSet(Arrays.asList());
        } catch (RemoteException | TimeoutException e) {
            Log.e(TAG, e.toString() + "\n" + Log.getStackTraceString(new Throwable()));
        } finally {
            mServiceLock.readLock().unlock();
        }
        return null;
    }

    /**
     * Gets the currently supported profiles by the adapter.
     *
     * <p> This can be used to check whether a profile is supported before attempting
     * to connect to its respective proxy.
     *
     * @return a list of integers indicating the ids of supported profiles as defined in {@link
     * BluetoothProfile}.
     * @hide
     */
    @SystemApi
    @RequiresBluetoothConnectPermission
    @RequiresPermission(allOf = {
            android.Manifest.permission.BLUETOOTH_CONNECT,
            android.Manifest.permission.BLUETOOTH_PRIVILEGED,
    })
    public @NonNull List<Integer> getSupportedProfiles() {
        final ArrayList<Integer> supportedProfiles = new ArrayList<Integer>();

        try {
            synchronized (mManagerCallback) {
                if (mService != null) {
                    final SynchronousResultReceiver<Long> recv = SynchronousResultReceiver.get();
                    mService.getSupportedProfiles(mAttributionSource, recv);
                    final long supportedProfilesBitMask =
                            recv.awaitResultNoInterrupt(getSyncTimeout()).getValue((long) 0);

                    for (int i = 0; i <= BluetoothProfile.MAX_PROFILE_ID; i++) {
                        if ((supportedProfilesBitMask & (1 << i)) != 0) {
                            supportedProfiles.add(i);
                        }
                    }
                } else {
                    // Bluetooth is disabled. Just fill in known supported Profiles
                    if (isHearingAidProfileSupported()) {
                        supportedProfiles.add(BluetoothProfile.HEARING_AID);
                    }
                }
            }
        } catch (RemoteException | TimeoutException e) {
            Log.e(TAG, e.toString() + "\n" + Log.getStackTraceString(new Throwable()));
        }
        return supportedProfiles;
    }

    private static final IpcDataCache.QueryHandler<IBluetooth, Integer>
            sBluetoothGetAdapterConnectionStateQuery = new IpcDataCache.QueryHandler<>() {
                @RequiresLegacyBluetoothPermission
                @RequiresNoPermission
                @Override
                public Integer apply(IBluetooth serviceQuery) {
                    try {
                        final SynchronousResultReceiver<Integer> recv =
                                SynchronousResultReceiver.get();
                        serviceQuery.getAdapterConnectionState(recv);
                        return recv.awaitResultNoInterrupt(getSyncTimeout())
                            .getValue(STATE_DISCONNECTED);
                    } catch (RemoteException | TimeoutException e) {
                        throw new RuntimeException(e);
                    }
                }
            };

    private static final String GET_CONNECTION_API = "BluetoothAdapter_getConnectionState";

    private static final IpcDataCache<IBluetooth, Integer>
            sBluetoothGetAdapterConnectionStateCache = new BluetoothCache<>(GET_CONNECTION_API,
                    sBluetoothGetAdapterConnectionStateQuery);

    /** @hide */
    @RequiresNoPermission
    public void disableGetAdapterConnectionStateCache() {
        sBluetoothGetAdapterConnectionStateCache.disableForCurrentProcess();
    }

    /** @hide */
    public static void invalidateGetAdapterConnectionStateCache() {
        invalidateCache(GET_CONNECTION_API);
    }

    /**
     * Get the current connection state of the local Bluetooth adapter.
     * This can be used to check whether the local Bluetooth adapter is connected
     * to any profile of any other remote Bluetooth Device.
     *
     * <p> Use this function along with {@link #ACTION_CONNECTION_STATE_CHANGED}
     * intent to get the connection state of the adapter.
     *
     * @return the connection state
     * @hide
     */
    @SystemApi
    @RequiresNoPermission
    public @ConnectionState int getConnectionState() {
        if (getState() != STATE_ON) {
            return BluetoothAdapter.STATE_DISCONNECTED;
        }
        mServiceLock.readLock().lock();
        try {
            if (mService != null) return sBluetoothGetAdapterConnectionStateCache.query(mService);
        } catch (RuntimeException e) {
            if (!(e.getCause() instanceof TimeoutException)
                    && !(e.getCause() instanceof RemoteException)) {
                throw e;
            }
            Log.e(TAG, e.toString() + "\n" + Log.getStackTraceString(new Throwable()));
        } finally {
            mServiceLock.readLock().unlock();
        }
        return STATE_DISCONNECTED;
    }

    private static final IpcDataCache
            .QueryHandler<Pair<IBluetooth, Pair<AttributionSource, Integer>>, Integer>
            sBluetoothProfileQuery = new IpcDataCache.QueryHandler<>() {
                @RequiresNoPermission
                @Override
                public Integer apply(Pair<IBluetooth, Pair<AttributionSource, Integer>> pairQuery) {
                    IBluetooth service = pairQuery.first;
                    AttributionSource source = pairQuery.second.first;
                    Integer profile = pairQuery.second.second;
                    final int defaultValue = STATE_DISCONNECTED;
                    try {
                        final SynchronousResultReceiver<Integer> recv =
                                SynchronousResultReceiver.get();
                        service.getProfileConnectionState(profile, source, recv);
                        return recv.awaitResultNoInterrupt(getSyncTimeout()).getValue(defaultValue);
                    } catch (RemoteException | TimeoutException e) {
                        throw new RuntimeException(e);
                    }
                }
            };

    private static final String PROFILE_API = "BluetoothAdapter_getProfileConnectionState";

    private static final IpcDataCache<Pair<IBluetooth, Pair<AttributionSource, Integer>>, Integer>
            sGetProfileConnectionStateCache = new BluetoothCache<>(PROFILE_API,
                    sBluetoothProfileQuery);

    /**
     * @hide
     */
    @RequiresNoPermission
    public void disableGetProfileConnectionStateCache() {
        sGetProfileConnectionStateCache.disableForCurrentProcess();
    }

    /**
     * @hide
     */
    public static void invalidateGetProfileConnectionStateCache() {
        invalidateCache(PROFILE_API);
    }

    /**
     * Get the current connection state of a profile.
     * This function can be used to check whether the local Bluetooth adapter
     * is connected to any remote device for a specific profile.
     * Profile can be one of {@link BluetoothProfile#HEADSET}, {@link BluetoothProfile#A2DP}.
     *
     * <p> Return the profile connection state
     */
    @RequiresLegacyBluetoothPermission
    @RequiresBluetoothConnectPermission
    @RequiresPermission(android.Manifest.permission.BLUETOOTH_CONNECT)
    public @ConnectionState int getProfileConnectionState(int profile) {
        android.util.SeempLog.record(64);
        if (getState() != STATE_ON) {
            return STATE_DISCONNECTED;
        }
        mServiceLock.readLock().lock();
        try {
            if (mService != null) {
                return sGetProfileConnectionStateCache.query(
                        new Pair<>(mService, new Pair<>(mAttributionSource, profile)));
            }
        } catch (RuntimeException e) {
            if (!(e.getCause() instanceof TimeoutException)
                    && !(e.getCause() instanceof RemoteException)) {
                throw e;
            }
            Log.e(TAG, e.toString() + "\n" + Log.getStackTraceString(new Throwable()));
        } finally {
            mServiceLock.readLock().unlock();
        }
        return STATE_DISCONNECTED;
    }

    /**
     * Create a listening, secure RFCOMM Bluetooth socket.
     * <p>A remote device connecting to this socket will be authenticated and
     * communication on this socket will be encrypted.
     * <p>Use {@link BluetoothServerSocket#accept} to retrieve incoming
     * connections from a listening {@link BluetoothServerSocket}.
     * <p>Valid RFCOMM channels are in range 1 to 30.
     *
     * @param channel RFCOMM channel to listen on
     * @return a listening RFCOMM BluetoothServerSocket
     * @throws IOException on error, for example Bluetooth not available, or insufficient
     * permissions, or channel in use.
     * @hide
     */
    @RequiresLegacyBluetoothAdminPermission
    @RequiresBluetoothConnectPermission
    @RequiresPermission(android.Manifest.permission.BLUETOOTH_CONNECT)
    public BluetoothServerSocket listenUsingRfcommOn(int channel) throws IOException {
        return listenUsingRfcommOn(channel, false, false);
    }

    /**
     * Create a listening, secure RFCOMM Bluetooth socket.
     * <p>A remote device connecting to this socket will be authenticated and
     * communication on this socket will be encrypted.
     * <p>Use {@link BluetoothServerSocket#accept} to retrieve incoming
     * connections from a listening {@link BluetoothServerSocket}.
     * <p>Valid RFCOMM channels are in range 1 to 30.
     * <p>To auto assign a channel without creating a SDP record use
     * {@link #SOCKET_CHANNEL_AUTO_STATIC_NO_SDP} as channel number.
     *
     * @param channel RFCOMM channel to listen on
     * @param mitm enforce person-in-the-middle protection for authentication.
     * @param min16DigitPin enforce a pin key length og minimum 16 digit for sec mode 2
     * connections.
     * @return a listening RFCOMM BluetoothServerSocket
     * @throws IOException on error, for example Bluetooth not available, or insufficient
     * permissions, or channel in use.
     * @hide
     */
    @UnsupportedAppUsage
    @RequiresLegacyBluetoothAdminPermission
    @RequiresBluetoothConnectPermission
    @RequiresPermission(android.Manifest.permission.BLUETOOTH_CONNECT)
    public BluetoothServerSocket listenUsingRfcommOn(int channel, boolean mitm,
            boolean min16DigitPin) throws IOException {
        BluetoothServerSocket socket =
                new BluetoothServerSocket(BluetoothSocket.TYPE_RFCOMM, true, true, channel, mitm,
                        min16DigitPin);
        int errno = socket.mSocket.bindListen();
        if (channel == SOCKET_CHANNEL_AUTO_STATIC_NO_SDP) {
            socket.setChannel(socket.mSocket.getPort());
        }
        if (errno != 0) {
            //TODO(BT): Throw the same exception error code
            // that the previous code was using.
            //socket.mSocket.throwErrnoNative(errno);
            throw new IOException("Error: " + errno);
        }
        return socket;
    }

    /**
     * Create a listening, secure RFCOMM Bluetooth socket with Service Record.
     * <p>A remote device connecting to this socket will be authenticated and
     * communication on this socket will be encrypted.
     * <p>Use {@link BluetoothServerSocket#accept} to retrieve incoming
     * connections from a listening {@link BluetoothServerSocket}.
     * <p>The system will assign an unused RFCOMM channel to listen on.
     * <p>The system will also register a Service Discovery
     * Protocol (SDP) record with the local SDP server containing the specified
     * UUID, service name, and auto-assigned channel. Remote Bluetooth devices
     * can use the same UUID to query our SDP server and discover which channel
     * to connect to. This SDP record will be removed when this socket is
     * closed, or if this application closes unexpectedly.
     * <p>Use {@link BluetoothDevice#createRfcommSocketToServiceRecord} to
     * connect to this socket from another device using the same {@link UUID}.
     *
     * @param name service name for SDP record
     * @param uuid uuid for SDP record
     * @return a listening RFCOMM BluetoothServerSocket
     * @throws IOException on error, for example Bluetooth not available, or insufficient
     * permissions, or channel in use.
     */
    @RequiresLegacyBluetoothPermission
    @RequiresBluetoothConnectPermission
    @RequiresPermission(android.Manifest.permission.BLUETOOTH_CONNECT)
    public BluetoothServerSocket listenUsingRfcommWithServiceRecord(String name, UUID uuid)
            throws IOException {
        return createNewRfcommSocketAndRecord(name, uuid, true, true);
    }

    /**
     * Requests the framework to start an RFCOMM socket server which listens based on the provided
     * {@code name} and {@code uuid}.
     * <p>
     * Incoming connections will cause the system to start the component described in the {@link
     * PendingIntent}, {@code pendingIntent}. After the component is started, it should obtain a
     * {@link BluetoothAdapter} and retrieve the {@link BluetoothSocket} via {@link
     * #retrieveConnectedRfcommSocket(UUID)}.
     * <p>
     * An application may register multiple RFCOMM listeners. It is recommended to set the extra
     * field {@link #EXTRA_RFCOMM_LISTENER_ID} to help determine which service record the incoming
     * {@link BluetoothSocket} is using.
     * <p>
     * The provided {@link PendingIntent} must be created with the {@link
     * PendingIntent#FLAG_IMMUTABLE} flag.
     *
     * @param name service name for SDP record
     * @param uuid uuid for SDP record
     * @param pendingIntent component which is called when a new RFCOMM connection is available
     * @return a status code from {@link BluetoothStatusCodes}
     * @throws IllegalArgumentException if {@code pendingIntent} is not created with the {@link
     *         PendingIntent#FLAG_IMMUTABLE} flag.
     * @hide
     */
    @SystemApi
    @RequiresBluetoothConnectPermission
    @RequiresPermission(allOf = {
            android.Manifest.permission.BLUETOOTH_CONNECT,
            android.Manifest.permission.BLUETOOTH_PRIVILEGED
    })
    @RfcommListenerResult
    public int startRfcommServer(@NonNull String name, @NonNull UUID uuid,
            @NonNull PendingIntent pendingIntent) {
        if (!pendingIntent.isImmutable()) {
            throw new IllegalArgumentException("The provided PendingIntent is not immutable");
        }
        mServiceLock.readLock().lock();
        try {
            if (mService != null) {
                final SynchronousResultReceiver<Integer> recv = SynchronousResultReceiver.get();
                mService.startRfcommListener(
                        name, new ParcelUuid(uuid), pendingIntent, mAttributionSource, recv);
                return recv.awaitResultNoInterrupt(getSyncTimeout())
                    .getValue(BluetoothStatusCodes.ERROR_PROFILE_SERVICE_NOT_BOUND);
            }
        } catch (RemoteException | TimeoutException e) {
            Log.e(TAG, "Failed to transact RFCOMM listener start request", e);
            return BluetoothStatusCodes.ERROR_TIMEOUT;
        } finally {
            mServiceLock.readLock().unlock();
        }
        return BluetoothStatusCodes.ERROR_PROFILE_SERVICE_NOT_BOUND;
    }

    /**
     * Closes the RFCOMM socket server listening on the given SDP record name and UUID. This can be
     * called by applications after calling {@link #startRfcommServer(String, UUID,
     * PendingIntent)} to stop listening for incoming RFCOMM connections.
     *
     * @param uuid uuid for SDP record
     * @return a status code from {@link BluetoothStatusCodes}
     * @hide
     */
    @SystemApi
    @RequiresBluetoothConnectPermission
    @RequiresPermission(allOf = {
            android.Manifest.permission.BLUETOOTH_CONNECT,
            android.Manifest.permission.BLUETOOTH_PRIVILEGED,
    })
    @RfcommListenerResult
    public int stopRfcommServer(@NonNull UUID uuid) {
        mServiceLock.readLock().lock();
        try {
            if (mService != null) {
                final SynchronousResultReceiver<Integer> recv = SynchronousResultReceiver.get();
                mService.stopRfcommListener(new ParcelUuid(uuid), mAttributionSource, recv);
                return recv.awaitResultNoInterrupt(getSyncTimeout())
                    .getValue(BluetoothStatusCodes.ERROR_PROFILE_SERVICE_NOT_BOUND);
            }
        } catch (RemoteException | TimeoutException e) {
            Log.e(TAG, "Failed to transact RFCOMM listener stop request", e);
            return BluetoothStatusCodes.ERROR_TIMEOUT;
        } finally {
            mServiceLock.readLock().unlock();
        }
        return BluetoothStatusCodes.ERROR_PROFILE_SERVICE_NOT_BOUND;
    }

    /**
     * Retrieves a connected {@link BluetoothSocket} for the given service record from a RFCOMM
     * listener which was registered with {@link #startRfcommServer(String, UUID, PendingIntent)}.
     * <p>
     * This method should be called by the component started by the {@link PendingIntent} which was
     * registered during the call to {@link #startRfcommServer(String, UUID, PendingIntent)} in
     * order to retrieve the socket.
     *
     * @param uuid the same UUID used to register the listener previously
     * @return a connected {@link BluetoothSocket} or {@code null} if no socket is available
     * @throws IllegalStateException if the socket could not be retrieved because the application is
     *         trying to obtain a socket for a listener it did not register (incorrect {@code
     *         uuid}).
     * @hide
     */
    @SystemApi
    @RequiresBluetoothConnectPermission
    @RequiresPermission(allOf = {
            android.Manifest.permission.BLUETOOTH_CONNECT,
            android.Manifest.permission.BLUETOOTH_PRIVILEGED,
    })
    public @NonNull BluetoothSocket retrieveConnectedRfcommSocket(@NonNull UUID uuid) {
        IncomingRfcommSocketInfo socketInfo = null;

        mServiceLock.readLock().lock();
        try {
            if (mService != null) {
                final SynchronousResultReceiver<IncomingRfcommSocketInfo> recv =
                        SynchronousResultReceiver.get();
                mService.retrievePendingSocketForServiceRecord(new ParcelUuid(uuid),
                        mAttributionSource, recv);
                socketInfo = recv.awaitResultNoInterrupt(getSyncTimeout()).getValue(null);
            }
        } catch (RemoteException | TimeoutException e) {
            Log.e(TAG, e.toString() + "\n" + Log.getStackTraceString(new Throwable()));
            return null;
        } finally {
            mServiceLock.readLock().unlock();
        }
        if (socketInfo == null) {
            return null;
        }

        switch (socketInfo.status) {
            case BluetoothStatusCodes.SUCCESS:
                try {
                    return BluetoothSocket.createSocketFromOpenFd(
                            socketInfo.pfd,
                            socketInfo.bluetoothDevice,
                            new ParcelUuid(uuid));
                } catch (IOException e) {
                    return null;
                }
            case BluetoothStatusCodes.RFCOMM_LISTENER_OPERATION_FAILED_DIFFERENT_APP:
                throw new IllegalStateException(
                        String.format(
                                "RFCOMM listener for UUID %s was not registered by this app",
                                uuid));
            case BluetoothStatusCodes.RFCOMM_LISTENER_NO_SOCKET_AVAILABLE:
                return null;
            default:
                Log.e(TAG,
                        String.format(
                                "Unexpected result: (%d), from the adapter service while retrieving"
                                        + " an rfcomm socket",
                                socketInfo.status));
                return null;
        }
    }

    /**
     * Create a listening, insecure RFCOMM Bluetooth socket with Service Record.
     * <p>The link key is not required to be authenticated, i.e the communication may be
     * vulnerable to Person In the Middle attacks. For Bluetooth 2.1 devices,
     * the link will be encrypted, as encryption is mandatory.
     * For legacy devices (pre Bluetooth 2.1 devices) the link will not
     * be encrypted. Use {@link #listenUsingRfcommWithServiceRecord}, if an
     * encrypted and authenticated communication channel is desired.
     * <p>Use {@link BluetoothServerSocket#accept} to retrieve incoming
     * connections from a listening {@link BluetoothServerSocket}.
     * <p>The system will assign an unused RFCOMM channel to listen on.
     * <p>The system will also register a Service Discovery
     * Protocol (SDP) record with the local SDP server containing the specified
     * UUID, service name, and auto-assigned channel. Remote Bluetooth devices
     * can use the same UUID to query our SDP server and discover which channel
     * to connect to. This SDP record will be removed when this socket is
     * closed, or if this application closes unexpectedly.
     * <p>Use {@link BluetoothDevice#createInsecureRfcommSocketToServiceRecord} to
     * connect to this socket from another device using the same {@link UUID}.
     *
     * @param name service name for SDP record
     * @param uuid uuid for SDP record
     * @return a listening RFCOMM BluetoothServerSocket
     * @throws IOException on error, for example Bluetooth not available, or insufficient
     * permissions, or channel in use.
     */
    @RequiresLegacyBluetoothPermission
    @RequiresBluetoothConnectPermission
    @RequiresPermission(android.Manifest.permission.BLUETOOTH_CONNECT)
    public BluetoothServerSocket listenUsingInsecureRfcommWithServiceRecord(String name, UUID uuid)
            throws IOException {
        android.util.SeempLog.record(59);
        return createNewRfcommSocketAndRecord(name, uuid, false, false);
    }

    /**
     * Create a listening, encrypted,
     * RFCOMM Bluetooth socket with Service Record.
     * <p>The link will be encrypted, but the link key is not required to be authenticated
     * i.e the communication is vulnerable to Person In the Middle attacks. Use
     * {@link #listenUsingRfcommWithServiceRecord}, to ensure an authenticated link key.
     * <p> Use this socket if authentication of link key is not possible.
     * For example, for Bluetooth 2.1 devices, if any of the devices does not have
     * an input and output capability or just has the ability to display a numeric key,
     * a secure socket connection is not possible and this socket can be used.
     * Use {@link #listenUsingInsecureRfcommWithServiceRecord}, if encryption is not required.
     * For Bluetooth 2.1 devices, the link will be encrypted, as encryption is mandatory.
     * For more details, refer to the Security Model section 5.2 (vol 3) of
     * Bluetooth Core Specification version 2.1 + EDR.
     * <p>Use {@link BluetoothServerSocket#accept} to retrieve incoming
     * connections from a listening {@link BluetoothServerSocket}.
     * <p>The system will assign an unused RFCOMM channel to listen on.
     * <p>The system will also register a Service Discovery
     * Protocol (SDP) record with the local SDP server containing the specified
     * UUID, service name, and auto-assigned channel. Remote Bluetooth devices
     * can use the same UUID to query our SDP server and discover which channel
     * to connect to. This SDP record will be removed when this socket is
     * closed, or if this application closes unexpectedly.
     * <p>Use {@link BluetoothDevice#createRfcommSocketToServiceRecord} to
     * connect to this socket from another device using the same {@link UUID}.
     *
     * @param name service name for SDP record
     * @param uuid uuid for SDP record
     * @return a listening RFCOMM BluetoothServerSocket
     * @throws IOException on error, for example Bluetooth not available, or insufficient
     * permissions, or channel in use.
     * @hide
     */
    @UnsupportedAppUsage(maxTargetSdk = Build.VERSION_CODES.R, trackingBug = 170729553)
    @RequiresLegacyBluetoothPermission
    @RequiresBluetoothConnectPermission
    @RequiresPermission(android.Manifest.permission.BLUETOOTH_CONNECT)
    public BluetoothServerSocket listenUsingEncryptedRfcommWithServiceRecord(String name, UUID uuid)
            throws IOException {
        return createNewRfcommSocketAndRecord(name, uuid, false, true);
    }

    @RequiresBluetoothConnectPermission
    @RequiresPermission(android.Manifest.permission.BLUETOOTH_CONNECT)
    private BluetoothServerSocket createNewRfcommSocketAndRecord(String name, UUID uuid,
            boolean auth, boolean encrypt) throws IOException {
        BluetoothServerSocket socket;
        socket = new BluetoothServerSocket(BluetoothSocket.TYPE_RFCOMM, auth, encrypt,
                new ParcelUuid(uuid));
        socket.setServiceName(name);
        int errno = socket.mSocket.bindListen();
        if (errno != 0) {
            //TODO(BT): Throw the same exception error code
            // that the previous code was using.
            //socket.mSocket.throwErrnoNative(errno);
            throw new IOException("Error: " + errno);
        }
        return socket;
    }

    /**
     * Construct an unencrypted, unauthenticated, RFCOMM server socket.
     * Call #accept to retrieve connections to this socket.
     *
     * @return An RFCOMM BluetoothServerSocket
     * @throws IOException On error, for example Bluetooth not available, or insufficient
     * permissions.
     * @hide
     */
    @RequiresBluetoothConnectPermission
    @RequiresPermission(android.Manifest.permission.BLUETOOTH_CONNECT)
    public BluetoothServerSocket listenUsingInsecureRfcommOn(int port) throws IOException {
        BluetoothServerSocket socket =
                new BluetoothServerSocket(BluetoothSocket.TYPE_RFCOMM, false, false, port);
        int errno = socket.mSocket.bindListen();
        if (port == SOCKET_CHANNEL_AUTO_STATIC_NO_SDP) {
            socket.setChannel(socket.mSocket.getPort());
        }
        if (errno != 0) {
            //TODO(BT): Throw the same exception error code
            // that the previous code was using.
            //socket.mSocket.throwErrnoNative(errno);
            throw new IOException("Error: " + errno);
        }
        return socket;
    }

    /**
     * Construct an encrypted, authenticated, L2CAP server socket.
     * Call #accept to retrieve connections to this socket.
     * <p>To auto assign a port without creating a SDP record use
     * {@link #SOCKET_CHANNEL_AUTO_STATIC_NO_SDP} as port number.
     *
     * @param port the PSM to listen on
     * @param mitm enforce person-in-the-middle protection for authentication.
     * @param min16DigitPin enforce a pin key length og minimum 16 digit for sec mode 2
     * connections.
     * @return An L2CAP BluetoothServerSocket
     * @throws IOException On error, for example Bluetooth not available, or insufficient
     * permissions.
     * @hide
     */
    @RequiresBluetoothConnectPermission
    @RequiresPermission(android.Manifest.permission.BLUETOOTH_CONNECT)
    public BluetoothServerSocket listenUsingL2capOn(int port, boolean mitm, boolean min16DigitPin)
            throws IOException {
        BluetoothServerSocket socket =
                new BluetoothServerSocket(BluetoothSocket.TYPE_L2CAP, true, true, port, mitm,
                        min16DigitPin);
        int errno = socket.mSocket.bindListen();
        if (port == SOCKET_CHANNEL_AUTO_STATIC_NO_SDP) {
            int assignedChannel = socket.mSocket.getPort();
            if (DBG) Log.d(TAG, "listenUsingL2capOn: set assigned channel to " + assignedChannel);
            socket.setChannel(assignedChannel);
        }
        if (errno != 0) {
            //TODO(BT): Throw the same exception error code
            // that the previous code was using.
            //socket.mSocket.throwErrnoNative(errno);
            throw new IOException("Error: " + errno);
        }
        return socket;
    }

    /**
     * Construct an encrypted, authenticated, L2CAP server socket.
     * Call #accept to retrieve connections to this socket.
     * <p>To auto assign a port without creating a SDP record use
     * {@link #SOCKET_CHANNEL_AUTO_STATIC_NO_SDP} as port number.
     *
     * @param port the PSM to listen on
     * @return An L2CAP BluetoothServerSocket
     * @throws IOException On error, for example Bluetooth not available, or insufficient
     * permissions.
     * @hide
     */
    @RequiresBluetoothConnectPermission
    @RequiresPermission(android.Manifest.permission.BLUETOOTH_CONNECT)
    public BluetoothServerSocket listenUsingL2capOn(int port) throws IOException {
        return listenUsingL2capOn(port, false, false);
    }

    /**
     * Construct an insecure L2CAP server socket.
     * Call #accept to retrieve connections to this socket.
     * <p>To auto assign a port without creating a SDP record use
     * {@link #SOCKET_CHANNEL_AUTO_STATIC_NO_SDP} as port number.
     *
     * @param port the PSM to listen on
     * @return An L2CAP BluetoothServerSocket
     * @throws IOException On error, for example Bluetooth not available, or insufficient
     * permissions.
     * @hide
     */
    @RequiresBluetoothConnectPermission
    @RequiresPermission(android.Manifest.permission.BLUETOOTH_CONNECT)
    public BluetoothServerSocket listenUsingInsecureL2capOn(int port) throws IOException {
        Log.d(TAG, "listenUsingInsecureL2capOn: port=" + port);
        BluetoothServerSocket socket =
                new BluetoothServerSocket(BluetoothSocket.TYPE_L2CAP, false, false, port, false,
                                          false);
        int errno = socket.mSocket.bindListen();
        if (port == SOCKET_CHANNEL_AUTO_STATIC_NO_SDP) {
            int assignedChannel = socket.mSocket.getPort();
            if (DBG) {
                Log.d(TAG, "listenUsingInsecureL2capOn: set assigned channel to "
                        + assignedChannel);
            }
            socket.setChannel(assignedChannel);
        }
        if (errno != 0) {
            //TODO(BT): Throw the same exception error code
            // that the previous code was using.
            //socket.mSocket.throwErrnoNative(errno);
            throw new IOException("Error: " + errno);
        }
        return socket;

    }

    /**
     * Read the local Out of Band Pairing Data
     *
     * @return Pair<byte[], byte[]> of Hash and Randomizer
     * @hide
     */
    @RequiresLegacyBluetoothPermission
    @RequiresBluetoothConnectPermission
    @RequiresPermission(android.Manifest.permission.BLUETOOTH_CONNECT)
    @SuppressLint("AndroidFrameworkRequiresPermission")
    public Pair<byte[], byte[]> readOutOfBandData() {
        return null;
    }

    private void closeBCProfile(BluetoothProfile proxy) {
        Class<?> bshClass = null;
        Method bshClose = null;
        try {
            bshClass = Class.forName("android.bluetooth.BluetoothSyncHelper");
        } catch (ClassNotFoundException ex) {
            Log.e(TAG, "no BSH: exists");
            bshClass = null;
        }
        if (bshClass != null) {
            Log.d(TAG, "Able to get BSH class handle");
            try {
                bshClose =  bshClass.getDeclaredMethod("close", null);
            } catch (NoSuchMethodException e) {
                Log.e(TAG, "no BSH:isSupported method exists");
            }
            if (bshClose != null) {
                try {
                   bshClose.invoke(proxy, null);
                } catch(IllegalAccessException e) {
                   Log.e(TAG, "bshClose IllegalAccessException");
                } catch (InvocationTargetException e) {
                   Log.e(TAG, "bshClose InvocationTargetException");
                }
            }
        }
        Log.d(TAG, "CloseBCProfile returns");
    }

    private boolean getBCProfile(Context context, BluetoothProfile.ServiceListener sl) {
        boolean ret = true;
        boolean isProfileSupported = false;
        Class<?> bshClass = null;
        Method bshSupported = null;
        Constructor bshCons = null;
        Object bshObj = null;
        try {
            bshClass = Class.forName("android.bluetooth.BluetoothSyncHelper");
        } catch (ClassNotFoundException ex) {
            Log.e(TAG, "no BSH: exists");
            bshClass = null;
        }
        if (bshClass != null) {
            Log.d(TAG, "Able to get BSH class handle");
            try {
                bshSupported =  bshClass.getDeclaredMethod("isSupported", null);
            } catch (NoSuchMethodException e) {
                Log.e(TAG, "no BSH:isSupported method exists: gdm");
            }
            try {
                bshCons =
                  bshClass.getDeclaredConstructor(
                    new Class[]{Context.class,
                        BluetoothProfile.ServiceListener.class});
            } catch (NoSuchMethodException ex) {
                Log.e(TAG, "bshCons: NoSuchMethodException: gdm" + ex);
            }
        }
        if (bshClass != null && bshSupported != null && bshCons != null) {
            try {
                isProfileSupported = (boolean)bshSupported.invoke(null, null);
            } catch(IllegalAccessException e) {
                Log.e(TAG, "BSH:isSupported IllegalAccessException");
            } catch (InvocationTargetException e) {
                Log.e(TAG, "BSH:isSupported InvocationTargetException");
            }
            if (isProfileSupported) {
                try {
                    bshObj = bshCons.newInstance(
                                       context, sl);
                } catch (InstantiationException ex) {
                    Log.e(TAG, "bshCons InstantiationException:" + ex);
                } catch (IllegalAccessException ex) {
                    Log.e(TAG, "bshCons InstantiationException:" + ex);
                } catch (InvocationTargetException ex) {
                    Log.e(TAG, "bshCons InvocationTargetException:" + ex);
                }
             }
        }
        if (bshObj == null) {
            ret = false;
        }
        Log.d(TAG, "getBCService returns" + ret);
        return ret;
    }

    private void closeCSProfile(BluetoothProfile proxy) {
        Class<?> csClass = null;
        Method csClose = null;
        try {
            csClass = Class.forName("android.bluetooth.BluetoothCsClient");
        } catch (ClassNotFoundException ex) {
            Log.e(TAG, "no CS: exists");
            csClass = null;
        }
        if (csClass != null) {
            Log.d(TAG, "Able to get CS class handle");
            try {
                csClose =  csClass.getDeclaredMethod("close", null);
            } catch (NoSuchMethodException e) {
                Log.e(TAG, "no CS:isSupported method exists");
            }
            if (csClose != null) {
                try {
                   csClose.invoke(proxy, null);
                } catch(IllegalAccessException e) {
                   Log.e(TAG, "csClose IllegalAccessException");
                } catch (InvocationTargetException e) {
                   Log.e(TAG, "csClose InvocationTargetException");
                }
            }
        }
        Log.d(TAG, "CloseCSProfile returns");
    }

    private boolean getCSProfile(Context context, BluetoothProfile.ServiceListener sl) {
        boolean ret = true;
        boolean isProfileSupported = false;
        Class<?> csClass = null;
        Method csSupported = null;
        Constructor csCons = null;
        Object csObj = null;

        Log.d(TAG, "getCSProfile enters");
        try {
            csClass = Class.forName("android.bluetooth.BluetoothCsClient");
        } catch (ClassNotFoundException ex) {
            Log.e(TAG, "no CS: exists");
            csClass = null;
        }
        if (csClass != null) {
            Log.d(TAG, "Able to get Cs class handle");
            try {
                csSupported =  csClass.getDeclaredMethod("isSupported", null);
            } catch (NoSuchMethodException e) {
                Log.e(TAG, "no CS:isSupported method exists: gdm");
            }
            try {
                csCons =
                  csClass.getDeclaredConstructor(
                    new Class[]{Context.class,
                        BluetoothProfile.ServiceListener.class});
            } catch (NoSuchMethodException ex) {
                Log.e(TAG, "csCons: NoSuchMethodException: gdm" + ex);
            }
        }
        if (csClass != null && csSupported != null && csCons != null) {
            try {
                isProfileSupported = (boolean)csSupported.invoke(null, null);
            } catch(IllegalAccessException e) {
                Log.e(TAG, "CS:isSupported IllegalAccessException");
            } catch (InvocationTargetException e) {
                Log.e(TAG, "CS:isSupported InvocationTargetException");
            }
            if (isProfileSupported) {
                try {
                    csObj = csCons.newInstance(
                                       context, sl);
                } catch (InstantiationException ex) {
                    Log.e(TAG, "csCons InstantiationException:" + ex);
                } catch (IllegalAccessException ex) {
                    Log.e(TAG, "csCons InstantiationException:" + ex);
                } catch (InvocationTargetException ex) {
                    Log.e(TAG, "csCons InvocationTargetException:" + ex);
                }
             }
        }
        if (csObj == null) {
            ret = false;
        }
        Log.d(TAG, "getCSProfile returns" + ret);
        return ret;
    }
    /**
     * Get the profile proxy object associated with the profile.
     *
     * <p>Profile can be one of {@link BluetoothProfile#HEADSET}, {@link BluetoothProfile#A2DP},
     * {@link BluetoothProfile#GATT}, {@link BluetoothProfile#HEARING_AID}, or {@link
     * BluetoothProfile#GATT_SERVER}. Clients must implement {@link
     * BluetoothProfile.ServiceListener} to get notified of the connection status and to get the
     * proxy object.
     *
     * @param context Context of the application
     * @param listener The service Listener for connection callbacks.
     * @param profile The Bluetooth profile; either {@link BluetoothProfile#HEADSET},
     * {@link BluetoothProfile#A2DP}, {@link BluetoothProfile#GATT}, {@link
     * BluetoothProfile#HEARING_AID} or {@link BluetoothProfile#GATT_SERVER}.
     * @return true on success, false on error
     */
    @SuppressLint({
            "AndroidFrameworkRequiresPermission",
            "AndroidFrameworkBluetoothPermission"
    })
    public boolean getProfileProxy(Context context, BluetoothProfile.ServiceListener listener,
            int profile) {
        if (context == null || listener == null) {
            return false;
        }

        if (profile == BluetoothProfile.HEADSET) {
            BluetoothHeadset headset = new BluetoothHeadset(context, listener, this);
            return true;
        } else if (profile == BluetoothProfile.A2DP) {
            BluetoothA2dp a2dp = new BluetoothA2dp(context, listener, this);
            return true;
        } else if (profile == BluetoothProfile.A2DP_SINK) {
            BluetoothA2dpSink a2dpSink = new BluetoothA2dpSink(context, listener, this);
            return true;
        } else if (profile == BluetoothProfile.AVRCP_CONTROLLER) {
            BluetoothAvrcpController avrcp = new BluetoothAvrcpController(context, listener, this);
            return true;
        } else if (profile == BluetoothProfile.HID_HOST) {
            BluetoothHidHost iDev = new BluetoothHidHost(context, listener, this);
            return true;
        } else if (profile == BluetoothProfile.PAN) {
            BluetoothPan pan = new BluetoothPan(context, listener, this);
            return true;
        } else if (profile == BluetoothProfile.PBAP) {
            BluetoothPbap pbap = new BluetoothPbap(context, listener, this);
            return true;
        } else if (profile == BluetoothProfile.DUN) {
            BluetoothDun dun = new BluetoothDun(context, listener);
            return true;
        } else if (profile == BluetoothProfile.HEALTH) {
            Log.e(TAG, "getProfileProxy(): BluetoothHealth is deprecated");
            return false;
        } else if (profile == BluetoothProfile.MAP) {
            BluetoothMap map = new BluetoothMap(context, listener, this);
            return true;
        } else if (profile == BluetoothProfile.HEADSET_CLIENT) {
            BluetoothHeadsetClient headsetClient =
                    new BluetoothHeadsetClient(context, listener, this);
            return true;
        } else if (profile == BluetoothProfile.SAP) {
            BluetoothSap sap = new BluetoothSap(context, listener, this);
            return true;
        } else if (profile == BluetoothProfile.PBAP_CLIENT) {
            BluetoothPbapClient pbapClient = new BluetoothPbapClient(context, listener, this);
            return true;
        } else if (profile == BluetoothProfile.MAP_CLIENT) {
            BluetoothMapClient mapClient = new BluetoothMapClient(context, listener, this);
            return true;
        } else if (profile == BluetoothProfile.HID_DEVICE) {
            BluetoothHidDevice hidDevice = new BluetoothHidDevice(context, listener, this);
            return true;
        } else if (profile == BluetoothProfile.HAP_CLIENT) {
            BluetoothHapClient HapClient = new BluetoothHapClient(context, listener);
            return true;
        } else if (profile == BluetoothProfile.BROADCAST) {
            return getBroadcastProfile(context, listener);
        } else if (profile == BluetoothProfile.BC_PROFILE) {
            return getBCProfile(context, listener);
        } else if (profile == BluetoothProfile.HEARING_AID) {
            if (isHearingAidProfileSupported()) {
                BluetoothHearingAid hearingAid = new BluetoothHearingAid(context, listener, this);
                return true;
            }
            return false;
        } else if (profile == BluetoothProfile.GROUP_CLIENT) {
            BluetoothDeviceGroup groupClient = new BluetoothDeviceGroup(context, listener);
            return true;
        } else if (profile == BluetoothProfile.VCP) {
            BluetoothVcp vcp = new BluetoothVcp(context, listener);
            return true;
        } else if (profile == BluetoothProfile.LE_AUDIO) {
            BluetoothLeAudio leAudio = new BluetoothLeAudio(context, listener, this);
            return true;
        } else if (profile == BluetoothProfile.LE_AUDIO_BROADCAST) {
            BluetoothLeBroadcast leAudio = new BluetoothLeBroadcast(context, listener);
            return true;
        } else if (profile == BluetoothProfile.VOLUME_CONTROL) {
            BluetoothVolumeControl vcs = new BluetoothVolumeControl(context, listener, this);
            return true;
        } else if (profile == BluetoothProfile.CSIP_SET_COORDINATOR) {
            BluetoothCsipSetCoordinator csipSetCoordinator =
                    new BluetoothCsipSetCoordinator(context, listener, this);
            return true;
        } else if (profile == BluetoothProfile.LE_CALL_CONTROL) {
            BluetoothLeCallControl tbs = new BluetoothLeCallControl(context, listener);
            return true;
        } else if (profile == BluetoothProfile.LE_AUDIO_BROADCAST_ASSISTANT) {
            BluetoothLeBroadcastAssistant leAudioBroadcastAssistant =
                    new BluetoothLeBroadcastAssistant(context, listener);
            return true;
        } else if (profile == BluetoothProfile.CS_PROFILE) {
            return getCSProfile(context, listener);
        } else {
            return false;
        }
    }

    /**
     * Close the connection of the profile proxy to the Service.
     *
     * <p> Clients should call this when they are no longer using
     * the proxy obtained from {@link #getProfileProxy}.
     * Profile can be one of  {@link BluetoothProfile#HEADSET} or {@link BluetoothProfile#A2DP}
     *
     * @param profile
     * @param proxy Profile proxy object
     */
    @SuppressLint({
            "AndroidFrameworkRequiresPermission",
            "AndroidFrameworkBluetoothPermission"
    })
    public void closeProfileProxy(int profile, BluetoothProfile proxy) {
        if (proxy == null) {
            return;
        }

        switch (profile) {
            case BluetoothProfile.HEADSET:
                BluetoothHeadset headset = (BluetoothHeadset) proxy;
                headset.close();
                break;
            case BluetoothProfile.A2DP:
                BluetoothA2dp a2dp = (BluetoothA2dp) proxy;
                a2dp.close();
                break;
            case BluetoothProfile.A2DP_SINK:
                BluetoothA2dpSink a2dpSink = (BluetoothA2dpSink) proxy;
                a2dpSink.close();
                break;
            case BluetoothProfile.AVRCP_CONTROLLER:
                BluetoothAvrcpController avrcp = (BluetoothAvrcpController) proxy;
                avrcp.close();
                break;
            case BluetoothProfile.HID_HOST:
                BluetoothHidHost iDev = (BluetoothHidHost) proxy;
                iDev.close();
                break;
            case BluetoothProfile.PAN:
                BluetoothPan pan = (BluetoothPan) proxy;
                pan.close();
                break;
            case BluetoothProfile.PBAP:
                BluetoothPbap pbap = (BluetoothPbap) proxy;
                pbap.close();
                break;
            case BluetoothProfile.DUN:
                BluetoothDun dun = (BluetoothDun)proxy;
                dun.close();
                break;
            case BluetoothProfile.GATT:
                BluetoothGatt gatt = (BluetoothGatt) proxy;
                gatt.close();
                break;
            case BluetoothProfile.GATT_SERVER:
                BluetoothGattServer gattServer = (BluetoothGattServer) proxy;
                gattServer.close();
                break;
            case BluetoothProfile.MAP:
                BluetoothMap map = (BluetoothMap) proxy;
                map.close();
                break;
            case BluetoothProfile.HEADSET_CLIENT:
                BluetoothHeadsetClient headsetClient = (BluetoothHeadsetClient) proxy;
                headsetClient.close();
                break;
            case BluetoothProfile.SAP:
                BluetoothSap sap = (BluetoothSap) proxy;
                sap.close();
                break;
            case BluetoothProfile.PBAP_CLIENT:
                BluetoothPbapClient pbapClient = (BluetoothPbapClient) proxy;
                pbapClient.close();
                break;
            case BluetoothProfile.MAP_CLIENT:
                BluetoothMapClient mapClient = (BluetoothMapClient) proxy;
                mapClient.close();
                break;
            case BluetoothProfile.HID_DEVICE:
                BluetoothHidDevice hidDevice = (BluetoothHidDevice) proxy;
                hidDevice.close();
                break;
            case BluetoothProfile.HAP_CLIENT:
                BluetoothHapClient HapClient = (BluetoothHapClient) proxy;
                HapClient.close();
                break;
            case BluetoothProfile.BROADCAST:
                closeBroadcastProfile(proxy);
                break;
            case BluetoothProfile.BC_PROFILE:
                closeBCProfile(proxy);
                break;
            case BluetoothProfile.HEARING_AID:
                BluetoothHearingAid hearingAid = (BluetoothHearingAid) proxy;
                hearingAid.close();
                break;
            case BluetoothProfile.LE_AUDIO:
                BluetoothLeAudio leAudio = (BluetoothLeAudio) proxy;
                leAudio.close();
                break;
            case BluetoothProfile.LE_AUDIO_BROADCAST:
                BluetoothLeBroadcast leAudioBroadcast = (BluetoothLeBroadcast) proxy;
                leAudioBroadcast.close();
                break;
            case BluetoothProfile.GROUP_CLIENT:
                BluetoothDeviceGroup groupClient = (BluetoothDeviceGroup) proxy;
                groupClient.close();
                break;
            case BluetoothProfile.VCP:
                BluetoothVcp vcp = (BluetoothVcp) proxy;
                vcp.close();
                break;
            case BluetoothProfile.VOLUME_CONTROL:
                BluetoothVolumeControl vcs = (BluetoothVolumeControl) proxy;
                vcs.close();
                break;
            case BluetoothProfile.CSIP_SET_COORDINATOR:
                BluetoothCsipSetCoordinator csipSetCoordinator =
                        (BluetoothCsipSetCoordinator) proxy;
                csipSetCoordinator.close();
                break;
            case BluetoothProfile.LE_CALL_CONTROL:
                BluetoothLeCallControl tbs = (BluetoothLeCallControl) proxy;
                tbs.close();
                break;
            case BluetoothProfile.LE_AUDIO_BROADCAST_ASSISTANT:
                BluetoothLeBroadcastAssistant leAudioBroadcastAssistant =
                        (BluetoothLeBroadcastAssistant) proxy;
                leAudioBroadcastAssistant.close();
                break;
	    case BluetoothProfile.CS_PROFILE:
                closeCSProfile(proxy);
                break;
        }
    }

    private boolean getBroadcastProfile(Context context,
                                      BluetoothProfile.ServiceListener listener) {
        boolean ret = true;
        Class<?> broadcastClass = null;
        Constructor bcastConstructor = null;
        Object broadcastObj = null;
        try {
            broadcastClass = Class.forName("android.bluetooth.BluetoothBroadcast");
        } catch (ClassNotFoundException ex) {
            Log.e(TAG, "no BluetoothBroadcast: exists");
        }
        if (broadcastClass != null) {
            try {
               bcastConstructor =
                            broadcastClass.getDeclaredConstructor(new Class[]{Context.class,
                                                  BluetoothProfile.ServiceListener.class});
            } catch (NoSuchMethodException ex) {
               Log.e(TAG, "bcastConstructor: NoSuchMethodException: gdm" + ex);
            }
        }
        if (bcastConstructor != null) {
            try {
                broadcastObj = bcastConstructor.newInstance(context, listener);
            } catch (InstantiationException | IllegalAccessException |
                InvocationTargetException ex) {
                ex.printStackTrace();
            }
        }
        if (broadcastObj == null) {
            return false;
        }
        return true;
    }
    private void closeBroadcastProfile(BluetoothProfile proxy) {
        Class<?> broadcastClass = null;
        Method broadcastClose = null;
        try {
            broadcastClass = Class.forName("android.bluetooth.BluetootBroadcast");
        } catch (ClassNotFoundException ex) {
            Log.e(TAG, "no BluetoothBroadcast: exists");
        }
        if (broadcastClass != null) {
            try {
                broadcastClose =  broadcastClass.getDeclaredMethod("close", null);
            } catch (NoSuchMethodException e) {
                Log.e(TAG, "no Broadcast:close method exists");
            }
            if (broadcastClose != null) {
                try {
                    broadcastClose.invoke(proxy, null);
                } catch(IllegalAccessException | InvocationTargetException ex) {
                    ex.printStackTrace();
                }
            }
        }
    }

    private static final IBluetoothManagerCallback sManagerCallback =
            new IBluetoothManagerCallback.Stub() {
                public void onBluetoothServiceUp(IBluetooth bluetoothService) {
                    if (DBG) {
                        Log.d(TAG, "onBluetoothServiceUp: " + bluetoothService);
                    }

                    synchronized (sServiceLock) {
                        sService = bluetoothService;
                        for (IBluetoothManagerCallback cb : sProxyServiceStateCallbacks.keySet()) {
                            try {
                                if (cb != null) {
                                    cb.onBluetoothServiceUp(bluetoothService);
                                } else {
                                    Log.d(TAG, "onBluetoothServiceUp: cb is null!");
                                }
                            } catch (Exception e) {
                                Log.e(TAG, "", e);
                            }
                        }
                    }
                }

                public void onBluetoothServiceDown() {
                    if (DBG) {
                        Log.d(TAG, "onBluetoothServiceDown");
                    }

                    synchronized (sServiceLock) {
                        sService = null;
                        for (IBluetoothManagerCallback cb : sProxyServiceStateCallbacks.keySet()) {
                            try {
                                if (cb != null) {
                                    cb.onBluetoothServiceDown();
                                } else {
                                    Log.d(TAG, "onBluetoothServiceDown: cb is null!");
                                }
                            } catch (Exception e) {
                                Log.e(TAG, "", e);
                            }
                        }
                    }
                }

                public void onBrEdrDown() {
                    if (VDBG) {
                        Log.i(TAG, "onBrEdrDown");
                    }

                    synchronized (sServiceLock) {
                        for (IBluetoothManagerCallback cb : sProxyServiceStateCallbacks.keySet()) {
                            try {
                                if (cb != null) {
                                    cb.onBrEdrDown();
                                } else {
                                    Log.d(TAG, "onBrEdrDown: cb is null!");
                                }
                            } catch (Exception e) {
                                Log.e(TAG, "", e);
                            }
                        }
                    }
                }
            };

    private final IBluetoothManagerCallback mManagerCallback =
            new IBluetoothManagerCallback.Stub() {
                public void onBluetoothServiceUp(IBluetooth bluetoothService) {
                    Lock l = mServiceLock.writeLock();
                    l.lock();
                    try {
                        mService = bluetoothService;
                    } finally {
                        l.unlock();
                    }
                    synchronized (mMetadataListeners) {
                        mMetadataListeners.forEach((device, pair) -> {
                            try {
                                final SynchronousResultReceiver recv =
                                        SynchronousResultReceiver.get();
                                mService.registerMetadataListener(mBluetoothMetadataListener,
                                        device, mAttributionSource, recv);
                                recv.awaitResultNoInterrupt(getSyncTimeout()).getValue(null);
                            } catch (RemoteException | TimeoutException e) {
                                Log.e(TAG, "Failed to register metadata listener", e);
                                Log.e(TAG, e.toString() + "\n"
                                        + Log.getStackTraceString(new Throwable()));
                            }
                        });
                    }
                    synchronized (mBluetoothConnectionCallbackExecutorMap) {
                        if (!mBluetoothConnectionCallbackExecutorMap.isEmpty()) {
                            try {
                                final SynchronousResultReceiver recv =
                                        SynchronousResultReceiver.get();
                                if (mService != null) {
                                    mService.registerBluetoothConnectionCallback(mConnectionCallback,
                                        mAttributionSource, recv);
                                }
                                recv.awaitResultNoInterrupt(getSyncTimeout()).getValue(null);
                            } catch (RemoteException | TimeoutException e) {
                                Log.e(TAG, "onBluetoothServiceUp: Failed to register bluetooth"
                                        + "connection callback", e);
                            }
                        }
                    }
                }

                public void onBluetoothServiceDown() {
                    Lock l = mServiceLock.writeLock();
                    l.lock();
                    try {
                        mService = null;
                        if (mLeScanClients != null) {
                            mLeScanClients.clear();
                        }
                        if (mBluetoothLeAdvertiser != null) {
                            mBluetoothLeAdvertiser.cleanup();
                        }
                        if (mBluetoothLeScanner != null) {
                            mBluetoothLeScanner.cleanup();
                        }
                    } finally {
                        l.unlock();
                    }
                    Log.d(TAG, "onBluetoothServiceDown: Finished sending callbacks to registered clients");
                }

                public void onBrEdrDown() {
                }
            };

    /**
     * Enable the Bluetooth Adapter, but don't auto-connect devices
     * and don't persist state. Only for use by system applications.
     *
     * @hide
     */
    @SystemApi
    @RequiresLegacyBluetoothAdminPermission
    @RequiresBluetoothConnectPermission
    @RequiresPermission(android.Manifest.permission.BLUETOOTH_CONNECT)
    public boolean enableNoAutoConnect() {
        if (isEnabled()) {
            if (DBG) {
                Log.d(TAG, "enableNoAutoConnect(): BT already enabled!");
            }
            return true;
        }
        try {
            return mManagerService.enableNoAutoConnect(mAttributionSource);
        } catch (RemoteException e) {
            Log.e(TAG, "", e);
        }
        return false;
    }

    /** @hide */
    @Retention(RetentionPolicy.SOURCE)
    @IntDef(value = {
            BluetoothStatusCodes.ERROR_UNKNOWN,
            BluetoothStatusCodes.ERROR_BLUETOOTH_NOT_ENABLED,
            BluetoothStatusCodes.ERROR_ANOTHER_ACTIVE_OOB_REQUEST,
    })
    public @interface OobError {}

    /**
     * Provides callback methods for receiving {@link OobData} from the host stack, as well as an
     * error interface in order to allow the caller to determine next steps based on the {@code
     * ErrorCode}.
     *
     * @hide
     */
    @SystemApi
    public interface OobDataCallback {
        /**
         * Handles the {@link OobData} received from the host stack.
         *
         * @param transport - whether the {@link OobData} is generated for LE or Classic.
         * @param oobData - data generated in the host stack(LE) or controller (Classic)
         */
        void onOobData(@Transport int transport, @NonNull OobData oobData);

        /**
         * Provides feedback when things don't go as expected.
         *
         * @param errorCode - the code describing the type of error that occurred.
         */
        void onError(@OobError int errorCode);
    }

    /**
     * Wraps an AIDL interface around an {@link OobDataCallback} interface.
     *
     * @see {@link IBluetoothOobDataCallback} for interface definition.
     *
     * @hide
     */
    public class WrappedOobDataCallback extends IBluetoothOobDataCallback.Stub {
        private final OobDataCallback mCallback;
        private final Executor mExecutor;

        /**
         * @param callback - object to receive {@link OobData} must be a non null argument
         *
         * @throws NullPointerException if the callback is null.
         */
        WrappedOobDataCallback(@NonNull OobDataCallback callback,
                @NonNull @CallbackExecutor Executor executor) {
            requireNonNull(callback);
            requireNonNull(executor);
            mCallback = callback;
            mExecutor = executor;
        }
        /**
         * Wrapper function to relay to the {@link OobDataCallback#onOobData}
         *
         * @param transport - whether the {@link OobData} is generated for LE or Classic.
         * @param oobData - data generated in the host stack(LE) or controller (Classic)
         *
         * @hide
         */
        public void onOobData(@Transport int transport, @NonNull OobData oobData) {
            mExecutor.execute(new Runnable() {
                public void run() {
                    mCallback.onOobData(transport, oobData);
                }
            });
        }
        /**
         * Wrapper function to relay to the {@link OobDataCallback#onError}
         *
         * @param errorCode - the code descibing the type of error that occurred.
         *
         * @hide
         */
        public void onError(@OobError int errorCode) {
            mExecutor.execute(new Runnable() {
                public void run() {
                    mCallback.onError(errorCode);
                }
            });
        }
    }

    /**
     * Fetches a secret data value that can be used for a secure and simple pairing experience.
     *
     * <p>This is the Local Out of Band data the comes from the
     *
     * <p>This secret is the local Out of Band data.  This data is used to securely and quickly
     * pair two devices with minimal user interaction.
     *
     * <p>For example, this secret can be transferred to a remote device out of band (meaning any
     * other way besides using bluetooth).  Once the remote device finds this device using the
     * information given in the data, such as the PUBLIC ADDRESS, the remote device could then
     * connect to this device using this secret when the pairing sequenece asks for the secret.
     * This device will respond by automatically accepting the pairing due to the secret being so
     * trustworthy.
     *
     * @param transport - provide type of transport (e.g. LE or Classic).
     * @param callback - target object to receive the {@link OobData} value.
     *
     * @throws NullPointerException if callback is null.
     * @throws IllegalArgumentException if the transport is not valid.
     *
     * @hide
     */
    @SystemApi
    @RequiresBluetoothConnectPermission
    @RequiresPermission(allOf = {
            android.Manifest.permission.BLUETOOTH_CONNECT,
            android.Manifest.permission.BLUETOOTH_PRIVILEGED,
    })
    public void generateLocalOobData(@Transport int transport,
            @NonNull @CallbackExecutor Executor executor, @NonNull OobDataCallback callback) {
        if (transport != BluetoothDevice.TRANSPORT_BREDR && transport
                != BluetoothDevice.TRANSPORT_LE) {
            throw new IllegalArgumentException("Invalid transport '" + transport + "'!");
        }
        requireNonNull(callback);
        if (!isEnabled()) {
            Log.w(TAG, "generateLocalOobData(): Adapter isn't enabled!");
            callback.onError(BluetoothStatusCodes.ERROR_BLUETOOTH_NOT_ENABLED);
        } else {
            try {
                final SynchronousResultReceiver recv = SynchronousResultReceiver.get();
                mService.generateLocalOobData(transport, new WrappedOobDataCallback(callback,
                        executor), mAttributionSource, recv);
                recv.awaitResultNoInterrupt(getSyncTimeout()).getValue(null);
            } catch (RemoteException | TimeoutException e) {
                Log.e(TAG, e.toString() + "\n" + Log.getStackTraceString(new Throwable()));
            }
        }
    }

    /**
     * Enable control of the Bluetooth Adapter for a single application.
     *
     * <p>Some applications need to use Bluetooth for short periods of time to
     * transfer data but don't want all the associated implications like
     * automatic connection to headsets etc.
     *
     * <p> Multiple applications can call this. This is reference counted and
     * Bluetooth disabled only when no one else is using it. There will be no UI
     * shown to the user while bluetooth is being enabled. Any user action will
     * override this call. For example, if user wants Bluetooth on and the last
     * user of this API wanted to disable Bluetooth, Bluetooth will not be
     * turned off.
     *
     * <p> This API is only meant to be used by internal applications. Third
     * party applications but use {@link #enable} and {@link #disable} APIs.
     *
     * <p> If this API returns true, it means the callback will be called.
     * The callback will be called with the current state of Bluetooth.
     * If the state is not what was requested, an internal error would be the
     * reason. If Bluetooth is already on and if this function is called to turn
     * it on, the api will return true and a callback will be called.
     *
     * @param on True for on, false for off.
     * @param callback The callback to notify changes to the state.
     * @hide
     */
    @RequiresLegacyBluetoothPermission
    @RequiresBluetoothConnectPermission
    @RequiresPermission(android.Manifest.permission.BLUETOOTH_CONNECT)
    @SuppressLint("AndroidFrameworkRequiresPermission")
    public boolean changeApplicationBluetoothState(boolean on,
            BluetoothStateChangeCallback callback) {
        return false;
    }

    /**
     * @hide
     */
    public interface BluetoothStateChangeCallback {
        /**
         * @hide
         */
        void onBluetoothStateChange(boolean on);
    }

    /**
     * @hide
     */
    public class StateChangeCallbackWrapper extends IBluetoothStateChangeCallback.Stub {
        private BluetoothStateChangeCallback mCallback;

        StateChangeCallbackWrapper(BluetoothStateChangeCallback callback) {
            mCallback = callback;
        }

        @Override
        public void onBluetoothStateChange(boolean on) {
            mCallback.onBluetoothStateChange(on);
        }
    }

    /**
     * @hide
     */
    public void unregisterAdapter() {
        try {
            //mServiceLock.writeLock().lock();
            if (mManagerService != null){
                mManagerService.unregisterAdapter(mManagerCallback);
            }
        } catch (RemoteException e) {
            Log.e(TAG, "", e);
        } finally {
            //mServiceLock.writeLock().unlock();
        }
    }

    private Set<BluetoothDevice> toDeviceSet(List<BluetoothDevice> devices) {
        Set<BluetoothDevice> deviceSet = new HashSet<BluetoothDevice>(devices);
        return Collections.unmodifiableSet(deviceSet);
    }

    @SuppressLint("GenericException")
    protected void finalize() throws Throwable {
        try {
            removeServiceStateCallback(mManagerCallback);
        } finally {
            super.finalize();
        }
    }

    /**
     * Validate a String Bluetooth address, such as "00:43:A8:23:10:F0"
     * <p>Alphabetic characters must be uppercase to be valid.
     *
     * @param address Bluetooth address as string
     * @return true if the address is valid, false otherwise
     */
    public static boolean checkBluetoothAddress(String address) {
        if (address == null || address.length() != ADDRESS_LENGTH) {
            return false;
        }
        for (int i = 0; i < ADDRESS_LENGTH; i++) {
            char c = address.charAt(i);
            switch (i % 3) {
                case 0:
                case 1:
                    if ((c >= '0' && c <= '9') || (c >= 'A' && c <= 'F')) {
                        // hex character, OK
                        break;
                    }
                    return false;
                case 2:
                    if (c == ':') {
                        break;  // OK
                    }
                    return false;
            }
        }
        return true;
    }

    /**
     * Determines whether a String Bluetooth address, such as "F0:43:A8:23:10:00"
     * is a RANDOM STATIC address.
     *
     * RANDOM STATIC: (addr & 0xC0) == 0xC0
     * RANDOM RESOLVABLE: (addr &  0xC0) == 0x40
     * RANDOM non-RESOLVABLE: (addr &  0xC0) == 0x00
     *
     * @param address Bluetooth address as string
     * @return true if the 2 Most Significant Bits of the address equals 0xC0.
     *
     * @hide
     */
    public static boolean isAddressRandomStatic(@NonNull String address) {
        requireNonNull(address);
        return checkBluetoothAddress(address)
                && (Integer.parseInt(address.split(":")[0], 16) & 0xC0) == 0xC0;
    }

    /** {@hide} */
    @UnsupportedAppUsage
    @RequiresNoPermission
    public IBluetoothManager getBluetoothManager() {
        return mManagerService;
    }

    /** {@hide} */
    @RequiresNoPermission
    public AttributionSource getAttributionSource() {
        return mAttributionSource;
    }

    @GuardedBy("sServiceLock")
    private static final WeakHashMap<IBluetoothManagerCallback, Void> sProxyServiceStateCallbacks =
            new WeakHashMap<>();

    /*package*/ IBluetooth getBluetoothService() {
        synchronized (sServiceLock) {
            return sService;
        }
    }

    /**
     * Registers a IBluetoothManagerCallback and returns the cached
     * Bluetooth service proxy object.
     *
     * TODO: rename this API to registerBlueoothManagerCallback or something?
     * the current name does not match what it does very well.
     *
     * /
    @UnsupportedAppUsage
    /*package*/ IBluetooth getBluetoothService(IBluetoothManagerCallback cb) {
        Objects.requireNonNull(cb);
        synchronized (sServiceLock) {
            sProxyServiceStateCallbacks.put(cb, null);
            registerOrUnregisterAdapterLocked();
            return sService;
        }
    }

    /*package*/ void removeServiceStateCallback(IBluetoothManagerCallback cb) {
        Objects.requireNonNull(cb);
        synchronized (sServiceLock) {
            sProxyServiceStateCallbacks.remove(cb);
            registerOrUnregisterAdapterLocked();
        }
    }

    /**
     * Handle registering (or unregistering) a single process-wide
     * {@link IBluetoothManagerCallback} based on the presence of local
     * {@link #sProxyServiceStateCallbacks} clients.
     */
    @GuardedBy("sServiceLock")
    private void registerOrUnregisterAdapterLocked() {
        final boolean isRegistered = sServiceRegistered;
        final boolean wantRegistered = !sProxyServiceStateCallbacks.isEmpty();

        if (isRegistered != wantRegistered) {
            if (wantRegistered) {
                try {
                    sService = mManagerService.registerAdapter(sManagerCallback);
                } catch (RemoteException e) {
                    throw e.rethrowFromSystemServer();
                }
            } else {
                try {
                    mManagerService.unregisterAdapter(sManagerCallback);
                    sService = null;
                } catch (RemoteException e) {
                    throw e.rethrowFromSystemServer();
                }
            }
            sServiceRegistered = wantRegistered;
        }
    }

    /**
     * Callback interface used to deliver LE scan results.
     *
     * @see #startLeScan(LeScanCallback)
     * @see #startLeScan(UUID[], LeScanCallback)
     */
    public interface LeScanCallback {
        /**
         * Callback reporting an LE device found during a device scan initiated
         * by the {@link BluetoothAdapter#startLeScan} function.
         *
         * @param device Identifies the remote device
         * @param rssi The RSSI value for the remote device as reported by the Bluetooth hardware. 0
         * if no RSSI value is available.
         * @param scanRecord The content of the advertisement record offered by the remote device.
         */
        void onLeScan(BluetoothDevice device, int rssi, byte[] scanRecord);
    }

    /**
     * Register a callback to receive events whenever the bluetooth stack goes down and back up,
     * e.g. in the event the bluetooth is turned off/on via settings.
     *
     * If the bluetooth stack is currently up, there will not be an initial callback call.
     * You can use the return value as an indication of this being the case.
     *
     * Callbacks will be delivered on a binder thread.
     *
     * @return whether bluetooth is already up currently
     *
     * @hide
     */
    @RequiresNoPermission
    public boolean registerServiceLifecycleCallback(@NonNull ServiceLifecycleCallback callback) {
        return getBluetoothService(callback.mRemote) != null;
    }

    /**
     * Unregister a callback registered via {@link #registerServiceLifecycleCallback}
     *
     * @hide
     */
    @RequiresNoPermission
    public void unregisterServiceLifecycleCallback(@NonNull ServiceLifecycleCallback callback) {
        removeServiceStateCallback(callback.mRemote);
    }

    /**
     * A callback for {@link #registerServiceLifecycleCallback}
     *
     * @hide
     */
    public abstract static class ServiceLifecycleCallback {

        /** Called when the bluetooth stack is up */
        public abstract void onBluetoothServiceUp();

        /** Called when the bluetooth stack is down */
        public abstract void onBluetoothServiceDown();

        IBluetoothManagerCallback mRemote = new IBluetoothManagerCallback.Stub() {
            @Override
            public void onBluetoothServiceUp(IBluetooth bluetoothService) {
                ServiceLifecycleCallback.this.onBluetoothServiceUp();
            }

            @Override
            public void onBluetoothServiceDown() {
                ServiceLifecycleCallback.this.onBluetoothServiceDown();
            }

            @Override
            public void onBrEdrDown() {}
        };
    }

    /**
     * Starts a scan for Bluetooth LE devices.
     *
     * <p>Results of the scan are reported using the
     * {@link LeScanCallback#onLeScan} callback.
     *
     * @param callback the callback LE scan results are delivered
     * @return true, if the scan was started successfully
     * @deprecated use {@link BluetoothLeScanner#startScan(List, ScanSettings, ScanCallback)}
     * instead.
     */
    @Deprecated
    @RequiresLegacyBluetoothAdminPermission
    @RequiresBluetoothScanPermission
    @RequiresBluetoothLocationPermission
    @RequiresPermission(android.Manifest.permission.BLUETOOTH_SCAN)
    public boolean startLeScan(LeScanCallback callback) {
        return startLeScan(null, callback);
    }

    /**
     * Starts a scan for Bluetooth LE devices, looking for devices that
     * advertise given services.
     *
     * <p>Devices which advertise all specified services are reported using the
     * {@link LeScanCallback#onLeScan} callback.
     *
     * @param serviceUuids Array of services to look for
     * @param callback the callback LE scan results are delivered
     * @return true, if the scan was started successfully
     * @deprecated use {@link BluetoothLeScanner#startScan(List, ScanSettings, ScanCallback)}
     * instead.
     */
    @Deprecated
    @RequiresLegacyBluetoothAdminPermission
    @RequiresBluetoothScanPermission
    @RequiresBluetoothLocationPermission
    @RequiresPermission(android.Manifest.permission.BLUETOOTH_SCAN)
    public boolean startLeScan(final UUID[] serviceUuids, final LeScanCallback callback) {
        if (DBG) {
            Log.d(TAG, "startLeScan(): " + Arrays.toString(serviceUuids));
        }
        if (callback == null) {
            if (DBG) {
                Log.e(TAG, "startLeScan: null callback");
            }
            return false;
        }
        BluetoothLeScanner scanner = getBluetoothLeScanner();
        if (scanner == null) {
            if (DBG) {
                Log.e(TAG, "startLeScan: cannot get BluetoothLeScanner");
            }
            return false;
        }

        synchronized (mLeScanClients) {
            if (mLeScanClients.containsKey(callback)) {
                if (DBG) {
                    Log.e(TAG, "LE Scan has already started");
                }
                return false;
            }

            try {
                IBluetoothGatt iGatt = mManagerService.getBluetoothGatt();
                if (iGatt == null) {
                    // BLE is not supported
                    return false;
                }

                @SuppressLint("AndroidFrameworkBluetoothPermission")
                ScanCallback scanCallback = new ScanCallback() {
                    @Override
                    public void onScanResult(int callbackType, ScanResult result) {
                        if (callbackType != ScanSettings.CALLBACK_TYPE_ALL_MATCHES) {
                            // Should not happen.
                            Log.e(TAG, "LE Scan has already started");
                            return;
                        }
                        ScanRecord scanRecord = result.getScanRecord();
                        if (scanRecord == null) {
                            return;
                        }
                        if (serviceUuids != null) {
                            List<ParcelUuid> uuids = new ArrayList<ParcelUuid>();
                            for (UUID uuid : serviceUuids) {
                                uuids.add(new ParcelUuid(uuid));
                            }
                            List<ParcelUuid> scanServiceUuids = scanRecord.getServiceUuids();
                            if (scanServiceUuids == null || !scanServiceUuids.containsAll(uuids)) {
                                if (DBG) {
                                    Log.d(TAG, "uuids does not match");
                                }
                                return;
                            }
                        }
                        callback.onLeScan(result.getDevice(), result.getRssi(),
                                scanRecord.getBytes());
                    }
                };
                ScanSettings settings = new ScanSettings.Builder().setCallbackType(
                        ScanSettings.CALLBACK_TYPE_ALL_MATCHES)
                        .setScanMode(ScanSettings.SCAN_MODE_LOW_LATENCY)
                        .build();

                List<ScanFilter> filters = new ArrayList<ScanFilter>();
                if (serviceUuids != null && serviceUuids.length > 0) {
                    // Note scan filter does not support matching an UUID array so we put one
                    // UUID to hardware and match the whole array in callback.
                    ScanFilter filter =
                            new ScanFilter.Builder().setServiceUuid(new ParcelUuid(serviceUuids[0]))
                                    .build();
                    filters.add(filter);
                }
                scanner.startScan(filters, settings, scanCallback);

                mLeScanClients.put(callback, scanCallback);
                return true;

            } catch (RemoteException e) {
                Log.e(TAG, "", e);
            }
        }
        return false;
    }

    /**
     * Stops an ongoing Bluetooth LE device scan.
     *
     * @param callback used to identify which scan to stop must be the same handle used to start the
     * scan
     * @deprecated Use {@link BluetoothLeScanner#stopScan(ScanCallback)} instead.
     */
    @Deprecated
    @RequiresLegacyBluetoothAdminPermission
    @RequiresBluetoothScanPermission
    @RequiresPermission(android.Manifest.permission.BLUETOOTH_SCAN)
    public void stopLeScan(LeScanCallback callback) {
        if (DBG) {
            Log.d(TAG, "stopLeScan()");
        }
        BluetoothLeScanner scanner = getBluetoothLeScanner();
        if (scanner == null) {
            return;
        }
        synchronized (mLeScanClients) {
            ScanCallback scanCallback = mLeScanClients.remove(callback);
            if (scanCallback == null) {
                if (DBG) {
                    Log.d(TAG, "scan not started yet");
                }
                return;
            }
            scanner.stopScan(scanCallback);
        }
    }

    /**
     * Create a secure L2CAP Connection-oriented Channel (CoC) {@link BluetoothServerSocket} and
     * assign a dynamic protocol/service multiplexer (PSM) value. This socket can be used to listen
     * for incoming connections. The supported Bluetooth transport is LE only.
     * <p>A remote device connecting to this socket will be authenticated and communication on this
     * socket will be encrypted.
     * <p>Use {@link BluetoothServerSocket#accept} to retrieve incoming connections from a listening
     * {@link BluetoothServerSocket}.
     * <p>The system will assign a dynamic PSM value. This PSM value can be read from the {@link
     * BluetoothServerSocket#getPsm()} and this value will be released when this server socket is
     * closed, Bluetooth is turned off, or the application exits unexpectedly.
     * <p>The mechanism of disclosing the assigned dynamic PSM value to the initiating peer is
     * defined and performed by the application.
     * <p>Use {@link BluetoothDevice#createL2capChannel(int)} to connect to this server
     * socket from another Android device that is given the PSM value.
     *
     * @return an L2CAP CoC BluetoothServerSocket
     * @throws IOException on error, for example Bluetooth not available, or insufficient
     * permissions, or unable to start this CoC
     */
    @RequiresLegacyBluetoothPermission
    @RequiresBluetoothConnectPermission
    @RequiresPermission(android.Manifest.permission.BLUETOOTH_CONNECT)
    public @NonNull BluetoothServerSocket listenUsingL2capChannel()
            throws IOException {
        BluetoothServerSocket socket =
                            new BluetoothServerSocket(BluetoothSocket.TYPE_L2CAP_LE, true, true,
                                      SOCKET_CHANNEL_AUTO_STATIC_NO_SDP, false, false);
        int errno = socket.mSocket.bindListen();
        if (errno != 0) {
            throw new IOException("Error: " + errno);
        }

        int assignedPsm = socket.mSocket.getPort();
        if (assignedPsm == 0) {
            throw new IOException("Error: Unable to assign PSM value");
        }
        if (DBG) {
            Log.d(TAG, "listenUsingL2capChannel: set assigned PSM to "
                    + assignedPsm);
        }
        socket.setChannel(assignedPsm);

        return socket;
    }

    /**
     * Create an insecure L2CAP Connection-oriented Channel (CoC) {@link BluetoothServerSocket} and
     * assign a dynamic PSM value. This socket can be used to listen for incoming connections. The
     * supported Bluetooth transport is LE only.
     * <p>The link key is not required to be authenticated, i.e the communication may be vulnerable
     * to person-in-the-middle attacks. Use {@link #listenUsingL2capChannel}, if an encrypted and
     * authenticated communication channel is desired.
     * <p>Use {@link BluetoothServerSocket#accept} to retrieve incoming connections from a listening
     * {@link BluetoothServerSocket}.
     * <p>The system will assign a dynamic protocol/service multiplexer (PSM) value. This PSM value
     * can be read from the {@link BluetoothServerSocket#getPsm()} and this value will be released
     * when this server socket is closed, Bluetooth is turned off, or the application exits
     * unexpectedly.
     * <p>The mechanism of disclosing the assigned dynamic PSM value to the initiating peer is
     * defined and performed by the application.
     * <p>Use {@link BluetoothDevice#createInsecureL2capChannel(int)} to connect to this server
     * socket from another Android device that is given the PSM value.
     *
     * @return an L2CAP CoC BluetoothServerSocket
     * @throws IOException on error, for example Bluetooth not available, or insufficient
     * permissions, or unable to start this CoC
     */
    @RequiresLegacyBluetoothPermission
    @RequiresBluetoothConnectPermission
    @RequiresPermission(android.Manifest.permission.BLUETOOTH_CONNECT)
    public @NonNull BluetoothServerSocket listenUsingInsecureL2capChannel()
            throws IOException {
        BluetoothServerSocket socket =
                            new BluetoothServerSocket(BluetoothSocket.TYPE_L2CAP_LE, false, false,
                                      SOCKET_CHANNEL_AUTO_STATIC_NO_SDP, false, false);
        int errno = socket.mSocket.bindListen();
        if (errno != 0) {
            throw new IOException("Error: " + errno);
        }

        int assignedPsm = socket.mSocket.getPort();
        if (assignedPsm == 0) {
            throw new IOException("Error: Unable to assign PSM value");
        }
        if (DBG) {
            Log.d(TAG, "listenUsingInsecureL2capChannel: set assigned PSM to "
                    + assignedPsm);
        }
        socket.setChannel(assignedPsm);

        return socket;
    }

    /**
     * Register a {@link #OnMetadataChangedListener} to receive update about metadata
     * changes for this {@link BluetoothDevice}.
     * Registration must be done when Bluetooth is ON and will last until
     * {@link #removeOnMetadataChangedListener(BluetoothDevice)} is called, even when Bluetooth
     * restarted in the middle.
     * All input parameters should not be null or {@link NullPointerException} will be triggered.
     * The same {@link BluetoothDevice} and {@link #OnMetadataChangedListener} pair can only be
     * registered once, double registration would cause {@link IllegalArgumentException}.
     *
     * @param device {@link BluetoothDevice} that will be registered
     * @param executor the executor for listener callback
     * @param listener {@link #OnMetadataChangedListener} that will receive asynchronous callbacks
     * @return true on success, false on error
     * @throws NullPointerException If one of {@code listener}, {@code device} or {@code executor}
     * is null.
     * @throws IllegalArgumentException The same {@link #OnMetadataChangedListener} and
     * {@link BluetoothDevice} are registered twice.
     * @hide
     */
    @SystemApi
    @RequiresBluetoothConnectPermission
    @RequiresPermission(allOf = {
            android.Manifest.permission.BLUETOOTH_CONNECT,
            android.Manifest.permission.BLUETOOTH_PRIVILEGED,
    })
    public boolean addOnMetadataChangedListener(@NonNull BluetoothDevice device,
            @NonNull Executor executor, @NonNull OnMetadataChangedListener listener) {
        if (DBG) Log.d(TAG, "addOnMetadataChangedListener()");

        final IBluetooth service = mService;
        if (service == null) {
            Log.e(TAG, "Bluetooth is not enabled. Cannot register metadata listener");
            return false;
        }
        if (listener == null) {
            throw new NullPointerException("listener is null");
        }
        if (device == null) {
            throw new NullPointerException("device is null");
        }
        if (executor == null) {
            throw new NullPointerException("executor is null");
        }

        synchronized (mMetadataListeners) {
            List<Pair<OnMetadataChangedListener, Executor>> listenerList =
                    mMetadataListeners.get(device);
            if (listenerList == null) {
                // Create new listener/executor list for registeration
                listenerList = new ArrayList<>();
                mMetadataListeners.put(device, listenerList);
            } else {
                // Check whether this device was already registed by the lisenter
                if (listenerList.stream().anyMatch((pair) -> (pair.first.equals(listener)))) {
                    throw new IllegalArgumentException("listener was already regestered"
                            + " for the device");
                }
            }

            Pair<OnMetadataChangedListener, Executor> listenerPair = new Pair(listener, executor);
            listenerList.add(listenerPair);

            boolean ret = false;
            try {
                final SynchronousResultReceiver<Boolean> recv = SynchronousResultReceiver.get();
                service.registerMetadataListener(mBluetoothMetadataListener, device,
                        mAttributionSource, recv);
                ret = recv.awaitResultNoInterrupt(getSyncTimeout()).getValue(false);
            } catch (RemoteException | TimeoutException e) {
                Log.e(TAG, e.toString() + "\n" + Log.getStackTraceString(new Throwable()));
            } finally {
                if (!ret) {
                    // Remove listener registered earlier when fail.
                    listenerList.remove(listenerPair);
                    if (listenerList.isEmpty()) {
                        // Remove the device if its listener list is empty
                        mMetadataListeners.remove(device);
                    }
                }
            }
            return ret;
        }
    }

    /**
     * Unregister a {@link #OnMetadataChangedListener} from a registered {@link BluetoothDevice}.
     * Unregistration can be done when Bluetooth is either ON or OFF.
     * {@link #addOnMetadataChangedListener(OnMetadataChangedListener, BluetoothDevice, Executor)}
     * must be called before unregisteration.
     *
     * @param device {@link BluetoothDevice} that will be unregistered. It
     * should not be null or {@link NullPointerException} will be triggered.
     * @param listener {@link OnMetadataChangedListener} that will be unregistered. It
     * should not be null or {@link NullPointerException} will be triggered.
     * @return true on success, false on error
     * @throws NullPointerException If {@code listener} or {@code device} is null.
     * @throws IllegalArgumentException If {@code device} has not been registered before.
     * @hide
     */
    @SystemApi
    @RequiresBluetoothConnectPermission
    @RequiresPermission(allOf = {
            android.Manifest.permission.BLUETOOTH_CONNECT,
            android.Manifest.permission.BLUETOOTH_PRIVILEGED,
    })
    public boolean removeOnMetadataChangedListener(@NonNull BluetoothDevice device,
            @NonNull OnMetadataChangedListener listener) {
        if (DBG) Log.d(TAG, "removeOnMetadataChangedListener()");
        if (device == null) {
            throw new NullPointerException("device is null");
        }
        if (listener == null) {
            throw new NullPointerException("listener is null");
        }

        synchronized (mMetadataListeners) {
            if (!mMetadataListeners.containsKey(device)) {
                throw new IllegalArgumentException("device was not registered");
            }
            // Remove issued listener from the registered device
            mMetadataListeners.get(device).removeIf((pair) -> (pair.first.equals(listener)));

            if (mMetadataListeners.get(device).isEmpty()) {
                // Unregister to Bluetooth service if all listeners are removed from
                // the registered device
                mMetadataListeners.remove(device);
                final IBluetooth service = mService;
                if (service == null) {
                    // Bluetooth is OFF, do nothing to Bluetooth service.
                    return true;
                }
                try {
                    final SynchronousResultReceiver<Boolean> recv = SynchronousResultReceiver.get();
                    service.unregisterMetadataListener(device, mAttributionSource, recv);
                    return recv.awaitResultNoInterrupt(getSyncTimeout()).getValue(false);
                } catch (RemoteException | TimeoutException e) {
                    Log.e(TAG, e.toString() + "\n" + Log.getStackTraceString(new Throwable()));
                    return false;
                }
            }
        }
        return true;
    }

    /**
     * This interface is used to implement {@link BluetoothAdapter} metadata listener.
     * @hide
     */
    @SystemApi
    public interface OnMetadataChangedListener {
        /**
         * Callback triggered if the metadata of {@link BluetoothDevice} registered in
         * {@link #addOnMetadataChangedListener}.
         *
         * @param device changed {@link BluetoothDevice}.
         * @param key changed metadata key, one of BluetoothDevice.METADATA_*.
         * @param value the new value of metadata as byte array.
         */
        void onMetadataChanged(@NonNull BluetoothDevice device, int key,
                @Nullable byte[] value);
    }

    @SuppressLint("AndroidFrameworkBluetoothPermission")
    private final IBluetoothConnectionCallback mConnectionCallback =
            new IBluetoothConnectionCallback.Stub() {
        @Override
        public void onDeviceConnected(BluetoothDevice device) {
            Attributable.setAttributionSource(device, mAttributionSource);
            for (Map.Entry<BluetoothConnectionCallback, Executor> callbackExecutorEntry:
                    mBluetoothConnectionCallbackExecutorMap.entrySet()) {
                BluetoothConnectionCallback callback = callbackExecutorEntry.getKey();
                Executor executor = callbackExecutorEntry.getValue();
                executor.execute(() -> callback.onDeviceConnected(device));
            }
        }

        @Override
        public void onDeviceDisconnected(BluetoothDevice device, int hciReason) {
            Attributable.setAttributionSource(device, mAttributionSource);
            for (Map.Entry<BluetoothConnectionCallback, Executor> callbackExecutorEntry:
                    mBluetoothConnectionCallbackExecutorMap.entrySet()) {
                BluetoothConnectionCallback callback = callbackExecutorEntry.getKey();
                Executor executor = callbackExecutorEntry.getValue();
                executor.execute(() -> callback.onDeviceDisconnected(device, hciReason));
            }
        }
    };

    /**
     * Registers the BluetoothConnectionCallback to receive callback events when a bluetooth device
     * (classic or low energy) is connected or disconnected.
     *
     * @param executor is the callback executor
     * @param callback is the connection callback you wish to register
     * @return true if the callback was registered successfully, false otherwise
     * @throws IllegalArgumentException if the callback is already registered
     * @hide
     */
    @SystemApi
    @RequiresBluetoothConnectPermission
    @RequiresPermission(allOf = {
            android.Manifest.permission.BLUETOOTH_CONNECT,
            android.Manifest.permission.BLUETOOTH_PRIVILEGED,
    })
    public boolean registerBluetoothConnectionCallback(@NonNull @CallbackExecutor Executor executor,
            @NonNull BluetoothConnectionCallback callback) {
        if (DBG) Log.d(TAG, "registerBluetoothConnectionCallback()");
        if (callback == null || executor == null) {
            return false;
        }

        synchronized (mBluetoothConnectionCallbackExecutorMap) {
            // If the callback map is empty, we register the service-to-app callback
            if (mBluetoothConnectionCallbackExecutorMap.isEmpty()) {
                try {
                    mServiceLock.readLock().lock();
                    if (mService != null) {
                        final SynchronousResultReceiver<Boolean> recv =
                                SynchronousResultReceiver.get();
                        mService.registerBluetoothConnectionCallback(mConnectionCallback,
                                mAttributionSource, recv);
                        if (!recv.awaitResultNoInterrupt(getSyncTimeout()).getValue(false)) {
                            return false;
                        }
                    }
                } catch (RemoteException | TimeoutException e) {
                    Log.e(TAG, e.toString() + "\n" + Log.getStackTraceString(new Throwable()));
                    mBluetoothConnectionCallbackExecutorMap.remove(callback);
                } finally {
                    mServiceLock.readLock().unlock();
                }
            }

            // Adds the passed in callback to our map of callbacks to executors
            if (mBluetoothConnectionCallbackExecutorMap.containsKey(callback)) {
                throw new IllegalArgumentException("This callback has already been registered");
            }
            mBluetoothConnectionCallbackExecutorMap.put(callback, executor);
        }

        return true;
    }

    /**
     * Unregisters the BluetoothConnectionCallback that was previously registered by the application
     *
     * @param callback is the connection callback you wish to unregister
     * @return true if the callback was unregistered successfully, false otherwise
     * @hide
     */
    @SystemApi
    @RequiresBluetoothConnectPermission
    @RequiresPermission(allOf = {
            android.Manifest.permission.BLUETOOTH_CONNECT,
            android.Manifest.permission.BLUETOOTH_PRIVILEGED,
    })
    public boolean unregisterBluetoothConnectionCallback(
            @NonNull BluetoothConnectionCallback callback) {
        if (DBG) Log.d(TAG, "unregisterBluetoothConnectionCallback()");
        if (callback == null) {
            return false;
        }

        synchronized (mBluetoothConnectionCallbackExecutorMap) {
            if (mBluetoothConnectionCallbackExecutorMap.remove(callback) != null) {
                return false;
            }
        }

        if (!mBluetoothConnectionCallbackExecutorMap.isEmpty()) {
            return true;
        }

        // If the callback map is empty, we unregister the service-to-app callback
        try {
            mServiceLock.readLock().lock();
            if (mService != null) {
                final SynchronousResultReceiver<Boolean> recv = SynchronousResultReceiver.get();
                mService.unregisterBluetoothConnectionCallback(mConnectionCallback,
                        mAttributionSource, recv);
                return recv.awaitResultNoInterrupt(getSyncTimeout()).getValue(false);
            }
        } catch (RemoteException | TimeoutException e) {
            Log.e(TAG, e.toString() + "\n" + Log.getStackTraceString(new Throwable()));
        } finally {
            mServiceLock.readLock().unlock();
        }

        return false;
    }

    /**
     * This abstract class is used to implement callbacks for when a bluetooth classic or Bluetooth
     * Low Energy (BLE) device is either connected or disconnected.
     *
     * @hide
     */
    @SystemApi
    public abstract static class BluetoothConnectionCallback {
        /**
         * Callback triggered when a bluetooth device (classic or BLE) is connected
         * @param device is the connected bluetooth device
         */
        public void onDeviceConnected(@NonNull BluetoothDevice device) {}

        /**
         * Callback triggered when a bluetooth device (classic or BLE) is disconnected
         * @param device is the disconnected bluetooth device
         * @param reason is the disconnect reason
         */
        public void onDeviceDisconnected(@NonNull BluetoothDevice device,
                @DisconnectReason int reason) {}

        /**
         * @hide
         */
        @Retention(RetentionPolicy.SOURCE)
        @IntDef(prefix = { "REASON_" }, value = {
                BluetoothStatusCodes.ERROR_UNKNOWN,
                BluetoothStatusCodes.ERROR_DISCONNECT_REASON_LOCAL_REQUEST,
                BluetoothStatusCodes.ERROR_DISCONNECT_REASON_REMOTE_REQUEST,
                BluetoothStatusCodes.ERROR_DISCONNECT_REASON_LOCAL,
                BluetoothStatusCodes.ERROR_DISCONNECT_REASON_REMOTE,
                BluetoothStatusCodes.ERROR_DISCONNECT_REASON_TIMEOUT,
                BluetoothStatusCodes.ERROR_DISCONNECT_REASON_SECURITY,
                BluetoothStatusCodes.ERROR_DISCONNECT_REASON_SYSTEM_POLICY,
                BluetoothStatusCodes.ERROR_DISCONNECT_REASON_RESOURCE_LIMIT_REACHED,
                BluetoothStatusCodes.ERROR_DISCONNECT_REASON_CONNECTION_ALREADY_EXISTS,
                BluetoothStatusCodes.ERROR_DISCONNECT_REASON_BAD_PARAMETERS})
        public @interface DisconnectReason {}

        /**
         * Returns human-readable strings corresponding to {@link DisconnectReason}.
         */
        @NonNull
        public static String disconnectReasonToString(@DisconnectReason int reason) {
            switch (reason) {
                case BluetoothStatusCodes.ERROR_UNKNOWN:
                    return "Reason unknown";
                case BluetoothStatusCodes.ERROR_DISCONNECT_REASON_LOCAL_REQUEST:
                    return "Local request";
                case BluetoothStatusCodes.ERROR_DISCONNECT_REASON_REMOTE_REQUEST:
                    return "Remote request";
                case BluetoothStatusCodes.ERROR_DISCONNECT_REASON_LOCAL:
                    return "Local error";
                case BluetoothStatusCodes.ERROR_DISCONNECT_REASON_REMOTE:
                    return "Remote error";
                case BluetoothStatusCodes.ERROR_DISCONNECT_REASON_TIMEOUT:
                    return "Timeout";
                case BluetoothStatusCodes.ERROR_DISCONNECT_REASON_SECURITY:
                    return "Security";
                case BluetoothStatusCodes.ERROR_DISCONNECT_REASON_SYSTEM_POLICY:
                    return "System policy";
                case BluetoothStatusCodes.ERROR_DISCONNECT_REASON_RESOURCE_LIMIT_REACHED:
                    return "Resource constrained";
                case BluetoothStatusCodes.ERROR_DISCONNECT_REASON_CONNECTION_ALREADY_EXISTS:
                    return "Connection already exists";
                case BluetoothStatusCodes.ERROR_DISCONNECT_REASON_BAD_PARAMETERS:
                    return "Bad parameters";
                default:
                    return "Unrecognized disconnect reason: " + reason;
            }
        }
    }

    /**
     * Converts old constant of priority to the new for connection policy
     *
     * @param priority is the priority to convert to connection policy
     * @return the equivalent connection policy constant to the priority
     *
     * @hide
     */
    public static @ConnectionPolicy int priorityToConnectionPolicy(int priority) {
        switch(priority) {
            case BluetoothProfile.PRIORITY_AUTO_CONNECT:
                return BluetoothProfile.CONNECTION_POLICY_ALLOWED;
            case BluetoothProfile.PRIORITY_ON:
                return BluetoothProfile.CONNECTION_POLICY_ALLOWED;
            case BluetoothProfile.PRIORITY_OFF:
                return BluetoothProfile.CONNECTION_POLICY_FORBIDDEN;
            case BluetoothProfile.PRIORITY_UNDEFINED:
                return BluetoothProfile.CONNECTION_POLICY_UNKNOWN;
            default:
                Log.e(TAG, "setPriority: Invalid priority: " + priority);
                return BluetoothProfile.CONNECTION_POLICY_UNKNOWN;
        }
    }

    /**
     * Converts new constant of connection policy to the old for priority
     *
     * @param connectionPolicy is the connection policy to convert to priority
     * @return the equivalent priority constant to the connectionPolicy
     *
     * @hide
     */
    public static int connectionPolicyToPriority(@ConnectionPolicy int connectionPolicy) {
        switch(connectionPolicy) {
            case BluetoothProfile.CONNECTION_POLICY_ALLOWED:
                return BluetoothProfile.PRIORITY_ON;
            case BluetoothProfile.CONNECTION_POLICY_FORBIDDEN:
                return BluetoothProfile.PRIORITY_OFF;
            case BluetoothProfile.CONNECTION_POLICY_UNKNOWN:
                return BluetoothProfile.PRIORITY_UNDEFINED;
        }
        return BluetoothProfile.PRIORITY_UNDEFINED;
    }

    /**
     * Sets the desired mode of the HCI snoop logging applied at Bluetooth startup.
     *
     * Please note that Bluetooth needs to be restarted in order for the change
     * to take effect.
     *
     * @param mode
     * @return status code indicating whether the logging mode was successfully set
     * @throws IllegalArgumentException if the mode is not a valid logging mode
     * @hide
     */
    @SystemApi
    @RequiresPermission(android.Manifest.permission.BLUETOOTH_PRIVILEGED)
    @SetSnoopLogModeStatusCode
    public int setBluetoothHciSnoopLoggingMode(@BluetoothSnoopLogMode int mode) {
        if (mode != BT_SNOOP_LOG_MODE_DISABLED && mode != BT_SNOOP_LOG_MODE_FILTERED
                && mode != BT_SNOOP_LOG_MODE_FULL) {
            throw new IllegalArgumentException("Invalid Bluetooth HCI snoop log mode param value");
        }
        try {
            return mManagerService.setBtHciSnoopLogMode(mode);
        } catch (RemoteException e) {
            Log.e(TAG, "", e);
        }
        return BluetoothStatusCodes.ERROR_UNKNOWN;
    }

    /**
     * Gets the current desired mode of HCI snoop logging applied at Bluetooth startup.
     *
     * @return the current HCI snoop logging mode applied at Bluetooth startup
     * @hide
     */
    @SystemApi
    @RequiresPermission(android.Manifest.permission.BLUETOOTH_PRIVILEGED)
    @BluetoothSnoopLogMode
    public int getBluetoothHciSnoopLoggingMode() {
        try {
            return mManagerService.getBtHciSnoopLogMode();
        } catch (RemoteException e) {
            Log.e(TAG, "", e);
        }
        return BT_SNOOP_LOG_MODE_DISABLED;
    }
}<|MERGE_RESOLUTION|>--- conflicted
+++ resolved
@@ -1567,11 +1567,7 @@
             android.Manifest.permission.BLUETOOTH_PRIVILEGED,
     })
     public boolean disable(boolean persist) {
-<<<<<<< HEAD
         android.util.SeempLog.record(57);
-
-=======
->>>>>>> 462fe3e3
         try {
             return mManagerService.disable(mAttributionSource, persist);
         } catch (RemoteException e) {
