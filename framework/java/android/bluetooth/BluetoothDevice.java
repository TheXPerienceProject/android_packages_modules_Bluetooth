/*
 * Copyright (C) 2017, The Linux Foundation. All rights reserved.
 * Not a Contribution.
 *
 * Redistribution and use in source and binary forms, with or without
 * modification, are permitted (subject to the limitations in the
 * disclaimer below) provided that the following conditions are met:
 *
 * * Redistributions of source code must retain the above copyright
 *     notice, this list of conditions and the following disclaimer.
 *
 * * Redistributions in binary form must reproduce the above
 *     copyright notice, this list of conditions and the following
 *     disclaimer in the documentation and/or other materials provided
 *     with the distribution.
 *
 * * Neither the name of The Linux Foundation nor the names of its
 *     contributors may be used to endorse or promote products derived
 *     from this software without specific prior written permission.
 *
 * NO EXPRESS OR IMPLIED LICENSES TO ANY PARTY'S PATENT RIGHTS ARE
 * GRANTED BY THIS LICENSE. THIS SOFTWARE IS PROVIDED BY THE COPYRIGHT
 * HOLDERS AND CONTRIBUTORS "AS IS" AND ANY EXPRESS OR IMPLIED
 * WARRANTIES, INCLUDING, BUT NOT LIMITED TO, THE IMPLIED WARRANTIES OF
 * MERCHANTABILITY AND FITNESS FOR A PARTICULAR PURPOSE ARE DISCLAIMED.
 * IN NO EVENT SHALL THE COPYRIGHT HOLDER OR CONTRIBUTORS BE LIABLE FOR
 * ANY DIRECT, INDIRECT, INCIDENTAL, SPECIAL, EXEMPLARY, OR CONSEQUENTIAL
 * DAMAGES (INCLUDING, BUT NOT LIMITED TO, PROCUREMENT OF SUBSTITUTE
 * GOODS OR SERVICES; LOSS OF USE, DATA, OR PROFITS; OR BUSINESS
 * INTERRUPTION) HOWEVER CAUSED AND ON ANY THEORY OF LIABILITY, WHETHER
 * IN CONTRACT, STRICT LIABILITY, OR TORT (INCLUDING NEGLIGENCE OR
 * OTHERWISE) ARISING IN ANY WAY OUT OF THE USE OF THIS SOFTWARE, EVEN
 * IF ADVISED OF THE POSSIBILITY OF SUCH DAMAGE.
 */

/*
 * Copyright (C) 2009 The Android Open Source Project
 *
 * Licensed under the Apache License, Version 2.0 (the "License");
 * you may not use this file except in compliance with the License.
 * You may obtain a copy of the License at
 *
 *      http://www.apache.org/licenses/LICENSE-2.0
 *
 * Unless required by applicable law or agreed to in writing, software
 * distributed under the License is distributed on an "AS IS" BASIS,
 * WITHOUT WARRANTIES OR CONDITIONS OF ANY KIND, either express or implied.
 * See the License for the specific language governing permissions and
 * limitations under the License.
 */

package android.bluetooth;

import static android.bluetooth.BluetoothUtils.getSyncTimeout;

import android.annotation.IntDef;
import android.annotation.IntRange;
import android.annotation.NonNull;
import android.annotation.Nullable;
import android.annotation.RequiresPermission;
import android.annotation.SdkConstant;
import android.annotation.SdkConstant.SdkConstantType;
import android.annotation.SuppressLint;
import android.annotation.SystemApi;
import android.app.compat.CompatChanges;
import android.bluetooth.annotations.RequiresBluetoothConnectPermission;
import android.bluetooth.annotations.RequiresBluetoothLocationPermission;
import android.bluetooth.annotations.RequiresBluetoothScanPermission;
import android.bluetooth.annotations.RequiresLegacyBluetoothAdminPermission;
import android.bluetooth.annotations.RequiresLegacyBluetoothPermission;
import android.companion.AssociationRequest;
import android.compat.annotation.ChangeId;
import android.compat.annotation.EnabledSince;
import android.compat.annotation.UnsupportedAppUsage;
import android.content.AttributionSource;
import android.content.Context;
import android.os.Build;
import android.os.Handler;
import android.os.IpcDataCache;
import android.os.Parcel;
import android.os.ParcelUuid;
import android.os.Parcelable;
import android.os.Process;
import android.os.RemoteException;
import android.util.Log;
import android.util.Pair;

import com.android.modules.utils.SynchronousResultReceiver;

import java.io.IOException;
import java.io.UnsupportedEncodingException;
import java.lang.annotation.Retention;
import java.lang.annotation.RetentionPolicy;
import java.util.List;
import java.util.UUID;
import java.util.concurrent.TimeoutException;

/**
 * Represents a remote Bluetooth device. A {@link BluetoothDevice} lets you
 * create a connection with the respective device or query information about
 * it, such as the name, address, class, and bonding state.
 *
 * <p>This class is really just a thin wrapper for a Bluetooth hardware
 * address. Objects of this class are immutable. Operations on this class
 * are performed on the remote Bluetooth hardware address, using the
 * {@link BluetoothAdapter} that was used to create this {@link
 * BluetoothDevice}.
 *
 * <p>To get a {@link BluetoothDevice}, use
 * {@link BluetoothAdapter#getRemoteDevice(String)
 * BluetoothAdapter.getRemoteDevice(String)} to create one representing a device
 * of a known MAC address (which you can get through device discovery with
 * {@link BluetoothAdapter}) or get one from the set of bonded devices
 * returned by {@link BluetoothAdapter#getBondedDevices()
 * BluetoothAdapter.getBondedDevices()}. You can then open a
 * {@link BluetoothSocket} for communication with the remote device, using
 * {@link #createRfcommSocketToServiceRecord(UUID)} over Bluetooth BR/EDR or using
 * {@link #createL2capChannel(int)} over Bluetooth LE.
 *
 * <div class="special reference">
 * <h3>Developer Guides</h3>
 * <p>
 * For more information about using Bluetooth, read the <a href=
 * "{@docRoot}guide/topics/connectivity/bluetooth.html">Bluetooth</a> developer
 * guide.
 * </p>
 * </div>
 *
 * {@see BluetoothAdapter}
 * {@see BluetoothSocket}
 */
public final class BluetoothDevice implements Parcelable, Attributable {
    private static final String TAG = "BluetoothDevice";
    private static final boolean DBG = false;

    /**
     * Connection state bitmask as returned by getConnectionState.
     */
    private static final int CONNECTION_STATE_DISCONNECTED = 0;
    private static final int CONNECTION_STATE_CONNECTED = 1;
    private static final int CONNECTION_STATE_ENCRYPTED_BREDR = 2;
    private static final int CONNECTION_STATE_ENCRYPTED_LE = 4;

    /**
     * Sentinel error value for this class. Guaranteed to not equal any other
     * integer constant in this class. Provided as a convenience for functions
     * that require a sentinel error value, for example:
     * <p><code>Intent.getIntExtra(BluetoothDevice.EXTRA_BOND_STATE,
     * BluetoothDevice.ERROR)</code>
     */
    public static final int ERROR = Integer.MIN_VALUE;

    /**
     * Broadcast Action: Remote device discovered.
     * <p>Sent when a remote device is found during discovery.
     * <p>Always contains the extra fields {@link #EXTRA_DEVICE} and {@link
     * #EXTRA_CLASS}. Can contain the extra fields {@link #EXTRA_NAME} and/or
     * {@link #EXTRA_RSSI} and/or {@link #EXTRA_IS_COORDINATED_SET_MEMBER} if they are available.
     */
    // TODO: Change API to not broadcast RSSI if not available (incoming connection)
    @RequiresLegacyBluetoothPermission
    @RequiresBluetoothScanPermission
    @RequiresBluetoothLocationPermission
    @RequiresPermission(android.Manifest.permission.BLUETOOTH_SCAN)
    @SdkConstant(SdkConstantType.BROADCAST_INTENT_ACTION)
    public static final String ACTION_FOUND =
            "android.bluetooth.device.action.FOUND";

    /**
     * Broadcast Action: Bluetooth class of a remote device has changed.
     * <p>Always contains the extra fields {@link #EXTRA_DEVICE} and {@link
     * #EXTRA_CLASS}.
     * {@see BluetoothClass}
     */
    @RequiresLegacyBluetoothPermission
    @RequiresBluetoothConnectPermission
    @RequiresPermission(android.Manifest.permission.BLUETOOTH_CONNECT)
    @SdkConstant(SdkConstantType.BROADCAST_INTENT_ACTION)
    public static final String ACTION_CLASS_CHANGED =
            "android.bluetooth.device.action.CLASS_CHANGED";

    /**
     * Broadcast Action: Indicates a low level (ACL) connection has been
     * established with a remote device.
     * <p>Always contains the extra fields {@link #EXTRA_DEVICE} and {@link #EXTRA_TRANSPORT}.
     * <p>ACL connections are managed automatically by the Android Bluetooth
     * stack.
     */
    @RequiresLegacyBluetoothPermission
    @RequiresBluetoothConnectPermission
    @RequiresPermission(android.Manifest.permission.BLUETOOTH_CONNECT)
    @SdkConstant(SdkConstantType.BROADCAST_INTENT_ACTION)
    public static final String ACTION_ACL_CONNECTED =
            "android.bluetooth.device.action.ACL_CONNECTED";

    /**
     * Broadcast Action: Indicates that a low level (ACL) disconnection has
     * been requested for a remote device, and it will soon be disconnected.
     * <p>This is useful for graceful disconnection. Applications should use
     * this intent as a hint to immediately terminate higher level connections
     * (RFCOMM, L2CAP, or profile connections) to the remote device.
     * <p>Always contains the extra field {@link #EXTRA_DEVICE}.
     */
    @RequiresLegacyBluetoothPermission
    @RequiresBluetoothConnectPermission
    @RequiresPermission(android.Manifest.permission.BLUETOOTH_CONNECT)
    @SdkConstant(SdkConstantType.BROADCAST_INTENT_ACTION)
    public static final String ACTION_ACL_DISCONNECT_REQUESTED =
            "android.bluetooth.device.action.ACL_DISCONNECT_REQUESTED";

    /**
     * Broadcast Action: Indicates a low level (ACL) disconnection from a
     * remote device.
     * <p>Always contains the extra fields {@link #EXTRA_DEVICE} and {@link #EXTRA_TRANSPORT}.
     * <p>ACL connections are managed automatically by the Android Bluetooth
     * stack.
     */
    @RequiresLegacyBluetoothPermission
    @RequiresBluetoothConnectPermission
    @RequiresPermission(android.Manifest.permission.BLUETOOTH_CONNECT)
    @SdkConstant(SdkConstantType.BROADCAST_INTENT_ACTION)
    public static final String ACTION_ACL_DISCONNECTED =
            "android.bluetooth.device.action.ACL_DISCONNECTED";

    /**
     * Broadcast Action: Indicates the friendly name of a remote device has
     * been retrieved for the first time, or changed since the last retrieval.
     * <p>Always contains the extra fields {@link #EXTRA_DEVICE} and {@link
     * #EXTRA_NAME}.
     */
    @RequiresLegacyBluetoothPermission
    @RequiresBluetoothConnectPermission
    @RequiresPermission(android.Manifest.permission.BLUETOOTH_CONNECT)
    @SdkConstant(SdkConstantType.BROADCAST_INTENT_ACTION)
    public static final String ACTION_NAME_CHANGED =
            "android.bluetooth.device.action.NAME_CHANGED";

    /**
     * Broadcast Action: Indicates the alias of a remote device has been
     * changed.
     * <p>Always contains the extra field {@link #EXTRA_DEVICE}.
     */
    @SuppressLint("ActionValue")
    @RequiresLegacyBluetoothPermission
    @RequiresBluetoothConnectPermission
    @RequiresPermission(android.Manifest.permission.BLUETOOTH_CONNECT)
    @SdkConstant(SdkConstantType.BROADCAST_INTENT_ACTION)
    public static final String ACTION_ALIAS_CHANGED =
            "android.bluetooth.device.action.ALIAS_CHANGED";

    /**
     * Broadcast Action: Indicates a change in the bond state of a remote
     * device. For example, if a device is bonded (paired).
     * <p>Always contains the extra fields {@link #EXTRA_DEVICE}, {@link
     * #EXTRA_BOND_STATE} and {@link #EXTRA_PREVIOUS_BOND_STATE}.
     */
    // Note: When EXTRA_BOND_STATE is BOND_NONE then this will also
    // contain a hidden extra field EXTRA_UNBOND_REASON with the result code.
    @RequiresLegacyBluetoothPermission
    @RequiresBluetoothConnectPermission
    @RequiresPermission(android.Manifest.permission.BLUETOOTH_CONNECT)
    @SdkConstant(SdkConstantType.BROADCAST_INTENT_ACTION)
    public static final String ACTION_BOND_STATE_CHANGED =
            "android.bluetooth.device.action.BOND_STATE_CHANGED";

     /**
     * Broadcast Action: Broadcast details of IOT device when an IOT
     * related issue is observed.
     * <p>Always contains the extra fields {@link #EXTRA_NAME}.
     * <p>Requires {@link android.Manifest.permission#BLUETOOTH} to receive.
     * @hide
     **/

    @SdkConstant(SdkConstantType.BROADCAST_INTENT_ACTION)
    public static final String ACTION_REMOTE_ISSUE_OCCURRED  =
            "org.codeaurora.intent.bluetooth.action.REMOTE_ISSUE_OCCURRED";

    /**
     * Broadcast Action: Indicates the battery level of a remote device has
     * been retrieved for the first time, or changed since the last retrieval
     * <p>Always contains the extra fields {@link #EXTRA_DEVICE} and {@link
     * #EXTRA_BATTERY_LEVEL}.
     *
     * @hide
     */
    @SystemApi
    @RequiresLegacyBluetoothPermission
    @RequiresBluetoothConnectPermission
    @RequiresPermission(android.Manifest.permission.BLUETOOTH_CONNECT)
    @SdkConstant(SdkConstantType.BROADCAST_INTENT_ACTION)
    @SuppressLint("ActionValue")
    public static final String ACTION_BATTERY_LEVEL_CHANGED =
            "android.bluetooth.device.action.BATTERY_LEVEL_CHANGED";

    /**
     * Broadcast Action: Indicates the audio buffer size should be switched
     * between a low latency buffer size and a higher and larger latency buffer size.
     * Only registered receivers will receive this intent.
     * <p>Always contains the extra fields {@link #EXTRA_DEVICE} and {@link
     * #EXTRA_LOW_LATENCY_BUFFER_SIZE}.
     *
     * @hide
     */
    @SuppressLint("ActionValue")
    @RequiresBluetoothConnectPermission
    @RequiresPermission(allOf = {
            android.Manifest.permission.BLUETOOTH_CONNECT,
            android.Manifest.permission.BLUETOOTH_PRIVILEGED,
    })
    @SdkConstant(SdkConstantType.BROADCAST_INTENT_ACTION)
    @SystemApi
    public static final String ACTION_SWITCH_BUFFER_SIZE =
            "android.bluetooth.device.action.SWITCH_BUFFER_SIZE";

    /**
     * Used as an Integer extra field in {@link #ACTION_BATTERY_LEVEL_CHANGED}
     * intent. It contains the most recently retrieved battery level information
     * ranging from 0% to 100% for a remote device, {@link #BATTERY_LEVEL_UNKNOWN}
     * when the valid is unknown or there is an error, {@link #BATTERY_LEVEL_BLUETOOTH_OFF} when the
     * bluetooth is off
     *
     * @hide
     */
    @SuppressLint("ActionValue")
    @SystemApi
    public static final String EXTRA_BATTERY_LEVEL =
            "android.bluetooth.device.extra.BATTERY_LEVEL";

    /**
     * Used as the unknown value for {@link #EXTRA_BATTERY_LEVEL} and {@link #getBatteryLevel()}
     *
     * @hide
     */
    @SystemApi
    public static final int BATTERY_LEVEL_UNKNOWN = -1;

    /**
     * Used as an error value for {@link #getBatteryLevel()} to represent bluetooth is off
     *
     * @hide
     */
    @SystemApi
    public static final int BATTERY_LEVEL_BLUETOOTH_OFF = -100;

    /**
     * Broadcast Action: Indicates the remote devices are TWS plus earbuds pair.
     * <p>Always contains the extra fields {@link #EXTRA_TWS_PLUS_DEVICE1},
     * {@link #EXTRA_TWS_PLUS_DEVICE2}.
     * <p>Requires {@link android.Manifest.permission#BLUETOOTH} to receive.
     * @hide
     */
    @SdkConstant(SdkConstantType.BROADCAST_INTENT_ACTION)
    public static final String ACTION_TWS_PLUS_DEVICE_PAIR =
            "android.bluetooth.device.action.TWS_PLUS_DEVICE_PAIR";

    /**
     * Used as a Parcelable {@link BluetoothDevice} extra field in every intent
     * broadcast by this class. It contains the {@link BluetoothDevice} that
     * the intent applies to.
     */
    public static final String EXTRA_DEVICE = "android.bluetooth.device.extra.DEVICE";

    /**
     * Used as a String extra field in {@link #ACTION_NAME_CHANGED} and {@link
     * #ACTION_FOUND} intents. It contains the friendly Bluetooth name.
     */
    public static final String EXTRA_NAME = "android.bluetooth.device.extra.NAME";

    /**
     * Used as a Parcelable {@link BluetoothQualityReport} extra field in
     * {@link #ACTION_REMOTE_ISSUE_OCCURRED} intent. It contains the {@link BluetoothQualityReport}.
     * @hide
     */
    public static final String EXTRA_BQR = "android.bluetooth.qti.extra.EXTRA_BQR";

    /**
<<<<<<< HEAD
     * Used as a String extra field in {@link #ACTION_REMOTE_ISSUE_OCCURRED}
     * intents. It contains the type of IOT issue that occurred.
     * @hide
     */
    public static final String EXTRA_ISSUE_TYPE = "android.bluetooth.qti.extra.ERROR_TYPE";

    /**
     * Used as a String extra field in {@link #ACTION_REMOTE_ISSUE_OCCURRED} intents.
     * It contains the details of details of the issue.
     * @hide
     */
    public static final String EXTRA_ERROR_CODE = "android.bluetooth.qti.extra.ERROR_CODE";

    /**
     * Used as a String extra field in {@link #ACTION_REMOTE_ISSUE_OCCURRED} intents.
     * It contains the SoC event mask when issue occurred.
     * @hide
     */
    public static final String EXTRA_ERROR_EVENT_MASK = "android.bluetooth.qti.extra.ERROR_EVENT_MASK";

    /**
     * Used as a String extra field in {@link #ACTION_REMOTE_ISSUE_OCCURRED} intents.
     * It contains the LMP Version of IOT device.
     * @hide
     */
    public static final String EXTRA_LMP_VERSION = "android.bluetooth.qti.extra.EXTRA_LMP_VERSION";

    /**
     * Used as a String extra field in {@link #ACTION_REMOTE_ISSUE_OCCURRED} intents.
     * It contains the LMP Sub Version of IOT device.
     * @hide
     */
    public static final String EXTRA_LMP_SUBVER = "android.bluetooth.qti.extra.EXTRA_LMP_SUBVER";

    /**
     * Used as a String extra field in {@link #ACTION_REMOTE_ISSUE_OCCURRED} intents.
     * It contains the Manufacturer ID of IOT device.
     * @hide
     */
    public static final String EXTRA_MANUFACTURER = "android.bluetooth.qti.extra.EXTRA_MANUFACTURER";

    /**
     * Used as a String extra field in {@link #ACTION_REMOTE_ISSUE_OCCURRED} intents.
     * It contains the Power level.
     * @hide
     */
    public static final String EXTRA_POWER_LEVEL = "android.bluetooth.qti.extra.EXTRA_POWER_LEVEL";

    /**
     * Used as a String extra field in {@link #ACTION_REMOTE_ISSUE_OCCURRED} intents.
     * It contains the Link Quality of the connection.
     * @hide
     */
    public static final String EXTRA_LINK_QUALITY = "android.bluetooth.qti.extra.EXTRA_LINK_QUALITY";

    /**
     * Used as a String extra field in {@link #ACTION_REMOTE_ISSUE_OCCURRED} intents.
     * It contains the coutnt of glitches occured since last broadcast.
     * @hide
     */
    public static final String EXTRA_GLITCH_COUNT = "android.bluetooth.qti.extra.EXTRA_GLITCH_COUNT";


    /**
=======
>>>>>>> 0098e7da
     * Used as an optional short extra field in {@link #ACTION_FOUND} intents.
     * Contains the RSSI value of the remote device as reported by the
     * Bluetooth hardware.
     */
    public static final String EXTRA_RSSI = "android.bluetooth.device.extra.RSSI";

    /**
    * Used as a boolean extra field in {@link #ACTION_FOUND} intents.
    * It contains the information if device is discovered as member of a coordinated set or not.
    * Pairing with device that belongs to a set would trigger pairing with the rest of set members.
    * See Bluetooth CSIP specification for more details.
    */
    public static final String EXTRA_IS_COORDINATED_SET_MEMBER =
            "android.bluetooth.extra.IS_COORDINATED_SET_MEMBER";

    /**
     * Used as a Parcelable {@link BluetoothClass} extra field in {@link
     * #ACTION_FOUND} and {@link #ACTION_CLASS_CHANGED} intents.
     */
    public static final String EXTRA_CLASS = "android.bluetooth.device.extra.CLASS";

    /**
     * Used as an int extra field in {@link #ACTION_BOND_STATE_CHANGED} intents.
     * Contains the bond state of the remote device.
     * <p>Possible values are:
     * {@link #BOND_NONE},
     * {@link #BOND_BONDING},
     * {@link #BOND_BONDED}.
     */
    public static final String EXTRA_BOND_STATE = "android.bluetooth.device.extra.BOND_STATE";
    /**
     * Used as an int extra field in {@link #ACTION_BOND_STATE_CHANGED} intents.
     * Contains the previous bond state of the remote device.
     * <p>Possible values are:
     * {@link #BOND_NONE},
     * {@link #BOND_BONDING},
     * {@link #BOND_BONDED}.
     */
    public static final String EXTRA_PREVIOUS_BOND_STATE =
            "android.bluetooth.device.extra.PREVIOUS_BOND_STATE";

    /**
     * Used as a boolean extra field to indicate if audio buffer size is low latency or not
     *
     * @hide
     */
    @SuppressLint("ActionValue")
    @SystemApi
    public static final String EXTRA_LOW_LATENCY_BUFFER_SIZE =
            "android.bluetooth.device.extra.LOW_LATENCY_BUFFER_SIZE";

    /**
     * Used as a String extra field in {@link #ACTION_TWS+_DEVICE_PAIR}
     * intents. It contains the first TWS+ earbud address of pair.
     * @hide
     */
    public static final String EXTRA_TWS_PLUS_DEVICE1 =
            "android.bluetooth.device.extra.EXTRA_TWS_PLUS_DEVICE1";

    /**
     * Used as a String extra field in {@link #ACTION_TWS+_DEVICE_PAIR}
     * intents. It contains the second TWS+ earbud address of pair.
     * @hide
     */
    public static final String EXTRA_TWS_PLUS_DEVICE2 =
            "android.bluetooth.device.extra.EXTRA_TWS_PLUS_DEVICE2";

    /**
     * Indicates the remote device is not bonded (paired).
     * <p>There is no shared link key with the remote device, so communication
     * (if it is allowed at all) will be unauthenticated and unencrypted.
     */
    public static final int BOND_NONE = 10;
    /**
     * Indicates bonding (pairing) is in progress with the remote device.
     */
    public static final int BOND_BONDING = 11;
    /**
     * Indicates the remote device is bonded (paired).
     * <p>A shared link keys exists locally for the remote device, so
     * communication can be authenticated and encrypted.
     * <p><i>Being bonded (paired) with a remote device does not necessarily
     * mean the device is currently connected. It just means that the pending
     * procedure was completed at some earlier time, and the link key is still
     * stored locally, ready to use on the next connection.
     * </i>
     */
    public static final int BOND_BONDED = 12;

    /**
     * Used as an int extra field in {@link #ACTION_PAIRING_REQUEST} intents for unbond reason.
     * Possible value are :
     *  - {@link #UNBOND_REASON_AUTH_FAILED}
     *  - {@link #UNBOND_REASON_AUTH_REJECTED}
     *  - {@link #UNBOND_REASON_AUTH_CANCELED}
     *  - {@link #UNBOND_REASON_REMOTE_DEVICE_DOWN}
     *  - {@link #UNBOND_REASON_DISCOVERY_IN_PROGRESS}
     *  - {@link #UNBOND_REASON_AUTH_TIMEOUT}
     *  - {@link #UNBOND_REASON_REPEATED_ATTEMPTS}
     *  - {@link #UNBOND_REASON_REMOTE_AUTH_CANCELED}
     *  - {@link #UNBOND_REASON_REMOVED}
     *
     * Note: Can be added as a hidden extra field for {@link #ACTION_BOND_STATE_CHANGED} when the
     * {@link #EXTRA_BOND_STATE} is {@link #BOND_NONE}
     *
     * @hide
     */
    @SystemApi
    @SuppressLint("ActionValue")
    public static final String EXTRA_UNBOND_REASON = "android.bluetooth.device.extra.REASON";

    /**
     * Use {@link EXTRA_UNBOND_REASON} instead
     * @hide
     */
    @UnsupportedAppUsage
    public static final String EXTRA_REASON = EXTRA_UNBOND_REASON;


    /**
     * Used as an int extra field in {@link #ACTION_PAIRING_REQUEST}
     * intents to indicate pairing method used. Possible values are:
     * {@link #PAIRING_VARIANT_PIN},
     * {@link #PAIRING_VARIANT_PASSKEY_CONFIRMATION},
     */
    public static final String EXTRA_PAIRING_VARIANT =
            "android.bluetooth.device.extra.PAIRING_VARIANT";

    /**
     * Used as an int extra field in {@link #ACTION_PAIRING_REQUEST}
     * intents as the value of passkey.
     * The Bluetooth Passkey is a 6-digit numerical value represented as integer value
     * in the range 0x00000000 – 0x000F423F (000000 to 999999).
     */
    public static final String EXTRA_PAIRING_KEY = "android.bluetooth.device.extra.PAIRING_KEY";

    /**
     * Used as an int extra field in {@link #ACTION_PAIRING_REQUEST}
     * intents as the location of initiator. Possible value are:
     * {@link #EXTRA_PAIRING_INITIATOR_FOREGROUND},
     * {@link #EXTRA_PAIRING_INITIATOR_BACKGROUND},
     *
     * @hide
     */
    @SystemApi
    @SuppressLint("ActionValue")
    public static final String EXTRA_PAIRING_INITIATOR =
            "android.bluetooth.device.extra.PAIRING_INITIATOR";

    /**
     * Bluetooth pairing initiator, Foreground App
     * @hide
     */
    @SystemApi
    public static final int EXTRA_PAIRING_INITIATOR_FOREGROUND = 1;

    /**
     * Bluetooth pairing initiator, Background
     * @hide
     */
    @SystemApi
    public static final int EXTRA_PAIRING_INITIATOR_BACKGROUND = 2;

    /**
     * Bluetooth device type, Unknown
     */
    public static final int DEVICE_TYPE_UNKNOWN = 0;

    /**
     * Bluetooth device type, Classic - BR/EDR devices
     */
    public static final int DEVICE_TYPE_CLASSIC = 1;

    /**
     * Bluetooth device type, Low Energy - LE-only
     */
    public static final int DEVICE_TYPE_LE = 2;

    /**
     * Bluetooth device type, Dual Mode - BR/EDR/LE
     */
    public static final int DEVICE_TYPE_DUAL = 3;


    /** @hide */
    @RequiresBluetoothConnectPermission
    @RequiresPermission(android.Manifest.permission.BLUETOOTH_CONNECT)
    @SdkConstant(SdkConstantType.BROADCAST_INTENT_ACTION)
    @UnsupportedAppUsage(maxTargetSdk = Build.VERSION_CODES.R, trackingBug = 170729553)
    public static final String ACTION_SDP_RECORD =
            "android.bluetooth.device.action.SDP_RECORD";

    /** @hide */
    @IntDef(prefix = "METADATA_", value = {
            METADATA_MANUFACTURER_NAME,
            METADATA_MODEL_NAME,
            METADATA_SOFTWARE_VERSION,
            METADATA_HARDWARE_VERSION,
            METADATA_COMPANION_APP,
            METADATA_MAIN_ICON,
            METADATA_IS_UNTETHERED_HEADSET,
            METADATA_UNTETHERED_LEFT_ICON,
            METADATA_UNTETHERED_RIGHT_ICON,
            METADATA_UNTETHERED_CASE_ICON,
            METADATA_UNTETHERED_LEFT_BATTERY,
            METADATA_UNTETHERED_RIGHT_BATTERY,
            METADATA_UNTETHERED_CASE_BATTERY,
            METADATA_UNTETHERED_LEFT_CHARGING,
            METADATA_UNTETHERED_RIGHT_CHARGING,
            METADATA_UNTETHERED_CASE_CHARGING,
            METADATA_ENHANCED_SETTINGS_UI_URI,
            METADATA_DEVICE_TYPE,
            METADATA_MAIN_BATTERY,
            METADATA_MAIN_CHARGING,
            METADATA_MAIN_LOW_BATTERY_THRESHOLD,
            METADATA_UNTETHERED_LEFT_LOW_BATTERY_THRESHOLD,
            METADATA_UNTETHERED_RIGHT_LOW_BATTERY_THRESHOLD,
            METADATA_UNTETHERED_CASE_LOW_BATTERY_THRESHOLD,
            METADATA_SPATIAL_AUDIO,
            METADATA_FAST_PAIR_CUSTOMIZED_FIELDS,
            METADATA_LE_AUDIO,
            METADATA_GMCS_CCCD,
            METADATA_GTBS_CCCD})
    @Retention(RetentionPolicy.SOURCE)
    public @interface MetadataKey{}

    /**
     * Maximum length of a metadata entry, this is to avoid exploding Bluetooth
     * disk usage
     * @hide
     */
    @SystemApi
    public static final int METADATA_MAX_LENGTH = 2048;

    /**
     * Manufacturer name of this Bluetooth device
     * Data type should be {@String} as {@link Byte} array.
     * @hide
     */
    @SystemApi
    public static final int METADATA_MANUFACTURER_NAME = 0;

    /**
     * Model name of this Bluetooth device
     * Data type should be {@String} as {@link Byte} array.
     * @hide
     */
    @SystemApi
    public static final int METADATA_MODEL_NAME = 1;

    /**
     * Software version of this Bluetooth device
     * Data type should be {@String} as {@link Byte} array.
     * @hide
     */
    @SystemApi
    public static final int METADATA_SOFTWARE_VERSION = 2;

    /**
     * Hardware version of this Bluetooth device
     * Data type should be {@String} as {@link Byte} array.
     * @hide
     */
    @SystemApi
    public static final int METADATA_HARDWARE_VERSION = 3;

    /**
     * Package name of the companion app, if any
     * Data type should be {@String} as {@link Byte} array.
     * @hide
     */
    @SystemApi
    public static final int METADATA_COMPANION_APP = 4;

    /**
     * URI to the main icon shown on the settings UI
     * Data type should be {@link Byte} array.
     * @hide
     */
    @SystemApi
    public static final int METADATA_MAIN_ICON = 5;

    /**
     * Whether this device is an untethered headset with left, right and case
     * Data type should be {@String} as {@link Byte} array.
     * @hide
     */
    @SystemApi
    public static final int METADATA_IS_UNTETHERED_HEADSET = 6;

    /**
     * URI to icon of the left headset
     * Data type should be {@link Byte} array.
     * @hide
     */
    @SystemApi
    public static final int METADATA_UNTETHERED_LEFT_ICON = 7;

    /**
     * URI to icon of the right headset
     * Data type should be {@link Byte} array.
     * @hide
     */
    @SystemApi
    public static final int METADATA_UNTETHERED_RIGHT_ICON = 8;

    /**
     * URI to icon of the headset charging case
     * Data type should be {@link Byte} array.
     * @hide
     */
    @SystemApi
    public static final int METADATA_UNTETHERED_CASE_ICON = 9;

    /**
     * Battery level of left headset
     * Data type should be {@String} 0-100 as {@link Byte} array, otherwise
     * as invalid.
     * @hide
     */
    @SystemApi
    public static final int METADATA_UNTETHERED_LEFT_BATTERY = 10;

    /**
     * Battery level of rigth headset
     * Data type should be {@String} 0-100 as {@link Byte} array, otherwise
     * as invalid.
     * @hide
     */
    @SystemApi
    public static final int METADATA_UNTETHERED_RIGHT_BATTERY = 11;

    /**
     * Battery level of the headset charging case
     * Data type should be {@String} 0-100 as {@link Byte} array, otherwise
     * as invalid.
     * @hide
     */
    @SystemApi
    public static final int METADATA_UNTETHERED_CASE_BATTERY = 12;

    /**
     * Whether the left headset is charging
     * Data type should be {@String} as {@link Byte} array.
     * @hide
     */
    @SystemApi
    public static final int METADATA_UNTETHERED_LEFT_CHARGING = 13;

    /**
     * Whether the right headset is charging
     * Data type should be {@String} as {@link Byte} array.
     * @hide
     */
    @SystemApi
    public static final int METADATA_UNTETHERED_RIGHT_CHARGING = 14;

    /**
     * Whether the headset charging case is charging
     * Data type should be {@String} as {@link Byte} array.
     * @hide
     */
    @SystemApi
    public static final int METADATA_UNTETHERED_CASE_CHARGING = 15;

    /**
     * URI to the enhanced settings UI slice
     * Data type should be {@String} as {@link Byte} array, null means
     * the UI does not exist.
     * @hide
     */
    @SystemApi
    public static final int METADATA_ENHANCED_SETTINGS_UI_URI = 16;

    /**
     * @hide
     */
    public static final String COMPANION_TYPE_PRIMARY = "COMPANION_PRIMARY";

    /**
     * @hide
     */
    public static final String COMPANION_TYPE_SECONDARY = "COMPANION_SECONDARY";

    /**
     * @hide
     */
    public static final String COMPANION_TYPE_NONE = "COMPANION_NONE";

    /**
     * Type of the Bluetooth device, must be within the list of
     * BluetoothDevice.DEVICE_TYPE_*
     * Data type should be {@String} as {@link Byte} array.
     * @hide
     */
    @SystemApi
    public static final int METADATA_DEVICE_TYPE = 17;

    /**
     * Battery level of the Bluetooth device, use when the Bluetooth device
     * does not support HFP battery indicator.
     * Data type should be {@String} as {@link Byte} array.
     * @hide
     */
    @SystemApi
    public static final int METADATA_MAIN_BATTERY = 18;

    /**
     * Whether the device is charging.
     * Data type should be {@String} as {@link Byte} array.
     * @hide
     */
    @SystemApi
    public static final int METADATA_MAIN_CHARGING = 19;

    /**
     * The battery threshold of the Bluetooth device to show low battery icon.
     * Data type should be {@String} as {@link Byte} array.
     * @hide
     */
    @SystemApi
    public static final int METADATA_MAIN_LOW_BATTERY_THRESHOLD = 20;

    /**
     * The battery threshold of the left headset to show low battery icon.
     * Data type should be {@String} as {@link Byte} array.
     * @hide
     */
    @SystemApi
    public static final int METADATA_UNTETHERED_LEFT_LOW_BATTERY_THRESHOLD = 21;

    /**
     * The battery threshold of the right headset to show low battery icon.
     * Data type should be {@String} as {@link Byte} array.
     * @hide
     */
    @SystemApi
    public static final int METADATA_UNTETHERED_RIGHT_LOW_BATTERY_THRESHOLD = 22;

    /**
     * The battery threshold of the case to show low battery icon.
     * Data type should be {@String} as {@link Byte} array.
     * @hide
     */
    @SystemApi
    public static final int METADATA_UNTETHERED_CASE_LOW_BATTERY_THRESHOLD = 23;


    /**
     * The metadata of the audio spatial data.
     * Data type should be {@link Byte} array.
     * @hide
     */
    public static final int METADATA_SPATIAL_AUDIO = 24;

    /**
     * The metadata of the Fast Pair for any custmized feature.
     * Data type should be {@link Byte} array.
     * @hide
     */
    public static final int METADATA_FAST_PAIR_CUSTOMIZED_FIELDS = 25;

    /**
     * The metadata of the Fast Pair for LE Audio capable devices.
     * Data type should be {@link Byte} array.
     * @hide
     */
    @SystemApi
    public static final int METADATA_LE_AUDIO = 26;

    /**
     * The UUIDs (16-bit) of registered to CCC characteristics from Media Control services.
     * Data type should be {@link Byte} array.
     * @hide
     */
    public static final int METADATA_GMCS_CCCD = 27;

    /**
     * The UUIDs (16-bit) of registered to CCC characteristics from Telephony Bearer service.
     * Data type should be {@link Byte} array.
     * @hide
     */
    public static final int METADATA_GTBS_CCCD = 28;

    private static final int METADATA_MAX_KEY = METADATA_GTBS_CCCD;

    /**
     * Device type which is used in METADATA_DEVICE_TYPE
     * Indicates this Bluetooth device is a standard Bluetooth accessory or
     * not listed in METADATA_DEVICE_TYPE_*.
     * @hide
     */
    @SystemApi
    public static final String DEVICE_TYPE_DEFAULT = "Default";

    /**
     * Device type which is used in METADATA_DEVICE_TYPE
     * Indicates this Bluetooth device is a watch.
     * @hide
     */
    @SystemApi
    public static final String DEVICE_TYPE_WATCH = "Watch";

    /**
     * Device type which is used in METADATA_DEVICE_TYPE
     * Indicates this Bluetooth device is an untethered headset.
     * @hide
     */
    @SystemApi
    public static final String DEVICE_TYPE_UNTETHERED_HEADSET = "Untethered Headset";

    /**
     * Device type which is used in METADATA_DEVICE_TYPE
     * Indicates this Bluetooth device is a stylus.
     * @hide
     */
    @SystemApi
    public static final String DEVICE_TYPE_STYLUS = "Stylus";

    /**
     * Broadcast Action: This intent is used to broadcast the {@link UUID}
     * wrapped as a {@link android.os.ParcelUuid} of the remote device after it
     * has been fetched. This intent is sent only when the UUIDs of the remote
     * device are requested to be fetched using Service Discovery Protocol
     * <p> Always contains the extra field {@link #EXTRA_DEVICE}
     * <p> Always contains the extra field {@link #EXTRA_UUID}
     */
    @RequiresLegacyBluetoothAdminPermission
    @RequiresBluetoothConnectPermission
    @RequiresPermission(android.Manifest.permission.BLUETOOTH_CONNECT)
    @SdkConstant(SdkConstantType.BROADCAST_INTENT_ACTION)
    public static final String ACTION_UUID =
            "android.bluetooth.device.action.UUID";

    /** @hide */
    @RequiresBluetoothConnectPermission
    @RequiresPermission(android.Manifest.permission.BLUETOOTH_CONNECT)
    @SdkConstant(SdkConstantType.BROADCAST_INTENT_ACTION)
    public static final String ACTION_MAS_INSTANCE =
            "android.bluetooth.device.action.MAS_INSTANCE";

    /**
     * Broadcast Action: Indicates a failure to retrieve the name of a remote
     * device.
     * <p>Always contains the extra field {@link #EXTRA_DEVICE}.
     *
     * @hide
     */
    //TODO: is this actually useful?
    @RequiresLegacyBluetoothPermission
    @RequiresBluetoothConnectPermission
    @RequiresPermission(android.Manifest.permission.BLUETOOTH_CONNECT)
    @SdkConstant(SdkConstantType.BROADCAST_INTENT_ACTION)
    public static final String ACTION_NAME_FAILED =
            "android.bluetooth.device.action.NAME_FAILED";

    /**
     * Broadcast Action: This intent is used to broadcast PAIRING REQUEST
     */
    @RequiresLegacyBluetoothAdminPermission
    @RequiresBluetoothConnectPermission
    @RequiresPermission(android.Manifest.permission.BLUETOOTH_CONNECT)
    @SdkConstant(SdkConstantType.BROADCAST_INTENT_ACTION)
    public static final String ACTION_PAIRING_REQUEST =
            "android.bluetooth.device.action.PAIRING_REQUEST";

    /**
     * Starting from {@link android.os.Build.VERSION_CODES#UPSIDE_DOWN_CAKE},
     * the return value of {@link BluetoothDevice#toString()} has changed
     * to improve privacy.
     */
    @ChangeId
    @EnabledSince(targetSdkVersion = android.os.Build.VERSION_CODES.UPSIDE_DOWN_CAKE)
    private static final long CHANGE_TO_STRING_REDACTED = 265103382L;

    /**
     * Broadcast Action: This intent is used to broadcast PAIRING CANCEL
     *
     * @hide
     */
    @SystemApi
    @RequiresBluetoothConnectPermission
    @RequiresPermission(android.Manifest.permission.BLUETOOTH_CONNECT)
    @SdkConstant(SdkConstantType.BROADCAST_INTENT_ACTION)
    @SuppressLint("ActionValue")
    public static final String ACTION_PAIRING_CANCEL =
            "android.bluetooth.device.action.PAIRING_CANCEL";

    /**
     * Broadcast Action: This intent is used to broadcast CONNECTION ACCESS REQUEST
     *
     * This action will trigger a prompt for the user to accept or deny giving the
     * permission for this device. Permissions can be specified with
     * {@link #EXTRA_ACCESS_REQUEST_TYPE}.
     *
     * The reply will be an {@link #ACTION_CONNECTION_ACCESS_REPLY} sent to the specified
     * {@link #EXTRA_PACKAGE_NAME} and {@link #EXTRA_CLASS_NAME}.
     *
     * This action can be cancelled with {@link #ACTION_CONNECTION_ACCESS_CANCEL}.
     *
     * @hide
     */
    @SystemApi
    @RequiresBluetoothConnectPermission
    @RequiresPermission(android.Manifest.permission.BLUETOOTH_CONNECT)
    @SdkConstant(SdkConstantType.BROADCAST_INTENT_ACTION)
    @SuppressLint("ActionValue")
    public static final String ACTION_CONNECTION_ACCESS_REQUEST =
            "android.bluetooth.device.action.CONNECTION_ACCESS_REQUEST";

    /**
     * Broadcast Action: This intent is used to broadcast CONNECTION ACCESS REPLY
     *
     * This action is the reply from {@link #ACTION_CONNECTION_ACCESS_REQUEST}
     * that is sent to the specified {@link #EXTRA_PACKAGE_NAME}
     * and {@link #EXTRA_CLASS_NAME}.
     *
     * See the extra fields {@link #EXTRA_CONNECTION_ACCESS_RESULT} and
     * {@link #EXTRA_ALWAYS_ALLOWED} for possible results.
     *
     * @hide
     */
    @SystemApi
    @RequiresBluetoothConnectPermission
    @RequiresPermission(android.Manifest.permission.BLUETOOTH_CONNECT)
    @SdkConstant(SdkConstantType.BROADCAST_INTENT_ACTION)
    @SuppressLint("ActionValue")
    public static final String ACTION_CONNECTION_ACCESS_REPLY =
            "android.bluetooth.device.action.CONNECTION_ACCESS_REPLY";

    /**
     * Broadcast Action: This intent is used to broadcast CONNECTION ACCESS CANCEL
     *
     * @hide
     */
    @SystemApi
    @RequiresBluetoothConnectPermission
    @RequiresPermission(android.Manifest.permission.BLUETOOTH_CONNECT)
    @SdkConstant(SdkConstantType.BROADCAST_INTENT_ACTION)
    @SuppressLint("ActionValue")
    public static final String ACTION_CONNECTION_ACCESS_CANCEL =
            "android.bluetooth.device.action.CONNECTION_ACCESS_CANCEL";

    /**
     * Intent to broadcast silence mode changed.
     * Alway contains the extra field {@link #EXTRA_DEVICE}
     *
     * @hide
     */
    @RequiresBluetoothConnectPermission
    @RequiresPermission(android.Manifest.permission.BLUETOOTH_CONNECT)
    @SdkConstant(SdkConstantType.BROADCAST_INTENT_ACTION)
    @SystemApi
    public static final String ACTION_SILENCE_MODE_CHANGED =
            "android.bluetooth.device.action.SILENCE_MODE_CHANGED";

    /**
     * Used as an extra field in {@link #ACTION_CONNECTION_ACCESS_REQUEST}.
     *
     * Possible values are {@link #REQUEST_TYPE_PROFILE_CONNECTION},
     * {@link #REQUEST_TYPE_PHONEBOOK_ACCESS}, {@link #REQUEST_TYPE_MESSAGE_ACCESS}
     * and {@link #REQUEST_TYPE_SIM_ACCESS}
     *
     * @hide
     */
    @SystemApi
    @SuppressLint("ActionValue")
    public static final String EXTRA_ACCESS_REQUEST_TYPE =
            "android.bluetooth.device.extra.ACCESS_REQUEST_TYPE";

    /** @hide */
    @SystemApi
    public static final int REQUEST_TYPE_PROFILE_CONNECTION = 1;

    /** @hide */
    @SystemApi
    public static final int REQUEST_TYPE_PHONEBOOK_ACCESS = 2;

    /** @hide */
    @SystemApi
    public static final int REQUEST_TYPE_MESSAGE_ACCESS = 3;

    /** @hide */
    @SystemApi
    public static final int REQUEST_TYPE_SIM_ACCESS = 4;

    /**
     * Used as an extra field in {@link #ACTION_CONNECTION_ACCESS_REQUEST} intents,
     * Contains package name to return reply intent to.
     *
     * @hide
     */
    public static final String EXTRA_PACKAGE_NAME = "android.bluetooth.device.extra.PACKAGE_NAME";

    /**
     * Used as an extra field in {@link #ACTION_CONNECTION_ACCESS_REQUEST} intents,
     * Contains class name to return reply intent to.
     *
     * @hide
     */
    public static final String EXTRA_CLASS_NAME = "android.bluetooth.device.extra.CLASS_NAME";

    /**
     * Used as an extra field in {@link #ACTION_CONNECTION_ACCESS_REPLY} intent.
     *
     * Possible values are {@link #CONNECTION_ACCESS_YES} and {@link #CONNECTION_ACCESS_NO}.
     *
     * @hide
     */
    @SystemApi
    @SuppressLint("ActionValue")
    public static final String EXTRA_CONNECTION_ACCESS_RESULT =
            "android.bluetooth.device.extra.CONNECTION_ACCESS_RESULT";

    /** @hide */
    @SystemApi
    public static final int CONNECTION_ACCESS_YES = 1;

    /** @hide */
    @SystemApi
    public static final int CONNECTION_ACCESS_NO = 2;

    /**
     * Used as an extra field in {@link #ACTION_CONNECTION_ACCESS_REPLY} intents,
     * Contains boolean to indicate if the allowed response is once-for-all so that
     * next request will be granted without asking user again.
     *
     * @hide
     */
    @SystemApi
    @SuppressLint("ActionValue")
    public static final String EXTRA_ALWAYS_ALLOWED =
            "android.bluetooth.device.extra.ALWAYS_ALLOWED";

    /**
     * A bond attempt succeeded
     *
     * @hide
     */
    public static final int BOND_SUCCESS = 0;

    /**
     * A bond attempt failed because pins did not match, or remote device did
     * not respond to pin request in time
     *
     * @hide
     */
    @SystemApi
    public static final int UNBOND_REASON_AUTH_FAILED = 1;

    /**
     * A bond attempt failed because the other side explicitly rejected
     * bonding
     *
     * @hide
     */
    @SystemApi
    public static final int UNBOND_REASON_AUTH_REJECTED = 2;

    /**
     * A bond attempt failed because we canceled the bonding process
     *
     * @hide
     */
    @SystemApi
    public static final int UNBOND_REASON_AUTH_CANCELED = 3;

    /**
     * A bond attempt failed because we could not contact the remote device
     *
     * @hide
     */
    @SystemApi
    public static final int UNBOND_REASON_REMOTE_DEVICE_DOWN = 4;

    /**
     * A bond attempt failed because a discovery is in progress
     *
     * @hide
     */
    @SystemApi
    public static final int UNBOND_REASON_DISCOVERY_IN_PROGRESS = 5;

    /**
     * A bond attempt failed because of authentication timeout
     *
     * @hide
     */
    @SystemApi
    public static final int UNBOND_REASON_AUTH_TIMEOUT = 6;

    /**
     * A bond attempt failed because of repeated attempts
     *
     * @hide
     */
    @SystemApi
    public static final int UNBOND_REASON_REPEATED_ATTEMPTS = 7;

    /**
     * A bond attempt failed because we received an Authentication Cancel
     * by remote end
     *
     * @hide
     */
    @SystemApi
    public static final int UNBOND_REASON_REMOTE_AUTH_CANCELED = 8;

    /**
     * An existing bond was explicitly revoked
     *
     * @hide
     */
    @SystemApi
    public static final int UNBOND_REASON_REMOVED = 9;

    /**
     * The user will be prompted to enter a pin or
     * an app will enter a pin for user.
     */
    public static final int PAIRING_VARIANT_PIN = 0;

    /**
     * The user will be prompted to enter a passkey
     *
     * @hide
     */
    @SystemApi
    public static final int PAIRING_VARIANT_PASSKEY = 1;

    /**
     * The user will be prompted to confirm the passkey displayed on the screen or
     * an app will confirm the passkey for the user.
     */
    public static final int PAIRING_VARIANT_PASSKEY_CONFIRMATION = 2;

    /**
     * The user will be prompted to accept or deny the incoming pairing request
     *
     * @hide
     */
    @SystemApi
    public static final int PAIRING_VARIANT_CONSENT = 3;

    /**
     * The user will be prompted to enter the passkey displayed on remote device
     * This is used for Bluetooth 2.1 pairing.
     *
     * @hide
     */
    @SystemApi
    public static final int PAIRING_VARIANT_DISPLAY_PASSKEY = 4;

    /**
     * The user will be prompted to enter the PIN displayed on remote device.
     * This is used for Bluetooth 2.0 pairing.
     *
     * @hide
     */
    @SystemApi
    public static final int PAIRING_VARIANT_DISPLAY_PIN = 5;

    /**
     * The user will be prompted to accept or deny the OOB pairing request.
     * This is used for Bluetooth 2.1 secure simple pairing.
     *
     * @hide
     */
    @SystemApi
    public static final int PAIRING_VARIANT_OOB_CONSENT = 6;

    /**
     * The user will be prompted to enter a 16 digit pin or
     * an app will enter a 16 digit pin for user.
     *
     * @hide
     */
    @SystemApi
    public static final int PAIRING_VARIANT_PIN_16_DIGITS = 7;

    /**
     * Used as an extra field in {@link #ACTION_UUID} intents,
     * Contains the {@link android.os.ParcelUuid}s of the remote device which
     * is a parcelable version of {@link UUID}.
     * A {@code null} EXTRA_UUID indicates a timeout.
     */
    public static final String EXTRA_UUID = "android.bluetooth.device.extra.UUID";

    /** @hide */
    public static final String EXTRA_SDP_RECORD =
            "android.bluetooth.device.extra.SDP_RECORD";

    /** @hide */
    @UnsupportedAppUsage(maxTargetSdk = Build.VERSION_CODES.R, trackingBug = 170729553)
    public static final String EXTRA_SDP_SEARCH_STATUS =
            "android.bluetooth.device.extra.SDP_SEARCH_STATUS";

    /** @hide */
    @IntDef(prefix = "ACCESS_", value = {ACCESS_UNKNOWN,
            ACCESS_ALLOWED, ACCESS_REJECTED})
    @Retention(RetentionPolicy.SOURCE)
    public @interface AccessPermission{}

    /**
     * For {@link #getPhonebookAccessPermission}, {@link #setPhonebookAccessPermission},
     * {@link #getMessageAccessPermission} and {@link #setMessageAccessPermission}.
     *
     * @hide
     */
    @SystemApi
    public static final int ACCESS_UNKNOWN = 0;

    /**
     * For {@link #getPhonebookAccessPermission}, {@link #setPhonebookAccessPermission},
     * {@link #getMessageAccessPermission} and {@link #setMessageAccessPermission}.
     *
     * @hide
     */
    @SystemApi
    public static final int ACCESS_ALLOWED = 1;

    /**
     * For {@link #getPhonebookAccessPermission}, {@link #setPhonebookAccessPermission},
     * {@link #getMessageAccessPermission} and {@link #setMessageAccessPermission}.
     *
     * @hide
     */
    @SystemApi
    public static final int ACCESS_REJECTED = 2;

    /** @hide */
    @Retention(RetentionPolicy.SOURCE)
    @IntDef(
        prefix = { "TRANSPORT_" },
        value = {
            TRANSPORT_AUTO,
            TRANSPORT_BREDR,
            TRANSPORT_LE,
        }
    )
    public @interface Transport {}

    /**
     * No preference of physical transport for GATT connections to remote dual-mode devices
     */
    public static final int TRANSPORT_AUTO = 0;

    /**
     * Constant representing the BR/EDR transport.
     */
    public static final int TRANSPORT_BREDR = 1;

    /**
     * Constant representing the Bluetooth Low Energy (BLE) Transport.
     */
    public static final int TRANSPORT_LE = 2;

    /**
     * Bluetooth LE 1M PHY. Used to refer to LE 1M Physical Channel for advertising, scanning or
     * connection.
     */
    public static final int PHY_LE_1M = 1;

    /**
     * Bluetooth LE 2M PHY. Used to refer to LE 2M Physical Channel for advertising, scanning or
     * connection.
     */
    public static final int PHY_LE_2M = 2;

    /**
     * Bluetooth LE Coded PHY. Used to refer to LE Coded Physical Channel for advertising, scanning
     * or connection.
     */
    public static final int PHY_LE_CODED = 3;

    /**
     * Bluetooth LE 1M PHY mask. Used to specify LE 1M Physical Channel as one of many available
     * options in a bitmask.
     */
    public static final int PHY_LE_1M_MASK = 1;

    /**
     * Bluetooth LE 2M PHY mask. Used to specify LE 2M Physical Channel as one of many available
     * options in a bitmask.
     */
    public static final int PHY_LE_2M_MASK = 2;

    /**
     * Bluetooth LE Coded PHY mask. Used to specify LE Coded Physical Channel as one of many
     * available options in a bitmask.
     */
    public static final int PHY_LE_CODED_MASK = 4;

    /**
     * No preferred coding when transmitting on the LE Coded PHY.
     */
    public static final int PHY_OPTION_NO_PREFERRED = 0;

    /**
     * Prefer the S=2 coding to be used when transmitting on the LE Coded PHY.
     */
    public static final int PHY_OPTION_S2 = 1;

    /**
     * Prefer the S=8 coding to be used when transmitting on the LE Coded PHY.
     */
    public static final int PHY_OPTION_S8 = 2;


    /** @hide */
    public static final String EXTRA_MAS_INSTANCE =
            "android.bluetooth.device.extra.MAS_INSTANCE";

    /**
     * Used as an int extra field in {@link #ACTION_ACL_CONNECTED} and
     * {@link #ACTION_ACL_DISCONNECTED} intents to indicate which transport is connected.
     * Possible values are: {@link #TRANSPORT_BREDR} and {@link #TRANSPORT_LE}.
     */
    @SuppressLint("ActionValue")
    public static final String EXTRA_TRANSPORT = "android.bluetooth.device.extra.TRANSPORT";

    /** @hide */
    @Retention(RetentionPolicy.SOURCE)
    @IntDef(
        prefix = { "ADDRESS_TYPE_" },
        value = {
            ADDRESS_TYPE_PUBLIC,
            ADDRESS_TYPE_RANDOM,
            ADDRESS_TYPE_UNKNOWN,
        }
    )
    public @interface AddressType {}

    /** Hardware MAC Address of the device */
    public static final int ADDRESS_TYPE_PUBLIC = 0;
    /** Address is either resolvable, non-resolvable or static. */
    public static final int ADDRESS_TYPE_RANDOM = 1;
    /** Address type is unknown or unavailable **/
    public static final int ADDRESS_TYPE_UNKNOWN = 0xFFFF;

    private static final String NULL_MAC_ADDRESS = "00:00:00:00:00:00";

    private final String mAddress;
    @AddressType private final int mAddressType;

    private static boolean sIsLogRedactionFlagSynced = false;
    private static boolean sIsLogRedactionEnabled = true;

    private AttributionSource mAttributionSource;

    static IBluetooth getService() {
        return BluetoothAdapter.getDefaultAdapter().getBluetoothService();
    }

    /**
     * Create a new BluetoothDevice.
     * Bluetooth MAC address must be upper case, such as "00:11:22:33:AA:BB",
     * and is validated in this constructor.
     *
     * @param address valid Bluetooth MAC address
     * @param addressType valid address type
     * @throws RuntimeException Bluetooth is not available on this platform
     * @throws IllegalArgumentException address or addressType is invalid
     * @hide
     */
    /*package*/ BluetoothDevice(String address, int addressType) {
        if (!BluetoothAdapter.checkBluetoothAddress(address)) {
            throw new IllegalArgumentException(address + " is not a valid Bluetooth address");
        }

        if (addressType != ADDRESS_TYPE_PUBLIC && addressType != ADDRESS_TYPE_RANDOM) {
            throw new IllegalArgumentException(addressType + " is not a Bluetooth address type");
        }

        mAddress = address;
        mAddressType = addressType;
        mAttributionSource = AttributionSource.myAttributionSource();
    }

    /**
     * Create a new BluetoothDevice.
     * Bluetooth MAC address must be upper case, such as "00:11:22:33:AA:BB",
     * and is validated in this constructor.
     *
     * @param address valid Bluetooth MAC address
     * @throws RuntimeException Bluetooth is not available on this platform
     * @throws IllegalArgumentException address is invalid
     * @hide
     */
    @UnsupportedAppUsage
    /*package*/ BluetoothDevice(String address) {
        this(address, ADDRESS_TYPE_PUBLIC);
    }

    /**
     * Create a new BluetoothDevice.
     *
     * @param in valid parcel
     * @throws RuntimeException Bluetooth is not available on this platform
     * @throws IllegalArgumentException address is invalid
     * @hide
     */
    @UnsupportedAppUsage
    /*package*/ BluetoothDevice(Parcel in) {
        this(in.readString(), in.readInt());
    }

    /** {@hide} */
    public void setAttributionSource(@NonNull AttributionSource attributionSource) {
        mAttributionSource = attributionSource;
    }

    /**
     * Method should never be used anywhere. Only exception is from {@link Intent}
     * Used to set the device current attribution source
     *
     * @param attributionSource The associated {@link AttributionSource} for this device in this
     * process
     * @hide
     */
    @SystemApi
    @RequiresPermission(android.Manifest.permission.BLUETOOTH_PRIVILEGED)
    public void prepareToEnterProcess(@NonNull AttributionSource attributionSource) {
        setAttributionSource(attributionSource);
    }

    @Override
    public boolean equals(@Nullable Object o) {
        if (o instanceof BluetoothDevice) {
            return mAddress.equals(((BluetoothDevice) o).getAddress());
        }
        return false;
    }

    @Override
    public int hashCode() {
        return mAddress.hashCode();
    }

    /**
     * Returns a string representation of this BluetoothDevice.
     * <p> For apps targeting {@link android.os.Build.VERSION_CODES#UPSIDE_DOWN_CAKE}
     * (API level 34) or higher, this returns the MAC address of the device redacted
     * by replacing the hexadecimal digits of leftmost 4 bytes (in big endian order)
     * with "XX", e.g., "XX:XX:XX:XX:12:34". For apps targeting earlier versions,
     * the MAC address is returned without redaction.
     *
     * Warning: The return value of {@link #toString()} may change in the future.
     * It is intended to be used in logging statements. Thus apps should never rely
     * on the return value of {@link #toString()} in their logic. Always use other
     * appropriate APIs instead (e.g., use {@link #getAddress()} to get the MAC address).
     *
     * @return string representation of this BluetoothDevice
     */
    @Override
    public String toString() {
        if (!CompatChanges.isChangeEnabled(CHANGE_TO_STRING_REDACTED)) {
            return mAddress;
        }
        return toStringForLogging();
    }

    private static boolean shouldLogBeRedacted() {
        boolean defaultValue = true;
        if (!sIsLogRedactionFlagSynced) {
            BluetoothAdapter adapter = BluetoothAdapter.getDefaultAdapter();
            if (adapter == null || !adapter.isEnabled()) {
                return defaultValue;
            }
            IBluetooth service = adapter.getBluetoothService();

            if (service == null) {
                Log.e(TAG, "Bluetooth service is not enabled");
                return defaultValue;
            }

            try {
                sIsLogRedactionEnabled = service.isLogRedactionEnabled();
                sIsLogRedactionFlagSynced = true;
            } catch (RemoteException e) {
                // by default, set to true
                Log.e(TAG, "Failed to call IBluetooth.isLogRedactionEnabled"
                            + e.toString() + "\n"
                            + Log.getStackTraceString(new Throwable()));
                return true;
            }
        }
        return sIsLogRedactionEnabled;
    }

    /**
     * Returns a string representation of this BluetoothDevice for logging.
     * So far, this function only returns hardware address.
     * If more information is needed, add it here
     *
     * @return string representation of this BluetoothDevice used for logging
     * @hide
     */
    public String toStringForLogging() {
        return getAddressForLogging();
    }

    @Override
    public int describeContents() {
        return 0;
    }

    public static final @NonNull Creator<BluetoothDevice> CREATOR = new Creator<>() {
        public BluetoothDevice createFromParcel(Parcel in) {
            return new BluetoothDevice(in);
        }

        public BluetoothDevice[] newArray(int size) {
            return new BluetoothDevice[size];
        }
    };

    @Override
    public void writeToParcel(Parcel out, int flags) {
        out.writeString(mAddress);
        out.writeInt(mAddressType);
    }

    /**
     * Returns the hardware address of this BluetoothDevice.
     * <p> For example, "00:11:22:AA:BB:CC".
     *
     * @return Bluetooth hardware address as string
     */
    public String getAddress() {
        if (DBG) Log.d(TAG, "getAddress: mAddress=" + getAddressForLogging());
        return mAddress;
    }

    /**
     * Returns the address type of this BluetoothDevice.
     *
     * @return Bluetooth address type
     * @hide
     */
    public int getAddressType() {
        if (DBG) Log.d(TAG, "mAddressType: " + mAddressType);
        return mAddressType;
    }

    /**
     * Returns the anonymized hardware address of this BluetoothDevice. The first three octets
     * will be suppressed for anonymization.
     * <p> For example, "XX:XX:XX:AA:BB:CC".
     *
     * @return Anonymized bluetooth hardware address as string
     * @hide
     */
    @SystemApi
    @NonNull
    @RequiresPermission(android.Manifest.permission.BLUETOOTH_PRIVILEGED)
    public String getAnonymizedAddress() {
        return BluetoothUtils.toAnonymizedAddress(mAddress);
    }

    /**
     * Returns string representation of the hardware address of this BluetoothDevice
     * for logging purpose. Depending on the build type and device config,
     * this function returns either full address string (returned by getAddress),
     * or a redacted string with the leftmost 4 bytes shown as 'xx',
     * <p> For example, "xx:xx:xx:xx:aa:bb".
     * This function is intended to avoid leaking full address in logs.
     *
     * @return string representation of the hardware address for logging
     * @hide
     */
    public String getAddressForLogging() {
        if (shouldLogBeRedacted()) {
            return getAnonymizedAddress();
        }
        return mAddress;
    }

    /**
     * Returns the identity address of this BluetoothDevice.
     * <p> For example, "00:11:22:AA:BB:CC".
     *
     * @return Bluetooth identity address as a string
     * @hide
     */
    @SystemApi
    @RequiresBluetoothConnectPermission
    @RequiresPermission(allOf = {
            android.Manifest.permission.BLUETOOTH_CONNECT,
            android.Manifest.permission.BLUETOOTH_PRIVILEGED,
    })
    public @Nullable String getIdentityAddress() {
        if (DBG) log("getIdentityAddress()");
        final IBluetooth service = getService();
        final String defaultValue = null;
        if (service == null || !isBluetoothEnabled()) {
            Log.e(TAG, "BT not enabled. Cannot get identity address");
        } else {
            try {
                final SynchronousResultReceiver<String> recv = SynchronousResultReceiver.get();
                service.getIdentityAddress(mAddress, recv);
                return recv.awaitResultNoInterrupt(getSyncTimeout()).getValue(null);
            } catch (RemoteException | TimeoutException e) {
                Log.e(TAG, e.toString() + "\n" + Log.getStackTraceString(new Throwable()));
            }
        }
        return defaultValue;
    }

    /**
     * Get the friendly Bluetooth name of the remote device.
     *
     * <p>The local adapter will automatically retrieve remote names when
     * performing a device scan, and will cache them. This method just returns
     * the name for this device from the cache.
     *
     * @return the Bluetooth name, or null if there was a problem.
     */
    @RequiresLegacyBluetoothPermission
    @RequiresBluetoothConnectPermission
    @RequiresPermission(android.Manifest.permission.BLUETOOTH_CONNECT)
    public String getName() {
        if (DBG) log("getName()");
        final IBluetooth service = getService();
        final String defaultValue = null;
        if (service == null || !isBluetoothEnabled()) {
            Log.e(TAG, "BT not enabled. Cannot get Remote Device name");
            if (DBG) log(Log.getStackTraceString(new Throwable()));
        } else {
            try {
                final SynchronousResultReceiver<String> recv = SynchronousResultReceiver.get();
                service.getRemoteName(this, mAttributionSource, recv);
                String name = recv.awaitResultNoInterrupt(getSyncTimeout()).getValue(defaultValue);
                if (name != null) {
                    // remove whitespace characters from the name
                    return name
                        .replace('\t', ' ')
                        .replace('\n', ' ')
                        .replace('\r', ' ');
                }
            } catch (RemoteException | TimeoutException e) {
                Log.e(TAG, e.toString() + "\n" + Log.getStackTraceString(new Throwable()));
            }
        }
        return defaultValue;
    }

    /**
     * Get the Bluetooth device type of the remote device.
     *
     * @return the device type {@link #DEVICE_TYPE_CLASSIC}, {@link #DEVICE_TYPE_LE} {@link
     * #DEVICE_TYPE_DUAL}. {@link #DEVICE_TYPE_UNKNOWN} if it's not available
     */
    @RequiresLegacyBluetoothPermission
    @RequiresBluetoothConnectPermission
    @RequiresPermission(android.Manifest.permission.BLUETOOTH_CONNECT)
    public int getType() {
        if (DBG) log("getType()");
        final IBluetooth service = getService();
        final int defaultValue = DEVICE_TYPE_UNKNOWN;
        if (service == null || !isBluetoothEnabled()) {
            Log.e(TAG, "BT not enabled. Cannot get Remote Device type");
            if (DBG) log(Log.getStackTraceString(new Throwable()));
        } else {
            try {
                final SynchronousResultReceiver<Integer> recv = SynchronousResultReceiver.get();
                service.getRemoteType(this, mAttributionSource, recv);
                return recv.awaitResultNoInterrupt(getSyncTimeout()).getValue(defaultValue);
            } catch (RemoteException | TimeoutException e) {
                Log.e(TAG, e.toString() + "\n" + Log.getStackTraceString(new Throwable()));
            }
        }
        return defaultValue;
    }

    /**
     * Get the locally modifiable name (alias) of the remote Bluetooth device.
     *
     * @return the Bluetooth alias, the friendly device name if no alias, or
     * null if there was a problem
     */
    @Nullable
    @RequiresLegacyBluetoothPermission
    @RequiresBluetoothConnectPermission
    @RequiresPermission(android.Manifest.permission.BLUETOOTH_CONNECT)
    public String getAlias() {
        if (DBG) log("getAlias()");
        final IBluetooth service = getService();
        final String defaultValue = null;
        if (service == null || !isBluetoothEnabled()) {
            Log.e(TAG, "BT not enabled. Cannot get Remote Device Alias");
            if (DBG) log(Log.getStackTraceString(new Throwable()));
        } else {
            try {
                final SynchronousResultReceiver<String> recv = SynchronousResultReceiver.get();
                service.getRemoteAlias(this, mAttributionSource, recv);
                String alias = recv.awaitResultNoInterrupt(getSyncTimeout()).getValue(defaultValue);
                if (alias == null) {
                    return getName();
                }
                return alias
                        .replace('\t', ' ')
                        .replace('\n', ' ')
                        .replace('\r', ' ');
            } catch (RemoteException | TimeoutException e) {
                Log.e(TAG, e.toString() + "\n" + Log.getStackTraceString(new Throwable()));
            }
        }
        return defaultValue;
    }

    /** @hide */
    @Retention(RetentionPolicy.SOURCE)
    @IntDef(value = {
            BluetoothStatusCodes.SUCCESS,
            BluetoothStatusCodes.ERROR_BLUETOOTH_NOT_ENABLED,
            BluetoothStatusCodes.ERROR_BLUETOOTH_NOT_ALLOWED,
            BluetoothStatusCodes.ERROR_MISSING_BLUETOOTH_CONNECT_PERMISSION,
            BluetoothStatusCodes.ERROR_DEVICE_NOT_BONDED
    })
    public @interface SetAliasReturnValues{}

    /**
     * Sets the locally modifiable name (alias) of the remote Bluetooth device. This method
     * overwrites the previously stored alias. The new alias is saved in local
     * storage so that the change is preserved over power cycles.
     *
     * <p>This method requires the calling app to be associated with Companion Device Manager (see
     * {@link android.companion.CompanionDeviceManager#associate(AssociationRequest,
     * android.companion.CompanionDeviceManager.Callback, Handler)}) and have the
     * {@link android.Manifest.permission#BLUETOOTH_CONNECT} permission. Alternatively, if the
     * caller has the {@link android.Manifest.permission#BLUETOOTH_PRIVILEGED} permission, they can
     * bypass the Companion Device Manager association requirement as well as other permission
     * requirements.
     *
     * @param alias is the new locally modifiable name for the remote Bluetooth device which must
     *              be the empty string. If null, we clear the alias.
     * @return whether the alias was successfully changed
     * @throws IllegalArgumentException if the alias is the empty string
     */
    @RequiresLegacyBluetoothPermission
    @RequiresBluetoothConnectPermission
    @RequiresPermission(android.Manifest.permission.BLUETOOTH_CONNECT)
    public @SetAliasReturnValues int setAlias(@Nullable String alias) {
        if (alias != null && alias.isEmpty()) {
            throw new IllegalArgumentException("alias cannot be the empty string");
        }
        if (DBG) log("setAlias(" + alias + ")");
        final IBluetooth service = getService();
        final int defaultValue = BluetoothStatusCodes.ERROR_BLUETOOTH_NOT_ENABLED;
        if (service == null || !isBluetoothEnabled()) {
            Log.e(TAG, "BT not enabled. Cannot set Remote Device name");
            if (DBG) log(Log.getStackTraceString(new Throwable()));
        } else {
            try {
                final SynchronousResultReceiver<Integer> recv = SynchronousResultReceiver.get();
                service.setRemoteAlias(this, alias, mAttributionSource, recv);
                return recv.awaitResultNoInterrupt(getSyncTimeout()).getValue(defaultValue);
            } catch (TimeoutException e) {
                Log.e(TAG, e.toString() + "\n" + Log.getStackTraceString(new Throwable()));
            } catch (RemoteException e) {
                Log.e(TAG, "", e);
                throw e.rethrowFromSystemServer();
            }
        }
        return defaultValue;
    }

    /**
     * Get the most recent identified battery level of this Bluetooth device
     *
     * @return Battery level in percents from 0 to 100, {@link #BATTERY_LEVEL_BLUETOOTH_OFF} if
     * Bluetooth is disabled or {@link #BATTERY_LEVEL_UNKNOWN} if device is disconnected, or does
     * not have any battery reporting service, or return value is invalid
     * @hide
     */
    @SystemApi
    @RequiresLegacyBluetoothPermission
    @RequiresBluetoothConnectPermission
    @RequiresPermission(android.Manifest.permission.BLUETOOTH_CONNECT)
    public @IntRange(from = -100, to = 100) int getBatteryLevel() {
        if (DBG) log("getBatteryLevel()");
        final IBluetooth service = getService();
        final int defaultValue = BATTERY_LEVEL_BLUETOOTH_OFF;
        if (service == null || !isBluetoothEnabled()) {
            Log.e(TAG, "Bluetooth disabled. Cannot get remote device battery level");
            if (DBG) log(Log.getStackTraceString(new Throwable()));
        } else {
            try {
                final SynchronousResultReceiver<Integer> recv = SynchronousResultReceiver.get();
                service.getBatteryLevel(this, mAttributionSource, recv);
                return recv.awaitResultNoInterrupt(getSyncTimeout()).getValue(defaultValue);
            } catch (RemoteException | TimeoutException e) {
                Log.e(TAG, e.toString() + "\n" + Log.getStackTraceString(new Throwable()));
            }
        }
        return defaultValue;
    }

    /**
     * Start the bonding (pairing) process with the remote device.
     * <p>This is an asynchronous call, it will return immediately. Register
     * for {@link #ACTION_BOND_STATE_CHANGED} intents to be notified when
     * the bonding process completes, and its result.
     * <p>Android system services will handle the necessary user interactions
     * to confirm and complete the bonding process.
     *
     * @return false on immediate error, true if bonding will begin
     */
    @RequiresLegacyBluetoothAdminPermission
    @RequiresBluetoothConnectPermission
    @RequiresPermission(android.Manifest.permission.BLUETOOTH_CONNECT)
    public boolean createBond() {
        return createBond(TRANSPORT_AUTO);
    }

    /**
     * Start the bonding (pairing) process with the remote device using the
     * specified transport.
     *
     * <p>This is an asynchronous call, it will return immediately. Register
     * for {@link #ACTION_BOND_STATE_CHANGED} intents to be notified when
     * the bonding process completes, and its result.
     * <p>Android system services will handle the necessary user interactions
     * to confirm and complete the bonding process.
     *
     * @param transport The transport to use for the pairing procedure.
     * @return false on immediate error, true if bonding will begin
     * @throws IllegalArgumentException if an invalid transport was specified
     * @hide
     */
    @SystemApi
    @RequiresLegacyBluetoothAdminPermission
    @RequiresBluetoothConnectPermission
    @RequiresPermission(android.Manifest.permission.BLUETOOTH_CONNECT)
    public boolean createBond(int transport) {
        return createBondInternal(transport, null, null);
    }

    /**
     * Start the bonding (pairing) process with the remote device using the
     * Out Of Band mechanism.
     *
     * <p>This is an asynchronous call, it will return immediately. Register
     * for {@link #ACTION_BOND_STATE_CHANGED} intents to be notified when
     * the bonding process completes, and its result.
     *
     * <p>Android system services will handle the necessary user interactions
     * to confirm and complete the bonding process.
     *
     * <p>There are two possible versions of OOB Data.  This data can come in as
     * P192 or P256.  This is a reference to the cryptography used to generate the key.
     * The caller may pass one or both.  If both types of data are passed, then the
     * P256 data will be preferred, and thus used.
     *
     * @param transport - Transport to use
     * @param remoteP192Data - Out Of Band data (P192) or null
     * @param remoteP256Data - Out Of Band data (P256) or null
     * @return false on immediate error, true if bonding will begin
     * @hide
     */
    @SystemApi
    @RequiresPermission(android.Manifest.permission.BLUETOOTH_CONNECT)
    public boolean createBondOutOfBand(int transport, @Nullable OobData remoteP192Data,
            @Nullable OobData remoteP256Data) {
        if (remoteP192Data == null && remoteP256Data == null) {
            throw new IllegalArgumentException(
                "One or both arguments for the OOB data types are required to not be null."
                + "  Please use createBond() instead if you do not have OOB data to pass.");
        }
        return createBondInternal(transport, remoteP192Data, remoteP256Data);
    }

    @RequiresPermission(android.Manifest.permission.BLUETOOTH_CONNECT)
    private boolean createBondInternal(int transport, @Nullable OobData remoteP192Data,
            @Nullable OobData remoteP256Data) {
        if (DBG) log("createBondOutOfBand()");
        final IBluetooth service = getService();
        final boolean defaultValue = false;
        if (service == null || !isBluetoothEnabled()) {
            Log.w(TAG, "BT not enabled, createBondOutOfBand failed");
            return false;
        }
        BluetoothAdapter adapter = BluetoothAdapter.getDefaultAdapter();
        if (adapter != null &&
                (((transport == TRANSPORT_LE || transport == TRANSPORT_AUTO)
                    && !adapter.isLeEnabled())
                || ((transport == TRANSPORT_BREDR || transport == TRANSPORT_AUTO)
                    && !isBluetoothEnabled()))) {
            Log.w(TAG, "creatBond() initiated in improper adapter state : " + adapter.getState()
                    + " transport = " + transport);
            if (DBG) log(Log.getStackTraceString(new Throwable()));
        } else if (NULL_MAC_ADDRESS.equals(mAddress)) {
            Log.e(TAG, "Unable to create bond, invalid address " + mAddress);
        } else {
            try {
                final SynchronousResultReceiver<Boolean> recv = SynchronousResultReceiver.get();
                service.createBond(this, transport, remoteP192Data, remoteP256Data,
                        mAttributionSource, recv);
                return recv.awaitResultNoInterrupt(getSyncTimeout()).getValue(defaultValue);
            } catch (RemoteException | TimeoutException e) {
                Log.e(TAG, e.toString() + "\n" + Log.getStackTraceString(new Throwable()));
            }
        }
        return defaultValue;
    }

    /**
     * Gets whether bonding was initiated locally
     *
     * @return true if bonding is initiated locally, false otherwise
     *
     * @hide
     */
    @SystemApi
    @RequiresLegacyBluetoothPermission
    @RequiresBluetoothConnectPermission
    @RequiresPermission(android.Manifest.permission.BLUETOOTH_CONNECT)
    public boolean isBondingInitiatedLocally() {
        if (DBG) log("isBondingInitiatedLocally()");
        final IBluetooth service = getService();
        final boolean defaultValue = false;
        if (service == null || !isBluetoothEnabled()) {
            Log.w(TAG, "BT not enabled, isBondingInitiatedLocally failed");
            if (DBG) log(Log.getStackTraceString(new Throwable()));
        } else {
            try {
                final SynchronousResultReceiver<Boolean> recv = SynchronousResultReceiver.get();
                service.isBondingInitiatedLocally(this, mAttributionSource, recv);
                return recv.awaitResultNoInterrupt(getSyncTimeout()).getValue(defaultValue);
            } catch (RemoteException | TimeoutException e) {
                Log.e(TAG, e.toString() + "\n" + Log.getStackTraceString(new Throwable()));
            }
        }
        return defaultValue;
    }

    /** @hide */
    @UnsupportedAppUsage
    @RequiresLegacyBluetoothPermission
    @RequiresBluetoothConnectPermission
    @RequiresPermission(android.Manifest.permission.BLUETOOTH_CONNECT)
    public void setBondingInitiatedLocally(boolean localInitiated) {
        final IBluetooth service = getService();
        if (service == null) {
            Log.w(TAG, "BT not enabled, setBondingInitiatedLocally failed");
            return;
        }
        try {
            service.setBondingInitiatedLocally(this, localInitiated, mAttributionSource);
        } catch (RemoteException e) {
            Log.e(TAG, "", e);
        }
        return;
    }

    /**
     * Cancel an in-progress bonding request started with {@link #createBond}.
     *
     * @return true on success, false on error
     * @hide
     */
    @SystemApi
    @RequiresPermission(android.Manifest.permission.BLUETOOTH_CONNECT)
    public boolean cancelBondProcess() {
        if (DBG) log("cancelBondProcess()");
        final IBluetooth service = getService();
        final boolean defaultValue = false;
        if (service == null || !isBluetoothEnabled()) {
            Log.e(TAG, "BT not enabled. Cannot cancel Remote Device bond");
            if (DBG) log(Log.getStackTraceString(new Throwable()));
        } else {
            Log.i(TAG, "cancelBondProcess() for device " + toStringForLogging()
                    + " called by pid: " + Process.myPid()
                    + " tid: " + Process.myTid());
            try {
                final SynchronousResultReceiver<Boolean> recv = SynchronousResultReceiver.get();
                service.cancelBondProcess(this, mAttributionSource, recv);
                return recv.awaitResultNoInterrupt(getSyncTimeout()).getValue(defaultValue);
            } catch (RemoteException | TimeoutException e) {
                Log.e(TAG, e.toString() + "\n" + Log.getStackTraceString(new Throwable()));
            }
        }
        return defaultValue;
    }

    /**
     * Remove bond (pairing) with the remote device.
     * <p>Delete the link key associated with the remote device, and
     * immediately terminate connections to that device that require
     * authentication and encryption.
     *
     * @return true on success, false on error
     * @hide
     */
    @SystemApi
    @RequiresPermission(android.Manifest.permission.BLUETOOTH_CONNECT)
    public boolean removeBond() {
        if (DBG) log("removeBond()");
        final IBluetooth service = getService();
        final boolean defaultValue = false;
        if (service == null || !isBluetoothEnabled()) {
            Log.e(TAG, "BT not enabled. Cannot remove Remote Device bond");
            return false;
        }
        BluetoothAdapter adapter = BluetoothAdapter.getDefaultAdapter();
        if (adapter != null && !adapter.isLeEnabled()) {
            Log.w(TAG, "removeBond() initiated in improper adapter state : "
                    + adapter.getState());
            if (DBG) log(Log.getStackTraceString(new Throwable()));
        } else {
            Log.i(TAG, "removeBond() for device " + toStringForLogging()
                    + " called by pid: " + Process.myPid()
                    + " tid: " + Process.myTid());
            try {
                final SynchronousResultReceiver<Boolean> recv = SynchronousResultReceiver.get();
                service.removeBond(this, mAttributionSource, recv);
                return recv.awaitResultNoInterrupt(getSyncTimeout()).getValue(defaultValue);
            } catch (RemoteException | TimeoutException e) {
                Log.e(TAG, e.toString() + "\n" + Log.getStackTraceString(new Throwable()));
            }
        }
        return defaultValue;
    }

    /**
     * There are several instances of IpcDataCache used in this class.
     * BluetoothCache wraps up the common code.  All caches are created with a maximum of
     * eight entries, and the key is in the bluetooth module.  The name is set to the api.
     */
    private static class BluetoothCache<Q, R> extends IpcDataCache<Q, R> {
        BluetoothCache(String api, IpcDataCache.QueryHandler query) {
            super(8, IpcDataCache.MODULE_BLUETOOTH, api, api, query);
        }};

    /**
     * Invalidate a bluetooth cache.  This method is just a short-hand wrapper that
     * enforces the bluetooth module.
     */
    private static void invalidateCache(@NonNull String api) {
        IpcDataCache.invalidateCache(IpcDataCache.MODULE_BLUETOOTH, api);
    }

    private static final IpcDataCache
            .QueryHandler<Pair<IBluetooth, Pair<AttributionSource, BluetoothDevice>>, Integer>
            sBluetoothBondQuery = new IpcDataCache.QueryHandler<>() {
                @RequiresLegacyBluetoothPermission
                @RequiresBluetoothConnectPermission
                @RequiresPermission(android.Manifest.permission.BLUETOOTH_CONNECT)
                @Override
                public Integer apply(Pair<IBluetooth,
                        Pair<AttributionSource, BluetoothDevice>> pairQuery) {
                    IBluetooth service = pairQuery.first;
                    AttributionSource source = pairQuery.second.first;
                    BluetoothDevice device = pairQuery.second.second;
                    if (DBG) {
                        log("getBondState(" + device.toStringForLogging() + ") uncached");
                    }
                    try {
                        final SynchronousResultReceiver<Integer> recv =
                                SynchronousResultReceiver.get();
                        service.getBondState(device, source, recv);
                        return recv.awaitResultNoInterrupt(getSyncTimeout()).getValue(BOND_NONE);
                    } catch (RemoteException | TimeoutException e) {
                        throw new RuntimeException(e);
                    }
                }
            };

    private static final String GET_BOND_STATE_API = "BluetoothDevice_getBondState";

    private static final
            BluetoothCache<Pair<IBluetooth, Pair<AttributionSource, BluetoothDevice>>, Integer>
            sBluetoothBondCache = new BluetoothCache<>(GET_BOND_STATE_API, sBluetoothBondQuery);

    /** @hide */
    public void disableBluetoothGetBondStateCache() {
        sBluetoothBondCache.disableForCurrentProcess();
    }

    /** @hide */
    public static void invalidateBluetoothGetBondStateCache() {
        invalidateCache(GET_BOND_STATE_API);
    }

    /**
     * Get the bond state of the remote device.
     * <p>Possible values for the bond state are:
     * {@link #BOND_NONE},
     * {@link #BOND_BONDING},
     * {@link #BOND_BONDED}.
     *
     * @return the bond state
     */
    @RequiresLegacyBluetoothPermission
    @RequiresBluetoothConnectPermission
    @RequiresPermission(android.Manifest.permission.BLUETOOTH_CONNECT)
    public int getBondState() {
        if (DBG) log("getBondState(" + toStringForLogging() + ")");
        final IBluetooth service = getService();
        if (service == null) {
            Log.e(TAG, "BT not enabled. Cannot get bond state");
            if (DBG) log(Log.getStackTraceString(new Throwable()));
        } else {
            try {
                return sBluetoothBondCache.query(
                        new Pair<>(service, new Pair<>(mAttributionSource, BluetoothDevice.this)));
            } catch (RuntimeException e) {
                if (!(e.getCause() instanceof TimeoutException)
                        && !(e.getCause() instanceof RemoteException)) {
                    throw e;
                }
                Log.e(TAG, e.toString() + "\n" + Log.getStackTraceString(new Throwable()));
            }
        }
        return BOND_NONE;
    }

    /**
     * Checks whether this bluetooth device is associated with CDM and meets the criteria to skip
     * the bluetooth pairing dialog because it has been already consented by the CDM prompt.
     *
     * @return true if we can bond without the dialog, false otherwise
     *
     * @hide
     */
    @SystemApi
    @RequiresPermission(allOf = {
            android.Manifest.permission.BLUETOOTH_CONNECT,
            android.Manifest.permission.BLUETOOTH_PRIVILEGED,
    })
    public boolean canBondWithoutDialog() {
        if (DBG) log("canBondWithoutDialog, device: " + toStringForLogging());
        final IBluetooth service = getService();
        final boolean defaultValue = false;
        if (service == null || !isBluetoothEnabled()) {
            Log.e(TAG, "BT not enabled. Cannot check if we can skip pairing dialog");
            if (DBG) log(Log.getStackTraceString(new Throwable()));
        } else {
            try {
                final SynchronousResultReceiver<Boolean> recv = SynchronousResultReceiver.get();
                service.canBondWithoutDialog(this, mAttributionSource, recv);
                return recv.awaitResultNoInterrupt(getSyncTimeout()).getValue(defaultValue);
            } catch (RemoteException | TimeoutException e) {
                Log.e(TAG, e.toString() + "\n" + Log.getStackTraceString(new Throwable()));
            }
        }
        return defaultValue;
    }

    /**
     * Gets the package name of the application that initiate bonding with this device
     *
     * @return package name of the application, or null of no application initiate bonding with
     * this device
     *
     * @hide
     */
    @SystemApi
    @Nullable
    @RequiresPermission(allOf = {
            android.Manifest.permission.BLUETOOTH_CONNECT,
            android.Manifest.permission.BLUETOOTH_PRIVILEGED,
    })
    public String getPackageNameOfBondingApplication() {
        if (DBG) log("getPackageNameOfBondingApplication()");
        final IBluetooth service = getService();
        final String defaultValue = null;
        if (service == null || !isBluetoothEnabled()) {
            Log.w(TAG, "BT not enabled, getPackageNameOfBondingApplication failed");
            if (DBG) log(Log.getStackTraceString(new Throwable()));
        } else {
            try {
                final SynchronousResultReceiver<String> recv = SynchronousResultReceiver.get();
                service.getPackageNameOfBondingApplication(this, recv);
                return recv.awaitResultNoInterrupt(getSyncTimeout()).getValue(defaultValue);
            } catch (RemoteException | TimeoutException e) {
                Log.e(TAG, e.toString() + "\n" + Log.getStackTraceString(new Throwable()));
            }
        }
        return defaultValue;
    }

    /** @hide */
    @Retention(RetentionPolicy.SOURCE)
    @IntDef(value = {
            BluetoothStatusCodes.SUCCESS,
            BluetoothStatusCodes.ERROR_BLUETOOTH_NOT_ENABLED,
            BluetoothStatusCodes.ERROR_BLUETOOTH_NOT_ALLOWED,
            BluetoothStatusCodes.ERROR_MISSING_BLUETOOTH_CONNECT_PERMISSION,
            BluetoothStatusCodes.ERROR_DEVICE_NOT_BONDED
    })
    public @interface ConnectionReturnValues{}

    /**
     * Connects all user enabled and supported bluetooth profiles between the local and remote
     * device. If no profiles are user enabled (e.g. first connection), we connect all supported
     * profiles. If the device is not already connected, this will page the device before initiating
     * profile connections. Connection is asynchronous and you should listen to each profile's
     * broadcast intent ACTION_CONNECTION_STATE_CHANGED to verify whether connection was successful.
     * For example, to verify a2dp is connected, you would listen for
     * {@link BluetoothA2dp#ACTION_CONNECTION_STATE_CHANGED}
     *
     * @return whether the messages were successfully sent to try to connect all profiles
     * @throws IllegalArgumentException if the device address is invalid
     *
     * @hide
     */
    @SystemApi
    @RequiresBluetoothConnectPermission
    @RequiresPermission(allOf = {
            android.Manifest.permission.BLUETOOTH_CONNECT,
            android.Manifest.permission.BLUETOOTH_PRIVILEGED,
            android.Manifest.permission.MODIFY_PHONE_STATE,
    })
    public @ConnectionReturnValues int connect() {
        if (DBG) log("connect()");
        if (!BluetoothAdapter.checkBluetoothAddress(getAddress())) {
            throw new IllegalArgumentException("device cannot have an invalid address");
        }
        final IBluetooth service = getService();
        final int defaultValue = BluetoothStatusCodes.ERROR_BLUETOOTH_NOT_ENABLED;
        if (service == null || !isBluetoothEnabled()) {
            Log.e(TAG, "BT not enabled. Cannot connect to remote device.");
            if (DBG) log(Log.getStackTraceString(new Throwable()));
        } else {
            try {
                final SynchronousResultReceiver<Integer> recv = SynchronousResultReceiver.get();
                service.connectAllEnabledProfiles(this, mAttributionSource, recv);
                return recv.awaitResultNoInterrupt(getSyncTimeout()).getValue(defaultValue);
            } catch (TimeoutException e) {
                Log.e(TAG, e.toString() + "\n" + Log.getStackTraceString(new Throwable()));
            } catch (RemoteException e) {
                Log.e(TAG, "", e);
                throw e.rethrowFromSystemServer();
            }
        }
        return defaultValue;
    }

    /**
     * Disconnects all connected bluetooth profiles between the local and remote device.
     * Disconnection is asynchronous, so you should listen to each profile's broadcast intent
     * ACTION_CONNECTION_STATE_CHANGED to verify whether disconnection was successful. For example,
     * to verify a2dp is disconnected, you would listen for
     * {@link BluetoothA2dp#ACTION_CONNECTION_STATE_CHANGED}. Once all profiles have disconnected,
     * the ACL link should come down and {@link #ACTION_ACL_DISCONNECTED} should be broadcast.
     * <p>
     * In the rare event that one or more profiles fail to disconnect, call this method again to
     * send another request to disconnect each connected profile.
     *
     * @return whether the messages were successfully sent to try to disconnect all profiles
     * @throws IllegalArgumentException if the device address is invalid
     *
     * @hide
     */
    @SystemApi
    @RequiresBluetoothConnectPermission
    @RequiresPermission(allOf = {
            android.Manifest.permission.BLUETOOTH_CONNECT,
            android.Manifest.permission.BLUETOOTH_PRIVILEGED,
    })
    public @ConnectionReturnValues int disconnect() {
        if (DBG) log("disconnect()");
        if (!BluetoothAdapter.checkBluetoothAddress(getAddress())) {
            throw new IllegalArgumentException("device cannot have an invalid address");
        }
        final IBluetooth service = getService();
        final int defaultValue = BluetoothStatusCodes.ERROR_BLUETOOTH_NOT_ENABLED;
        if (service == null || !isBluetoothEnabled()) {
            Log.e(TAG, "BT not enabled. Cannot disconnect to remote device.");
            if (DBG) log(Log.getStackTraceString(new Throwable()));
        } else {
            try {
                final SynchronousResultReceiver<Integer> recv = SynchronousResultReceiver.get();
                service.disconnectAllEnabledProfiles(this, mAttributionSource, recv);
                return recv.awaitResultNoInterrupt(getSyncTimeout()).getValue(defaultValue);
            } catch (TimeoutException e) {
                Log.e(TAG, e.toString() + "\n" + Log.getStackTraceString(new Throwable()));
            } catch (RemoteException e) {
                Log.e(TAG, "", e);
                throw e.rethrowFromSystemServer();
            }
        }
        return defaultValue;
    }

    /**
     * Returns whether there is an open connection to this device.
     *
     * @return True if there is at least one open connection to this device.
     * @hide
     */
    @SystemApi
    @RequiresLegacyBluetoothPermission
    @RequiresBluetoothConnectPermission
    @RequiresPermission(android.Manifest.permission.BLUETOOTH_CONNECT)
    public boolean isConnected() {
        if (DBG) log("isConnected()");
        final IBluetooth service = getService();
        final int defaultValue = CONNECTION_STATE_DISCONNECTED;
        if (service == null || !isBluetoothEnabled()) {
            Log.w(TAG, "Proxy not attached to service");
            if (DBG) log(Log.getStackTraceString(new Throwable()));
        } else {
            try {
                final SynchronousResultReceiver<Integer> recv = SynchronousResultReceiver.get();
                service.getConnectionState(this, mAttributionSource, recv);
                return recv.awaitResultNoInterrupt(getSyncTimeout()).getValue(defaultValue)
                        != CONNECTION_STATE_DISCONNECTED;
            } catch (RemoteException | TimeoutException e) {
                Log.e(TAG, e.toString() + "\n" + Log.getStackTraceString(new Throwable()));
            }
        }
        // BT is not enabled, we cannot be connected.
        return false;
    }

    /**
     * Returns the ACL connection handle associated with an open connection to
     * this device on the given transport.
     *
     * This handle is a unique identifier for the connection while it remains
     * active. Refer to the Bluetooth Core Specification Version 5.4 Vol 4 Part E
     * Section 5.3.1 Controller Handles for details.
     *
     * @return the ACL handle, or {@link BluetoothDevice#ERROR} if no connection currently exists on
     *         the given transport.
     * @hide
     */
    @SystemApi
    @RequiresPermission(allOf = {
            android.Manifest.permission.BLUETOOTH_CONNECT,
            android.Manifest.permission.BLUETOOTH_PRIVILEGED,
    })
    public int getConnectionHandle(@Transport int transport) {
        if (DBG) {
            log("getConnectionHandle()");
        }
        final IBluetooth service = getService();
        if (service == null || !isBluetoothEnabled()) {
            Log.w(TAG, "Proxy not attached to service");
            if (DBG) {
                log(Log.getStackTraceString(new Throwable()));
            }
        } else {
            try {
                final SynchronousResultReceiver<Integer> recv = SynchronousResultReceiver.get();
                service.getConnectionHandle(this, transport, mAttributionSource, recv);
                return recv.awaitResultNoInterrupt(getSyncTimeout()).getValue(-1);
            } catch (RemoteException | TimeoutException e) {
                Log.e(TAG, e.toString() + "\n" + Log.getStackTraceString(new Throwable()));
            }
        }
        // BT is not enabled, we cannot be connected.
        return BluetoothDevice.ERROR;
    }

    /**
     * Returns whether there is an open connection to this device
     * that has been encrypted.
     *
     * @return True if there is at least one encrypted connection to this device.
     * @hide
     */
    @SystemApi
    @RequiresLegacyBluetoothPermission
    @RequiresBluetoothConnectPermission
    @RequiresPermission(android.Manifest.permission.BLUETOOTH_CONNECT)
    public boolean isEncrypted() {
        if (DBG) log("isEncrypted()");
        final IBluetooth service = getService();
        final int defaultValue = CONNECTION_STATE_DISCONNECTED;
        if (service == null || !isBluetoothEnabled()) {
            Log.w(TAG, "Proxy not attached to service");
            if (DBG) log(Log.getStackTraceString(new Throwable()));
        } else {
            try {
                final SynchronousResultReceiver<Integer> recv = SynchronousResultReceiver.get();
                service.getConnectionState(this, mAttributionSource, recv);
                return recv.awaitResultNoInterrupt(getSyncTimeout()).getValue(defaultValue)
                        > CONNECTION_STATE_CONNECTED;
            } catch (RemoteException | TimeoutException e) {
                Log.e(TAG, e.toString() + "\n" + Log.getStackTraceString(new Throwable()));
            }
        }
        // BT is not enabled, we cannot be encrypted.
        return false;
    }

    /**
     * Get the Bluetooth class of the remote device.
     *
     * @return Bluetooth class object, or null on error
     */
    @RequiresLegacyBluetoothPermission
    @RequiresBluetoothConnectPermission
    @RequiresPermission(android.Manifest.permission.BLUETOOTH_CONNECT)
    public BluetoothClass getBluetoothClass() {
        if (DBG) log("getBluetoothClass()");
        final IBluetooth service = getService();
        final int defaultValue = 0;
        if (service == null || !isBluetoothEnabled()) {
            Log.e(TAG, "BT not enabled. Cannot get Bluetooth Class");
            if (DBG) log(Log.getStackTraceString(new Throwable()));
        } else {
            try {
                final SynchronousResultReceiver<Integer> recv = SynchronousResultReceiver.get();
                service.getRemoteClass(this, mAttributionSource, recv);
                int classInt = recv.awaitResultNoInterrupt(getSyncTimeout()).getValue(defaultValue);
                if (classInt == BluetoothClass.ERROR) return null;
                return new BluetoothClass(classInt);
            } catch (RemoteException | TimeoutException e) {
                Log.e(TAG, e.toString() + "\n" + Log.getStackTraceString(new Throwable()));
            }
        }
        return null;
    }

    /**
     * Returns the supported features (UUIDs) of the remote device.
     *
     * <p>This method does not start a service discovery procedure to retrieve the UUIDs
     * from the remote device. Instead, the local cached copy of the service
     * UUIDs are returned.
     * <p>Use {@link #fetchUuidsWithSdp} if fresh UUIDs are desired.
     *
     * @return the supported features (UUIDs) of the remote device, or null on error
     */
    @RequiresLegacyBluetoothPermission
    @RequiresBluetoothConnectPermission
    @RequiresPermission(android.Manifest.permission.BLUETOOTH_CONNECT)
    public ParcelUuid[] getUuids() {
        if (DBG) log("getUuids()");
        final IBluetooth service = getService();
        final ParcelUuid[] defaultValue = null;
        if (service == null || !isBluetoothEnabled()) {
            Log.e(TAG, "BT not enabled. Cannot get remote device Uuids");
            if (DBG) log(Log.getStackTraceString(new Throwable()));
        } else {
            try {
                final SynchronousResultReceiver<List<ParcelUuid>> recv =
                        SynchronousResultReceiver.get();
                service.getRemoteUuids(this, mAttributionSource, recv);
                List<ParcelUuid> parcels = recv.awaitResultNoInterrupt(getSyncTimeout())
                        .getValue(null);
                return parcels != null ? parcels.toArray(new ParcelUuid[parcels.size()]) : null;
            } catch (RemoteException | TimeoutException e) {
                Log.e(TAG, e.toString() + "\n" + Log.getStackTraceString(new Throwable()));
            }
        }
        return defaultValue;
    }

    /**
     * Perform a service discovery on the remote device to get the UUIDs supported.
     *
     * <p>This API is asynchronous and {@link #ACTION_UUID} intent is sent,
     * with the UUIDs supported by the remote end. If there is an error
     * in getting the SDP records or if the process takes a long time, or the device is bonding and
     * we have its UUIDs cached, {@link #ACTION_UUID} intent is sent with the UUIDs that is
     * currently present in the cache. Clients should use the {@link #getUuids} to get UUIDs
     * if service discovery is not to be performed. If there is an ongoing bonding process,
     * service discovery or device inquiry, the request will be queued.
     *
     * @return False if the check fails, True if the process of initiating an ACL connection
     * to the remote device was started or cached UUIDs will be broadcast.
     */
    @RequiresLegacyBluetoothPermission
    @RequiresBluetoothConnectPermission
    @RequiresPermission(android.Manifest.permission.BLUETOOTH_CONNECT)
    public boolean fetchUuidsWithSdp() {
        return fetchUuidsWithSdp(TRANSPORT_AUTO);
    }

    /**
     * Perform a service discovery on the remote device to get the UUIDs supported with the
     * specific transport.
     *
     * <p>This API is asynchronous and {@link #ACTION_UUID} intent is sent,
     * with the UUIDs supported by the remote end. If there is an error
     * in getting the SDP or GATT records or if the process takes a long time, or the device
     * is bonding and we have its UUIDs cached, {@link #ACTION_UUID} intent is sent with the
     * UUIDs that is currently present in the cache. Clients should use the {@link #getUuids}
     * to get UUIDs if service discovery is not to be performed. If there is an ongoing bonding
     * process, service discovery or device inquiry, the request will be queued.
     *
     * @param transport - provide type of transport (e.g. LE or Classic).
     * @return False if the check fails, True if the process of initiating an ACL connection
     * to the remote device was started or cached UUIDs will be broadcast with the specific
     * transport.
     *
     * @hide
     */
    @SystemApi
    @RequiresPermission(allOf = {
            android.Manifest.permission.BLUETOOTH_CONNECT,
            android.Manifest.permission.BLUETOOTH_PRIVILEGED,
    })
    public boolean fetchUuidsWithSdp(@Transport int transport) {
        if (DBG) log("fetchUuidsWithSdp()");
        final IBluetooth service = getService();
        final boolean defaultValue = false;
        if (service == null || !isBluetoothEnabled()) {
            Log.e(TAG, "BT not enabled. Cannot fetchUuidsWithSdp");
            if (DBG) log(Log.getStackTraceString(new Throwable()));
        } else {
            try {
                final SynchronousResultReceiver<Boolean> recv = SynchronousResultReceiver.get();
                service.fetchRemoteUuids(this, transport, mAttributionSource, recv);
                return recv.awaitResultNoInterrupt(getSyncTimeout()).getValue(defaultValue);
            } catch (RemoteException | TimeoutException e) {
                Log.e(TAG, e.toString() + "\n" + Log.getStackTraceString(new Throwable()));
            }
        }
        return defaultValue;
    }

    /**
     * Perform a service discovery on the remote device to get the SDP records associated
     * with the specified UUID.
     *
     * <p>This API is asynchronous and {@link #ACTION_SDP_RECORD} intent is sent,
     * with the SDP records found on the remote end. If there is an error
     * in getting the SDP records or if the process takes a long time,
     * {@link #ACTION_SDP_RECORD} intent is sent with an status value in
     * {@link #EXTRA_SDP_SEARCH_STATUS} different from 0.
     * Detailed status error codes can be found by members of the Bluetooth package in
     * the AbstractionLayer class.
     * <p>The SDP record data will be stored in the intent as {@link #EXTRA_SDP_RECORD}.
     * The object type will match one of the SdpXxxRecord types, depending on the UUID searched
     * for.
     *
     * @return False if the check fails, True if the process
     *               of initiating an ACL connection to the remote device
     *               was started.
     */
    /** @hide */
    @RequiresLegacyBluetoothPermission
    @RequiresBluetoothConnectPermission
    @RequiresPermission(android.Manifest.permission.BLUETOOTH_CONNECT)
    public boolean sdpSearch(ParcelUuid uuid) {
        if (DBG) log("sdpSearch()");
        final IBluetooth service = getService();
        final boolean defaultValue = false;
        if (service == null || !isBluetoothEnabled()) {
            Log.e(TAG, "BT not enabled. Cannot query remote device sdp records");
            if (DBG) log(Log.getStackTraceString(new Throwable()));
        } else {
            try {
                final SynchronousResultReceiver<Boolean> recv = SynchronousResultReceiver.get();
                service.sdpSearch(this, uuid, mAttributionSource, recv);
                return recv.awaitResultNoInterrupt(getSyncTimeout()).getValue(defaultValue);
            } catch (RemoteException | TimeoutException e) {
                Log.e(TAG, e.toString() + "\n" + Log.getStackTraceString(new Throwable()));
            }
        }
        return defaultValue;
    }

    /**
     * Returns whether if the device is TWS+ device.
     *
     * @return True if the devcie is TWS+ device.
     * @hide
     */
    @RequiresLegacyBluetoothPermission
    @RequiresBluetoothConnectPermission
    @RequiresPermission(android.Manifest.permission.BLUETOOTH_CONNECT)
    public boolean isTwsPlusDevice() {
         if (getService() == null) {
             Log.e(TAG, "BT not enabled. Cannot query remote device sdp records");
             return false;
         }
         try {
             return getService().isTwsPlusDevice(this, mAttributionSource);
         } catch (RemoteException e) {Log.e(TAG, "", e);}
         return false;
    }

    /**
     * Get the TWS+ peer address of the remote device.
     *
     * @return the TWS+ peer address of the remote device if available, otherwise
     * null.
     * @hide
     */
    @RequiresLegacyBluetoothPermission
    @RequiresBluetoothConnectPermission
    @RequiresPermission(android.Manifest.permission.BLUETOOTH_CONNECT)
    public String getTwsPlusPeerAddress() {
        if (getService() == null) {
            Log.e(TAG, "BT not enabled. Cannot get Remote Device name");
            return null;
        }
        try {
            return getService().getTwsPlusPeerAddress(this, mAttributionSource);
        } catch (RemoteException e) {Log.e(TAG, "", e);}
        return null;
    }

    /**
     * Set the pin during pairing when the pairing method is {@link #PAIRING_VARIANT_PIN}
     *
     * @return true pin has been set false for error
     */
    @RequiresLegacyBluetoothAdminPermission
    @RequiresBluetoothConnectPermission
    @RequiresPermission(android.Manifest.permission.BLUETOOTH_CONNECT)
    public boolean setPin(byte[] pin) {
        if (DBG) log("setPin()");
        final IBluetooth service = getService();
        final boolean defaultValue = false;
        if (service == null || !isBluetoothEnabled()) {
            Log.e(TAG, "BT not enabled. Cannot set Remote Device pin");
            if (DBG) log(Log.getStackTraceString(new Throwable()));
        } else {
            try {
                final SynchronousResultReceiver<Boolean> recv = SynchronousResultReceiver.get();
                service.setPin(this, true, pin.length, pin, mAttributionSource, recv);
                return recv.awaitResultNoInterrupt(getSyncTimeout()).getValue(defaultValue);
            } catch (RemoteException | TimeoutException e) {
                Log.e(TAG, e.toString() + "\n" + Log.getStackTraceString(new Throwable()));
            }
        }
        return defaultValue;
    }

    /**
     * Set the pin during pairing when the pairing method is {@link #PAIRING_VARIANT_PIN}
     *
     * @return true pin has been set false for error
     * @hide
     */
    @SystemApi
    @RequiresLegacyBluetoothAdminPermission
    @RequiresBluetoothConnectPermission
    @RequiresPermission(android.Manifest.permission.BLUETOOTH_CONNECT)
    public boolean setPin(@NonNull String pin) {
        byte[] pinBytes = convertPinToBytes(pin);
        if (pinBytes == null) {
            return false;
        }
        return setPin(pinBytes);
    }

    /**
     * Confirm passkey for {@link #PAIRING_VARIANT_PASSKEY_CONFIRMATION} pairing.
     *
     * @return true confirmation has been sent out false for error
     */
    @RequiresPermission(allOf = {
            android.Manifest.permission.BLUETOOTH_CONNECT,
            android.Manifest.permission.BLUETOOTH_PRIVILEGED,
    })
    public boolean setPairingConfirmation(boolean confirm) {
        if (DBG) log("setPairingConfirmation()");
        final IBluetooth service = getService();
        final boolean defaultValue = false;
        if (service == null || !isBluetoothEnabled()) {
            Log.e(TAG, "BT not enabled. Cannot set pairing confirmation");
            if (DBG) log(Log.getStackTraceString(new Throwable()));
        } else {
            try {
                final SynchronousResultReceiver<Boolean> recv = SynchronousResultReceiver.get();
                service.setPairingConfirmation(this, confirm, mAttributionSource, recv);
                return recv.awaitResultNoInterrupt(getSyncTimeout()).getValue(defaultValue);
            } catch (RemoteException | TimeoutException e) {
                Log.e(TAG, e.toString() + "\n" + Log.getStackTraceString(new Throwable()));
            }
        }
        return defaultValue;
    }

    boolean isBluetoothEnabled() {
        boolean ret = false;
        BluetoothAdapter adapter = BluetoothAdapter.getDefaultAdapter();
        if (adapter != null && adapter.isEnabled()) {
            ret = true;
        }
        return ret;
    }

    /**
     * Gets whether the phonebook access is allowed for this bluetooth device
     *
     * @return Whether the phonebook access is allowed to this device. Can be {@link
     * #ACCESS_UNKNOWN}, {@link #ACCESS_ALLOWED} or {@link #ACCESS_REJECTED}.
     * @hide
     */
    @SystemApi
    @RequiresLegacyBluetoothPermission
    @RequiresBluetoothConnectPermission
    @RequiresPermission(android.Manifest.permission.BLUETOOTH_CONNECT)
    public @AccessPermission int getPhonebookAccessPermission() {
        if (DBG) log("getPhonebookAccessPermission()");
        final IBluetooth service = getService();
        final int defaultValue = ACCESS_UNKNOWN;
        if (service == null || !isBluetoothEnabled()) {
            Log.w(TAG, "Proxy not attached to service");
            if (DBG) log(Log.getStackTraceString(new Throwable()));
        } else {
            try {
                final SynchronousResultReceiver<Integer> recv = SynchronousResultReceiver.get();
                service.getPhonebookAccessPermission(this, mAttributionSource, recv);
                return recv.awaitResultNoInterrupt(getSyncTimeout()).getValue(defaultValue);
            } catch (RemoteException | TimeoutException e) {
                Log.e(TAG, e.toString() + "\n" + Log.getStackTraceString(new Throwable()));
            }
        }
        return defaultValue;
    }

    /**
     * Sets whether the {@link BluetoothDevice} enters silence mode. Audio will not
     * be routed to the {@link BluetoothDevice} if set to {@code true}.
     *
     * When the {@link BluetoothDevice} enters silence mode, and the {@link BluetoothDevice}
     * is an active device (for A2DP or HFP), the active device for that profile
     * will be set to null.
     * If the {@link BluetoothDevice} exits silence mode while the A2DP or HFP
     * active device is null, the {@link BluetoothDevice} will be set as the
     * active device for that profile.
     * If the {@link BluetoothDevice} is disconnected, it exits silence mode.
     * If the {@link BluetoothDevice} is set as the active device for A2DP or
     * HFP, while silence mode is enabled, then the device will exit silence mode.
     * If the {@link BluetoothDevice} is in silence mode, AVRCP position change
     * event and HFP AG indicators will be disabled.
     * If the {@link BluetoothDevice} is not connected with A2DP or HFP, it cannot
     * enter silence mode.
     *
     * @param silence true to enter silence mode, false to exit
     * @return true on success, false on error.
     * @throws IllegalStateException if Bluetooth is not turned ON.
     * @hide
     */
    @SystemApi
    @RequiresPermission(allOf = {
            android.Manifest.permission.BLUETOOTH_CONNECT,
            android.Manifest.permission.BLUETOOTH_PRIVILEGED,
    })
    public boolean setSilenceMode(boolean silence) {
        if (DBG) log("setSilenceMode()");
        final IBluetooth service = getService();
        final boolean defaultValue = false;
        if (service == null || !isBluetoothEnabled()) {
            throw new IllegalStateException("Bluetooth is not turned ON");
        } else {
            try {
                final SynchronousResultReceiver<Boolean> recv = SynchronousResultReceiver.get();
                service.setSilenceMode(this, silence, mAttributionSource, recv);
                return recv.awaitResultNoInterrupt(getSyncTimeout()).getValue(defaultValue);
            } catch (RemoteException | TimeoutException e) {
                Log.e(TAG, e.toString() + "\n" + Log.getStackTraceString(new Throwable()));
            }
        }
        return defaultValue;
    }

    /**
     * Check whether the {@link BluetoothDevice} is in silence mode
     *
     * @return true on device in silence mode, otherwise false.
     * @throws IllegalStateException if Bluetooth is not turned ON.
     * @hide
     */
    @SystemApi
    @RequiresPermission(allOf = {
            android.Manifest.permission.BLUETOOTH_CONNECT,
            android.Manifest.permission.BLUETOOTH_PRIVILEGED,
    })
    public boolean isInSilenceMode() {
        if (DBG) log("isInSilenceMode()");
        final IBluetooth service = getService();
        final boolean defaultValue = false;
        if (service == null || !isBluetoothEnabled()) {
            throw new IllegalStateException("Bluetooth is not turned ON");
        } else {
            try {
                final SynchronousResultReceiver<Boolean> recv = SynchronousResultReceiver.get();
                service.getSilenceMode(this, mAttributionSource, recv);
                return recv.awaitResultNoInterrupt(getSyncTimeout()).getValue(defaultValue);
            } catch (RemoteException | TimeoutException e) {
                Log.e(TAG, e.toString() + "\n" + Log.getStackTraceString(new Throwable()));
            }
        }
        return defaultValue;
    }

    /**
     * Sets whether the phonebook access is allowed to this device.
     *
     * @param value Can be {@link #ACCESS_UNKNOWN}, {@link #ACCESS_ALLOWED} or {@link
     * #ACCESS_REJECTED}.
     * @return Whether the value has been successfully set.
     * @hide
     */
    @SystemApi
    @RequiresPermission(allOf = {
            android.Manifest.permission.BLUETOOTH_CONNECT,
            android.Manifest.permission.BLUETOOTH_PRIVILEGED,
    })
    public boolean setPhonebookAccessPermission(@AccessPermission int value) {
        if (DBG) log("setPhonebookAccessPermission()");
        final IBluetooth service = getService();
        final boolean defaultValue = false;
        if (service == null || !isBluetoothEnabled()) {
            Log.w(TAG, "Proxy not attached to service");
            if (DBG) log(Log.getStackTraceString(new Throwable()));
        } else {
            try {
                final SynchronousResultReceiver<Boolean> recv = SynchronousResultReceiver.get();
                service.setPhonebookAccessPermission(this, value, mAttributionSource, recv);
                return recv.awaitResultNoInterrupt(getSyncTimeout()).getValue(defaultValue);
            } catch (RemoteException | TimeoutException e) {
                Log.e(TAG, e.toString() + "\n" + Log.getStackTraceString(new Throwable()));
            }
        }
        return defaultValue;
    }

    /**
     * Gets whether message access is allowed to this bluetooth device
     *
     * @return Whether the message access is allowed to this device.
     * @hide
     */
    @SystemApi
    @RequiresLegacyBluetoothPermission
    @RequiresBluetoothConnectPermission
    @RequiresPermission(android.Manifest.permission.BLUETOOTH_CONNECT)
    public @AccessPermission int getMessageAccessPermission() {
        if (DBG) log("getMessageAccessPermission()");
        final IBluetooth service = getService();
        final int defaultValue = ACCESS_UNKNOWN;
        if (service == null || !isBluetoothEnabled()) {
            Log.w(TAG, "Proxy not attached to service");
            if (DBG) log(Log.getStackTraceString(new Throwable()));
        } else {
            try {
                final SynchronousResultReceiver<Integer> recv = SynchronousResultReceiver.get();
                service.getMessageAccessPermission(this, mAttributionSource, recv);
                return recv.awaitResultNoInterrupt(getSyncTimeout()).getValue(defaultValue);
            } catch (RemoteException | TimeoutException e) {
                Log.e(TAG, e.toString() + "\n" + Log.getStackTraceString(new Throwable()));
            }
        }
        return defaultValue;
    }

    /**
     * Sets whether the message access is allowed to this device.
     *
     * @param value Can be {@link #ACCESS_UNKNOWN} if the device is unbonded,
     * {@link #ACCESS_ALLOWED} if the permission is being granted, or {@link #ACCESS_REJECTED} if
     * the permission is not being granted.
     * @return Whether the value has been successfully set.
     * @hide
     */
    @SystemApi
    @RequiresPermission(allOf = {
            android.Manifest.permission.BLUETOOTH_CONNECT,
            android.Manifest.permission.BLUETOOTH_PRIVILEGED,
    })
    public boolean setMessageAccessPermission(@AccessPermission int value) {
        // Validates param value is one of the accepted constants
        if (value != ACCESS_ALLOWED && value != ACCESS_REJECTED && value != ACCESS_UNKNOWN) {
            throw new IllegalArgumentException(value + "is not a valid AccessPermission value");
        }
        if (DBG) log("setMessageAccessPermission()");
        final IBluetooth service = getService();
        final boolean defaultValue = false;
        if (service == null || !isBluetoothEnabled()) {
            Log.w(TAG, "Proxy not attached to service");
            if (DBG) log(Log.getStackTraceString(new Throwable()));
        } else {
            try {
                final SynchronousResultReceiver<Boolean> recv = SynchronousResultReceiver.get();
                service.setMessageAccessPermission(this, value, mAttributionSource, recv);
                return recv.awaitResultNoInterrupt(getSyncTimeout()).getValue(defaultValue);
            } catch (RemoteException | TimeoutException e) {
                Log.e(TAG, e.toString() + "\n" + Log.getStackTraceString(new Throwable()));
            }
        }
        return defaultValue;
    }

    /**
     * Gets whether sim access is allowed for this bluetooth device
     *
     * @return Whether the Sim access is allowed to this device.
     * @hide
     */
    @SystemApi
    @RequiresLegacyBluetoothPermission
    @RequiresBluetoothConnectPermission
    @RequiresPermission(android.Manifest.permission.BLUETOOTH_CONNECT)
    public @AccessPermission int getSimAccessPermission() {
        if (DBG) log("getSimAccessPermission()");
        final IBluetooth service = getService();
        final int defaultValue = ACCESS_UNKNOWN;
        if (service == null || !isBluetoothEnabled()) {
            Log.w(TAG, "Proxy not attached to service");
            if (DBG) log(Log.getStackTraceString(new Throwable()));
        } else {
            try {
                final SynchronousResultReceiver<Integer> recv = SynchronousResultReceiver.get();
                service.getSimAccessPermission(this, mAttributionSource, recv);
                return recv.awaitResultNoInterrupt(getSyncTimeout()).getValue(defaultValue);
            } catch (RemoteException | TimeoutException e) {
                Log.e(TAG, e.toString() + "\n" + Log.getStackTraceString(new Throwable()));
            }
        }
        return defaultValue;
    }

    /**
     * Sets whether the Sim access is allowed to this device.
     *
     * @param value Can be {@link #ACCESS_UNKNOWN} if the device is unbonded,
     * {@link #ACCESS_ALLOWED} if the permission is being granted, or {@link #ACCESS_REJECTED} if
     * the permission is not being granted.
     * @return Whether the value has been successfully set.
     * @hide
     */
    @SystemApi
    @RequiresPermission(allOf = {
            android.Manifest.permission.BLUETOOTH_CONNECT,
            android.Manifest.permission.BLUETOOTH_PRIVILEGED,
    })
    public boolean setSimAccessPermission(int value) {
        if (DBG) log("setSimAccessPermission()");
        final IBluetooth service = getService();
        final boolean defaultValue = false;
        if (service == null || !isBluetoothEnabled()) {
            Log.w(TAG, "Proxy not attached to service");
            if (DBG) log(Log.getStackTraceString(new Throwable()));
        } else {
            try {
                final SynchronousResultReceiver<Boolean> recv = SynchronousResultReceiver.get();
                service.setSimAccessPermission(this, value, mAttributionSource, recv);
                return recv.awaitResultNoInterrupt(getSyncTimeout()).getValue(defaultValue);
            } catch (RemoteException | TimeoutException e) {
                Log.e(TAG, e.toString() + "\n" + Log.getStackTraceString(new Throwable()));
            }
        }
        return defaultValue;
    }

    /**
     * Create an RFCOMM {@link BluetoothSocket} ready to start a secure
     * outgoing connection to this remote device on given channel.
     * <p>The remote device will be authenticated and communication on this
     * socket will be encrypted.
     * <p> Use this socket only if an authenticated socket link is possible.
     * Authentication refers to the authentication of the link key to
     * prevent person-in-the-middle type of attacks.
     * For example, for Bluetooth 2.1 devices, if any of the devices does not
     * have an input and output capability or just has the ability to
     * display a numeric key, a secure socket connection is not possible.
     * In such a case, use {@link createInsecureRfcommSocket}.
     * For more details, refer to the Security Model section 5.2 (vol 3) of
     * Bluetooth Core Specification version 2.1 + EDR.
     * <p>Use {@link BluetoothSocket#connect} to initiate the outgoing
     * connection.
     * <p>Valid RFCOMM channels are in range 1 to 30.
     *
     * @param channel RFCOMM channel to connect to
     * @return a RFCOMM BluetoothServerSocket ready for an outgoing connection
     * @throws IOException on error, for example Bluetooth not available, or insufficient
     * permissions
     * @hide
     */
    @UnsupportedAppUsage
    @RequiresLegacyBluetoothPermission
    @RequiresBluetoothConnectPermission
    @RequiresPermission(android.Manifest.permission.BLUETOOTH_CONNECT)
    @SuppressLint("AndroidFrameworkRequiresPermission")
    public BluetoothSocket createRfcommSocket(int channel) throws IOException {
        if (!isBluetoothEnabled()) {
            Log.e(TAG, "Bluetooth is not enabled");
            throw new IOException();
        }
        return new BluetoothSocket(BluetoothSocket.TYPE_RFCOMM, -1, true, true, this, channel,
                null);
    }

    /**
     * Create an L2cap {@link BluetoothSocket} ready to start a secure
     * outgoing connection to this remote device on given channel.
     * <p>The remote device will be authenticated and communication on this
     * socket will be encrypted.
     * <p> Use this socket only if an authenticated socket link is possible.
     * Authentication refers to the authentication of the link key to
     * prevent person-in-the-middle type of attacks.
     * For example, for Bluetooth 2.1 devices, if any of the devices does not
     * have an input and output capability or just has the ability to
     * display a numeric key, a secure socket connection is not possible.
     * In such a case, use {@link createInsecureRfcommSocket}.
     * For more details, refer to the Security Model section 5.2 (vol 3) of
     * Bluetooth Core Specification version 2.1 + EDR.
     * <p>Use {@link BluetoothSocket#connect} to initiate the outgoing
     * connection.
     * <p>Valid L2CAP PSM channels are in range 1 to 2^16.
     *
     * @param channel L2cap PSM/channel to connect to
     * @return a RFCOMM BluetoothServerSocket ready for an outgoing connection
     * @throws IOException on error, for example Bluetooth not available, or insufficient
     * permissions
     * @hide
     */
    @RequiresLegacyBluetoothPermission
    @RequiresBluetoothConnectPermission
    @RequiresPermission(android.Manifest.permission.BLUETOOTH_CONNECT)
    @SuppressLint("AndroidFrameworkRequiresPermission")
    public BluetoothSocket createL2capSocket(int channel) throws IOException {
        return new BluetoothSocket(BluetoothSocket.TYPE_L2CAP, -1, true, true, this, channel,
                null);
    }

    /**
     * Create an L2cap {@link BluetoothSocket} ready to start an insecure
     * outgoing connection to this remote device on given channel.
     * <p>The remote device will be not authenticated and communication on this
     * socket will not be encrypted.
     * <p>Use {@link BluetoothSocket#connect} to initiate the outgoing
     * connection.
     * <p>Valid L2CAP PSM channels are in range 1 to 2^16.
     *
     * @param channel L2cap PSM/channel to connect to
     * @return a RFCOMM BluetoothServerSocket ready for an outgoing connection
     * @throws IOException on error, for example Bluetooth not available, or insufficient
     * permissions
     * @hide
     */
    @RequiresLegacyBluetoothPermission
    @RequiresBluetoothConnectPermission
    @RequiresPermission(android.Manifest.permission.BLUETOOTH_CONNECT)
    @SuppressLint("AndroidFrameworkRequiresPermission")
    public BluetoothSocket createInsecureL2capSocket(int channel) throws IOException {
        return new BluetoothSocket(BluetoothSocket.TYPE_L2CAP, -1, false, false, this, channel,
                null);
    }

    /**
     * Create an RFCOMM {@link BluetoothSocket} ready to start a secure
     * outgoing connection to this remote device using SDP lookup of uuid.
     * <p>This is designed to be used with {@link
     * BluetoothAdapter#listenUsingRfcommWithServiceRecord} for peer-peer
     * Bluetooth applications.
     * <p>Use {@link BluetoothSocket#connect} to initiate the outgoing
     * connection. This will also perform an SDP lookup of the given uuid to
     * determine which channel to connect to.
     * <p>The remote device will be authenticated and communication on this
     * socket will be encrypted.
     * <p> Use this socket only if an authenticated socket link is possible.
     * Authentication refers to the authentication of the link key to
     * prevent person-in-the-middle type of attacks.
     * For example, for Bluetooth 2.1 devices, if any of the devices does not
     * have an input and output capability or just has the ability to
     * display a numeric key, a secure socket connection is not possible.
     * In such a case, use {@link #createInsecureRfcommSocketToServiceRecord}.
     * For more details, refer to the Security Model section 5.2 (vol 3) of
     * Bluetooth Core Specification version 2.1 + EDR.
     * <p>Hint: If you are connecting to a Bluetooth serial board then try
     * using the well-known SPP UUID 00001101-0000-1000-8000-00805F9B34FB.
     * However if you are connecting to an Android peer then please generate
     * your own unique UUID.
     *
     * @param uuid service record uuid to lookup RFCOMM channel
     * @return a RFCOMM BluetoothServerSocket ready for an outgoing connection
     * @throws IOException on error, for example Bluetooth not available, or insufficient
     * permissions
     */
    @RequiresLegacyBluetoothPermission
    @RequiresBluetoothConnectPermission
    @RequiresPermission(android.Manifest.permission.BLUETOOTH_CONNECT)
    @SuppressLint("AndroidFrameworkRequiresPermission")
    public BluetoothSocket createRfcommSocketToServiceRecord(UUID uuid) throws IOException {
        if (!isBluetoothEnabled()) {
            Log.e(TAG, "Bluetooth is not enabled");
            throw new IOException();
        }

        return new BluetoothSocket(BluetoothSocket.TYPE_RFCOMM, -1, true, true, this, -1,
                new ParcelUuid(uuid));
    }

    /**
     * Create an RFCOMM {@link BluetoothSocket} socket ready to start an insecure
     * outgoing connection to this remote device using SDP lookup of uuid.
     * <p> The communication channel will not have an authenticated link key
     * i.e it will be subject to person-in-the-middle attacks. For Bluetooth 2.1
     * devices, the link key will be encrypted, as encryption is mandatory.
     * For legacy devices (pre Bluetooth 2.1 devices) the link key will
     * be not be encrypted. Use {@link #createRfcommSocketToServiceRecord} if an
     * encrypted and authenticated communication channel is desired.
     * <p>This is designed to be used with {@link
     * BluetoothAdapter#listenUsingInsecureRfcommWithServiceRecord} for peer-peer
     * Bluetooth applications.
     * <p>Use {@link BluetoothSocket#connect} to initiate the outgoing
     * connection. This will also perform an SDP lookup of the given uuid to
     * determine which channel to connect to.
     * <p>The remote device will be authenticated and communication on this
     * socket will be encrypted.
     * <p>Hint: If you are connecting to a Bluetooth serial board then try
     * using the well-known SPP UUID 00001101-0000-1000-8000-00805F9B34FB.
     * However if you are connecting to an Android peer then please generate
     * your own unique UUID.
     *
     * @param uuid service record uuid to lookup RFCOMM channel
     * @return a RFCOMM BluetoothServerSocket ready for an outgoing connection
     * @throws IOException on error, for example Bluetooth not available, or insufficient
     * permissions
     */
    @RequiresLegacyBluetoothPermission
    @RequiresBluetoothConnectPermission
    @RequiresPermission(android.Manifest.permission.BLUETOOTH_CONNECT)
    @SuppressLint("AndroidFrameworkRequiresPermission")
    public BluetoothSocket createInsecureRfcommSocketToServiceRecord(UUID uuid) throws IOException {
        if (!isBluetoothEnabled()) {
            Log.e(TAG, "Bluetooth is not enabled");
            throw new IOException();
        }
        return new BluetoothSocket(BluetoothSocket.TYPE_RFCOMM, -1, false, false, this, -1,
                new ParcelUuid(uuid));
    }

    /**
     * Construct an insecure RFCOMM socket ready to start an outgoing
     * connection.
     * Call #connect on the returned #BluetoothSocket to begin the connection.
     * The remote device will not be authenticated and communication on this
     * socket will not be encrypted.
     *
     * @param port remote port
     * @return An RFCOMM BluetoothSocket
     * @throws IOException On error, for example Bluetooth not available, or insufficient
     * permissions.
     * @hide
     */
    @UnsupportedAppUsage(publicAlternatives = "Use "
            + "{@link #createInsecureRfcommSocketToServiceRecord} instead.")
    @RequiresLegacyBluetoothAdminPermission
    @RequiresBluetoothConnectPermission
    @RequiresPermission(android.Manifest.permission.BLUETOOTH_CONNECT)
    @SuppressLint("AndroidFrameworkRequiresPermission")
    public BluetoothSocket createInsecureRfcommSocket(int port) throws IOException {
        if (!isBluetoothEnabled()) {
            Log.e(TAG, "Bluetooth is not enabled");
            throw new IOException();
        }
        return new BluetoothSocket(BluetoothSocket.TYPE_RFCOMM, -1, false, false, this, port,
                null);
    }

    /**
     * Construct a SCO socket ready to start an outgoing connection.
     * Call #connect on the returned #BluetoothSocket to begin the connection.
     *
     * @return a SCO BluetoothSocket
     * @throws IOException on error, for example Bluetooth not available, or insufficient
     * permissions.
     * @hide
     */
    @UnsupportedAppUsage
    @RequiresLegacyBluetoothAdminPermission
    @RequiresBluetoothConnectPermission
    @RequiresPermission(android.Manifest.permission.BLUETOOTH_CONNECT)
    @SuppressLint("AndroidFrameworkRequiresPermission")
    public BluetoothSocket createScoSocket() throws IOException {
        if (!isBluetoothEnabled()) {
            Log.e(TAG, "Bluetooth is not enabled");
            throw new IOException();
        }
        return new BluetoothSocket(BluetoothSocket.TYPE_SCO, -1, true, true, this, -1, null);
    }

    /**
     * Check that a pin is valid and convert to byte array.
     *
     * Bluetooth pin's are 1 to 16 bytes of UTF-8 characters.
     *
     * @param pin pin as java String
     * @return the pin code as a UTF-8 byte array, or null if it is an invalid Bluetooth pin.
     * @hide
     */
    @UnsupportedAppUsage
    public static byte[] convertPinToBytes(String pin) {
        if (pin == null) {
            return null;
        }
        byte[] pinBytes;
        try {
            pinBytes = pin.getBytes("UTF-8");
        } catch (UnsupportedEncodingException uee) {
            Log.e(TAG, "UTF-8 not supported?!?");  // this should not happen
            return null;
        }
        if (pinBytes.length <= 0 || pinBytes.length > 16) {
            return null;
        }
        return pinBytes;
    }

    /**
     * Connect to GATT Server hosted by this device. Caller acts as GATT client.
     * The callback is used to deliver results to Caller, such as connection status as well
     * as any further GATT client operations.
     * The method returns a BluetoothGatt instance. You can use BluetoothGatt to conduct
     * GATT client operations.
     *
     * @param callback GATT callback handler that will receive asynchronous callbacks.
     * @param autoConnect Whether to directly connect to the remote device (false) or to
     * automatically connect as soon as the remote device becomes available (true).
     * @throws IllegalArgumentException if callback is null
     */
    @RequiresBluetoothConnectPermission
    @RequiresPermission(android.Manifest.permission.BLUETOOTH_CONNECT)
    public BluetoothGatt connectGatt(Context context, boolean autoConnect,
            BluetoothGattCallback callback) {
        return (connectGatt(context, autoConnect, callback, TRANSPORT_AUTO));
    }

    /**
     * Connect to GATT Server hosted by this device. Caller acts as GATT client.
     * The callback is used to deliver results to Caller, such as connection status as well
     * as any further GATT client operations.
     * The method returns a BluetoothGatt instance. You can use BluetoothGatt to conduct
     * GATT client operations.
     *
     * @param callback GATT callback handler that will receive asynchronous callbacks.
     * @param autoConnect Whether to directly connect to the remote device (false) or to
     * automatically connect as soon as the remote device becomes available (true).
     * @param transport preferred transport for GATT connections to remote dual-mode devices {@link
     * BluetoothDevice#TRANSPORT_AUTO} or {@link BluetoothDevice#TRANSPORT_BREDR} or {@link
     * BluetoothDevice#TRANSPORT_LE}
     * @throws IllegalArgumentException if callback is null
     */
    @RequiresBluetoothConnectPermission
    @RequiresPermission(android.Manifest.permission.BLUETOOTH_CONNECT)
    public BluetoothGatt connectGatt(Context context, boolean autoConnect,
            BluetoothGattCallback callback, int transport) {
        return (connectGatt(context, autoConnect, callback, transport, PHY_LE_1M_MASK));
    }

    /**
     * Connect to GATT Server hosted by this device. Caller acts as GATT client.
     * The callback is used to deliver results to Caller, such as connection status as well
     * as any further GATT client operations.
     * The method returns a BluetoothGatt instance. You can use BluetoothGatt to conduct
     * GATT client operations.
     *
     * @param callback GATT callback handler that will receive asynchronous callbacks.
     * @param autoConnect Whether to directly connect to the remote device (false) or to
     * automatically connect as soon as the remote device becomes available (true).
     * @param transport preferred transport for GATT connections to remote dual-mode devices {@link
     * BluetoothDevice#TRANSPORT_AUTO} or {@link BluetoothDevice#TRANSPORT_BREDR} or {@link
     * BluetoothDevice#TRANSPORT_LE}
     * @param phy preferred PHY for connections to remote LE device. Bitwise OR of any of {@link
     * BluetoothDevice#PHY_LE_1M_MASK}, {@link BluetoothDevice#PHY_LE_2M_MASK}, and {@link
     * BluetoothDevice#PHY_LE_CODED_MASK}. This option does not take effect if {@code autoConnect}
     * is set to true.
     * @throws NullPointerException if callback is null
     */
    @RequiresBluetoothConnectPermission
    @RequiresPermission(android.Manifest.permission.BLUETOOTH_CONNECT)
    public BluetoothGatt connectGatt(Context context, boolean autoConnect,
            BluetoothGattCallback callback, int transport, int phy) {
        return connectGatt(context, autoConnect, callback, transport, phy, null);
    }

    /**
     * Connect to GATT Server hosted by this device. Caller acts as GATT client.
     * The callback is used to deliver results to Caller, such as connection status as well
     * as any further GATT client operations.
     * The method returns a BluetoothGatt instance. You can use BluetoothGatt to conduct
     * GATT client operations.
     *
     * @param callback GATT callback handler that will receive asynchronous callbacks.
     * @param autoConnect Whether to directly connect to the remote device (false) or to
     * automatically connect as soon as the remote device becomes available (true).
     * @param transport preferred transport for GATT connections to remote dual-mode devices {@link
     * BluetoothDevice#TRANSPORT_AUTO} or {@link BluetoothDevice#TRANSPORT_BREDR} or {@link
     * BluetoothDevice#TRANSPORT_LE}
     * @param phy preferred PHY for connections to remote LE device. Bitwise OR of any of {@link
     * BluetoothDevice#PHY_LE_1M_MASK}, {@link BluetoothDevice#PHY_LE_2M_MASK}, an d{@link
     * BluetoothDevice#PHY_LE_CODED_MASK}. This option does not take effect if {@code autoConnect}
     * is set to true.
     * @param handler The handler to use for the callback. If {@code null}, callbacks will happen on
     * an un-specified background thread.
     * @throws NullPointerException if callback is null
     */
    @RequiresBluetoothConnectPermission
    @RequiresPermission(android.Manifest.permission.BLUETOOTH_CONNECT)
    public BluetoothGatt connectGatt(Context context, boolean autoConnect,
            BluetoothGattCallback callback, int transport, int phy,
            Handler handler) {
        return connectGatt(context, autoConnect, callback, transport, false, phy, handler);
    }

    /**
     * Connect to GATT Server hosted by this device. Caller acts as GATT client.
     * The callback is used to deliver results to Caller, such as connection status as well
     * as any further GATT client operations.
     * The method returns a BluetoothGatt instance. You can use BluetoothGatt to conduct
     * GATT client operations.
     *
     * @param callback GATT callback handler that will receive asynchronous callbacks.
     * @param autoConnect Whether to directly connect to the remote device (false) or to
     * automatically connect as soon as the remote device becomes available (true).
     * @param transport preferred transport for GATT connections to remote dual-mode devices {@link
     * BluetoothDevice#TRANSPORT_AUTO} or {@link BluetoothDevice#TRANSPORT_BREDR} or {@link
     * BluetoothDevice#TRANSPORT_LE}
     * @param opportunistic Whether this GATT client is opportunistic. An opportunistic GATT client
     * does not hold a GATT connection. It automatically disconnects when no other GATT connections
     * are active for the remote device.
     * @param phy preferred PHY for connections to remote LE device. Bitwise OR of any of {@link
     * BluetoothDevice#PHY_LE_1M_MASK}, {@link BluetoothDevice#PHY_LE_2M_MASK}, an d{@link
     * BluetoothDevice#PHY_LE_CODED_MASK}. This option does not take effect if {@code autoConnect}
     * is set to true.
     * @param handler The handler to use for the callback. If {@code null}, callbacks will happen on
     * an un-specified background thread.
     * @return A BluetoothGatt instance. You can use BluetoothGatt to conduct GATT client
     * operations.
     * @hide
     */
    @UnsupportedAppUsage(maxTargetSdk = Build.VERSION_CODES.R, trackingBug = 170729553)
    @RequiresBluetoothConnectPermission
    @RequiresPermission(android.Manifest.permission.BLUETOOTH_CONNECT)
    public BluetoothGatt connectGatt(Context context, boolean autoConnect,
            BluetoothGattCallback callback, int transport,
            boolean opportunistic, int phy, Handler handler) {
        return connectGatt(context, autoConnect, callback, transport, opportunistic,
                phy, handler, false);
    }

    /**
     * Connect to GATT Server hosted by this device. Caller acts as GATT client.
     * The callback is used to deliver results to Caller, such as connection status as well
     * as any further GATT client operations.
     * The method returns a BluetoothGatt instance. You can use BluetoothGatt to conduct
     * GATT client operations.
     *
     * @param callback GATT callback handler that will receive asynchronous callbacks.
     * @param autoConnect Whether to directly connect to the remote device (false) or to
     * automatically connect as soon as the remote device becomes available (true).
     * @param transport preferred transport for GATT connections to remote dual-mode devices {@link
     * BluetoothDevice#TRANSPORT_AUTO} or {@link BluetoothDevice#TRANSPORT_BREDR} or {@link
     * BluetoothDevice#TRANSPORT_LE}
     * @param opportunistic Whether this GATT client is opportunistic. An opportunistic GATT client
     * does not hold a GATT connection. It automatically disconnects when no other GATT connections
     * are active for the remote device.
     * @param phy preferred PHY for connections to remote LE device. Bitwise OR of any of {@link
     * BluetoothDevice#PHY_LE_1M_MASK}, {@link BluetoothDevice#PHY_LE_2M_MASK}, an d{@link
     * BluetoothDevice#PHY_LE_CODED_MASK}. This option does not take effect if {@code autoConnect}
     * is set to true.
     * @param handler The handler to use for the callback. If {@code null}, callbacks will happen on
     * an un-specified background thread.
     * @param eattSupport specifies whether client app needs EATT channel for client operations.
     * If both local and remote devices support EATT and local app asks for EATT, GATT client
     * operations will be performed using EATT channel.
     * If either local or remote device doesn't support EATT but local App asks for EATT, GATT
     * client operations will be performed using unenhanced ATT channel.
     *
     * @return A BluetoothGatt instance. You can use BluetoothGatt to conduct GATT client
     * operations.
     *
     * @throws NullPointerException if callback is null
     *
     * @hide
     */
    public BluetoothGatt connectGatt(Context context, boolean autoConnect,
            BluetoothGattCallback callback, int transport, boolean opportunistic,
            int phy, Handler handler, boolean eattSupport) {
        if (callback == null) {
            throw new NullPointerException("callback is null");
        }

        // TODO(Bluetooth) check whether platform support BLE
        //     Do the check here or in GattServer?
        BluetoothAdapter adapter = BluetoothAdapter.getDefaultAdapter();
        IBluetoothManager managerService = adapter.getBluetoothManager();
        try {
            IBluetoothGatt iGatt = managerService.getBluetoothGatt();
            if (iGatt == null) {
                // BLE is not supported
                return null;
            }
            BluetoothGatt gatt = new BluetoothGatt(
                    iGatt, this, transport, opportunistic, phy, mAttributionSource);
            gatt.connect(autoConnect, callback, handler);
            return gatt;
        } catch (RemoteException e) {
            Log.e(TAG, "", e);
        }
        return null;
    }

    /**
     * Create a Bluetooth L2CAP Connection-oriented Channel (CoC) {@link BluetoothSocket} that can
     * be used to start a secure outgoing connection to the remote device with the same dynamic
     * protocol/service multiplexer (PSM) value. The supported Bluetooth transport is LE only.
     * <p>This is designed to be used with {@link BluetoothAdapter#listenUsingL2capChannel()} for
     * peer-peer Bluetooth applications.
     * <p>Use {@link BluetoothSocket#connect} to initiate the outgoing connection.
     * <p>Application using this API is responsible for obtaining PSM value from remote device.
     * <p>The remote device will be authenticated and communication on this socket will be
     * encrypted.
     * <p> Use this socket if an authenticated socket link is possible. Authentication refers
     * to the authentication of the link key to prevent person-in-the-middle type of attacks.
     *
     * @param psm dynamic PSM value from remote device
     * @return a CoC #BluetoothSocket ready for an outgoing connection
     * @throws IOException on error, for example Bluetooth not available, or insufficient
     * permissions
     */
    @RequiresLegacyBluetoothPermission
    @RequiresBluetoothConnectPermission
    @RequiresPermission(android.Manifest.permission.BLUETOOTH_CONNECT)
    @SuppressLint("AndroidFrameworkRequiresPermission")
    public @NonNull BluetoothSocket createL2capChannel(int psm) throws IOException {
        if (!isBluetoothEnabled()) {
            Log.e(TAG, "createL2capChannel: Bluetooth is not enabled");
            throw new IOException();
        }
        if (DBG) Log.d(TAG, "createL2capChannel: psm=" + psm);
        return new BluetoothSocket(BluetoothSocket.TYPE_L2CAP_LE, -1, true, true, this, psm,
                null);
    }

    /**
     * Create a Bluetooth L2CAP Connection-oriented Channel (CoC) {@link BluetoothSocket} that can
     * be used to start a secure outgoing connection to the remote device with the same dynamic
     * protocol/service multiplexer (PSM) value. The supported Bluetooth transport is LE only.
     * <p>This is designed to be used with {@link
     * BluetoothAdapter#listenUsingInsecureL2capChannel()} for peer-peer Bluetooth applications.
     * <p>Use {@link BluetoothSocket#connect} to initiate the outgoing connection.
     * <p>Application using this API is responsible for obtaining PSM value from remote device.
     * <p> The communication channel may not have an authenticated link key, i.e. it may be subject
     * to person-in-the-middle attacks. Use {@link #createL2capChannel(int)} if an encrypted and
     * authenticated communication channel is possible.
     *
     * @param psm dynamic PSM value from remote device
     * @return a CoC #BluetoothSocket ready for an outgoing connection
     * @throws IOException on error, for example Bluetooth not available, or insufficient
     * permissions
     */
    @RequiresLegacyBluetoothPermission
    @RequiresBluetoothConnectPermission
    @RequiresPermission(android.Manifest.permission.BLUETOOTH_CONNECT)
    @SuppressLint("AndroidFrameworkRequiresPermission")
    public @NonNull BluetoothSocket createInsecureL2capChannel(int psm) throws IOException {
        if (!isBluetoothEnabled()) {
            Log.e(TAG, "createInsecureL2capChannel: Bluetooth is not enabled");
            throw new IOException();
        }
        if (DBG) {
            Log.d(TAG, "createInsecureL2capChannel: psm=" + psm);
        }
        return new BluetoothSocket(BluetoothSocket.TYPE_L2CAP_LE, -1, false, false, this, psm,
                null);
    }

    /**
     * Set a keyed metadata of this {@link BluetoothDevice} to a
     * {@link String} value.
     * Only bonded devices's metadata will be persisted across Bluetooth
     * restart.
     * Metadata will be removed when the device's bond state is moved to
     * {@link #BOND_NONE}.
     *
     * @param key must be within the list of BluetoothDevice.METADATA_*
     * @param value a byte array data to set for key. Must be less than
     * {@link BluetoothAdapter#METADATA_MAX_LENGTH} characters in length
     * @return true on success, false on error
     * @hide
    */
    @SystemApi
    @RequiresPermission(allOf = {
            android.Manifest.permission.BLUETOOTH_CONNECT,
            android.Manifest.permission.BLUETOOTH_PRIVILEGED,
    })
    public boolean setMetadata(@MetadataKey int key, @NonNull byte[] value) {
        if (DBG) log("setMetadata()");
        final IBluetooth service = getService();
        final boolean defaultValue = false;
        if (service == null || !isBluetoothEnabled()) {
            Log.e(TAG, "Bluetooth is not enabled. Cannot set metadata");
            if (DBG) log(Log.getStackTraceString(new Throwable()));
        } else if (value.length > METADATA_MAX_LENGTH) {
            throw new IllegalArgumentException("value length is " + value.length
                    + ", should not over " + METADATA_MAX_LENGTH);
        } else {
            try {
                final SynchronousResultReceiver<Boolean> recv = SynchronousResultReceiver.get();
                service.setMetadata(this, key, value, mAttributionSource, recv);
                return recv.awaitResultNoInterrupt(getSyncTimeout()).getValue(defaultValue);
            } catch (RemoteException | TimeoutException e) {
                Log.e(TAG, e.toString() + "\n" + Log.getStackTraceString(new Throwable()));
            }
        }
        return defaultValue;
    }

    /**
     * Get a keyed metadata for this {@link BluetoothDevice} as {@link String}
     *
     * @param key must be within the list of BluetoothDevice.METADATA_*
     * @return Metadata of the key as byte array, null on error or not found
     * @hide
     */
    @SystemApi
    @Nullable
    @RequiresPermission(allOf = {
            android.Manifest.permission.BLUETOOTH_CONNECT,
            android.Manifest.permission.BLUETOOTH_PRIVILEGED,
    })
    public byte[] getMetadata(@MetadataKey int key) {
        if (DBG) log("getMetadata()");
        final IBluetooth service = getService();
        final byte[] defaultValue = null;
        if (service == null || !isBluetoothEnabled()) {
            Log.e(TAG, "Bluetooth is not enabled. Cannot get metadata");
            if (DBG) log(Log.getStackTraceString(new Throwable()));
        } else {
            try {
                final SynchronousResultReceiver<byte[]> recv = SynchronousResultReceiver.get();
                service.getMetadata(this, key, mAttributionSource, recv);
                return recv.awaitResultNoInterrupt(getSyncTimeout()).getValue(defaultValue);
            } catch (RemoteException | TimeoutException e) {
                Log.e(TAG, e.toString() + "\n" + Log.getStackTraceString(new Throwable()));
            }
        }
        return defaultValue;
    }

    /**
     * Get the maxinum metadata key ID.
     *
     * @return the last supported metadata key
     * @hide
     */
    public static @MetadataKey int getMaxMetadataKey() {
        return METADATA_MAX_KEY;
    }

    /** @hide */
    @Retention(RetentionPolicy.SOURCE)
    @IntDef(
        prefix = { "FEATURE_" },
        value = {
            /** Remote support status of audio policy feature is unknown/unconfigured **/
            BluetoothStatusCodes.FEATURE_NOT_CONFIGURED,
            /** Remote support status of audio policy feature is supported **/
            BluetoothStatusCodes.FEATURE_SUPPORTED,
            /** Remote support status of audio policy feature is not supported **/
            BluetoothStatusCodes.FEATURE_NOT_SUPPORTED,
        }
    )

    public @interface AudioPolicyRemoteSupport {}

    /** @hide */
    @Retention(RetentionPolicy.SOURCE)
    @IntDef(value = {
            BluetoothStatusCodes.SUCCESS,
            BluetoothStatusCodes.ERROR_BLUETOOTH_NOT_ENABLED,
            BluetoothStatusCodes.ERROR_BLUETOOTH_NOT_ALLOWED,
            BluetoothStatusCodes.ERROR_DEVICE_NOT_BONDED,
            BluetoothStatusCodes.ERROR_MISSING_BLUETOOTH_CONNECT_PERMISSION,
            BluetoothStatusCodes.ERROR_PROFILE_NOT_CONNECTED,
    })
    public @interface AudioPolicyReturnValues{}

    /**
     * Returns whether the audio policy feature is supported by
     * both the local and the remote device.
     * This is configured during initiating the connection between the devices through
     * one of the transport protocols (e.g. HFP Vendor specific protocol). So if the API
     * is invoked before this initial configuration is completed, it returns
     * {@link BluetoothStatusCodes#FEATURE_NOT_CONFIGURED} to indicate the remote
     * device has not yet relayed this information. After the internal configuration,
     * the support status will be set to either
     * {@link BluetoothStatusCodes#FEATURE_NOT_SUPPORTED} or
     * {@link BluetoothStatusCodes#FEATURE_SUPPORTED}.
     * The rest of the APIs related to this feature in both {@link BluetoothDevice}
     * and {@link BluetoothSinkAudioPolicy} should be invoked  only after getting a
     * {@link BluetoothStatusCodes#FEATURE_SUPPORTED} response from this API.
     * <p>Note that this API is intended to be used by a client device to send these requests
     * to the server represented by this BluetoothDevice object.
     *
     * @return if call audio policy feature is supported by both local and remote
     * device or not
     *
     * @hide
     */
    @SystemApi
    @RequiresBluetoothConnectPermission
    @RequiresPermission(allOf = {
            android.Manifest.permission.BLUETOOTH_CONNECT,
            android.Manifest.permission.BLUETOOTH_PRIVILEGED,
    })
    public @AudioPolicyRemoteSupport int isRequestAudioPolicyAsSinkSupported() {
        if (DBG) log("isRequestAudioPolicyAsSinkSupported()");
        final IBluetooth service = getService();
        final int defaultValue = BluetoothStatusCodes.FEATURE_NOT_CONFIGURED;
        if (service == null || !isBluetoothEnabled()) {
            Log.e(TAG, "BT not enabled. Cannot retrieve audio policy support status.");
            if (DBG) log(Log.getStackTraceString(new Throwable()));
        } else {
            try {
                final SynchronousResultReceiver<Integer> recv = SynchronousResultReceiver.get();
                service.isRequestAudioPolicyAsSinkSupported(this, mAttributionSource, recv);
                return recv.awaitResultNoInterrupt(getSyncTimeout()).getValue(defaultValue);
            } catch (TimeoutException e) {
                Log.e(TAG, e.toString() + "\n" + Log.getStackTraceString(new Throwable()));
            } catch (RemoteException e) {
                Log.e(TAG, "", e);
                throw e.rethrowFromSystemServer();
            }
        }
        return defaultValue;
    }

    /**
     * Sets call audio preferences and sends them to the remote device.
     * <p>Note that the caller should check if the feature is supported by
     * invoking {@link BluetoothDevice#isRequestAudioPolicyAsSinkSupported} first.
     * <p>This API will throw an exception if the feature is not supported but still
     * invoked.
     * <p>Note that this API is intended to be used by a client device to send these requests
     * to the server represented by this BluetoothDevice object.
     *
     * @param policies call audio policy preferences
     * @return whether audio policy was requested successfully or not
     *
     * @hide
     */
    @SystemApi
    @RequiresBluetoothConnectPermission
    @RequiresPermission(allOf = {
            android.Manifest.permission.BLUETOOTH_CONNECT,
            android.Manifest.permission.BLUETOOTH_PRIVILEGED,
    })
    public @AudioPolicyReturnValues int requestAudioPolicyAsSink(
            @NonNull BluetoothSinkAudioPolicy policies) {
        if (DBG) log("requestAudioPolicyAsSink");
        final IBluetooth service = getService();
        final int defaultValue = BluetoothStatusCodes.ERROR_BLUETOOTH_NOT_ENABLED;
        if (service == null || !isBluetoothEnabled()) {
            Log.e(TAG, "Bluetooth is not enabled. Cannot set Audio Policy.");
            if (DBG) log(Log.getStackTraceString(new Throwable()));
        } else {
            try {
                final SynchronousResultReceiver<Integer> recv = SynchronousResultReceiver.get();
                service.requestAudioPolicyAsSink(this, policies, mAttributionSource, recv);
                return recv.awaitResultNoInterrupt(getSyncTimeout()).getValue(defaultValue);
            } catch (RemoteException | TimeoutException e) {
                Log.e(TAG, e.toString() + "\n" + Log.getStackTraceString(new Throwable()));
            }
        }
        return defaultValue;
    }

    /**
     * Gets the call audio preferences for the remote device.
     * <p>Note that the caller should check if the feature is supported by
     * invoking {@link BluetoothDevice#isRequestAudioPolicyAsSinkSupported} first.
     * <p>This API will throw an exception if the feature is not supported but still
     * invoked.
     * <p>This API will return null if
     * 1. The bleutooth service is not started yet,
     * 2. It is invoked for a device which is not bonded, or
     * 3. The used transport, for example, HFP Client profile is not enabled or
     * connected yet.
     * <p>Note that this API is intended to be used by a client device to send these requests
     * to the server represented by this BluetoothDevice object.
     *
     * @return call audio policy as {@link BluetoothSinkAudioPolicy} object
     *
     * @hide
     */
    @SystemApi
    @RequiresBluetoothConnectPermission
    @RequiresPermission(allOf = {
            android.Manifest.permission.BLUETOOTH_CONNECT,
            android.Manifest.permission.BLUETOOTH_PRIVILEGED,
    })
    public @Nullable BluetoothSinkAudioPolicy getRequestedAudioPolicyAsSink() {
        if (DBG) log("getRequestedAudioPolicyAsSink");
        final IBluetooth service = getService();
        if (service == null || !isBluetoothEnabled()) {
            Log.e(TAG, "Bluetooth is not enabled. Cannot get Audio Policy.");
            if (DBG) log(Log.getStackTraceString(new Throwable()));
        } else {
            try {
                final SynchronousResultReceiver<BluetoothSinkAudioPolicy>
                        recv = SynchronousResultReceiver.get();
                service.getRequestedAudioPolicyAsSink(this, mAttributionSource, recv);
                return recv.awaitResultNoInterrupt(getSyncTimeout()).getValue(null);
            } catch (RemoteException | TimeoutException e) {
                Log.e(TAG, e.toString() + "\n" + Log.getStackTraceString(new Throwable()));
            }
        }
        return null;
    }

    /**
     * Returns Device type.
     *
     * @return device type.
     * @hide
     */
    @RequiresPermission(allOf = {
            android.Manifest.permission.BLUETOOTH_CONNECT,
            android.Manifest.permission.BLUETOOTH_PRIVILEGED,
    })
    public int getDeviceType() {
        if (getService() == null) {
            Log.e(TAG, "getDeviceType query remote device info failed");
            return -1;
        }
        try {
            return getService().getDeviceType(this, mAttributionSource);
        } catch (RemoteException e) {
            Log.e(TAG, "getDeviceType fail ", e);
        }
        return -1;
    }

    /**
     * Used as a String extra field in {@link #ACTION_BOND_STATE_CHANGED} intents.
     * It contains the Group ID of IOT device.
     * @hide
     */
    public static final String EXTRA_GROUP_ID = "android.bluetooth.qti.extra.GROUP_ID";

    /**
     * Used as a String extra field in {@link #ACTION_BOND_STATE_CHANGED} intents.
     * It contains the IGNORE DEVICE flag of IOT device.
     * @hide
     */
    public static final String EXTRA_IS_PRIVATE_ADDRESS =
            "android.bluetooth.qti.extra.IS_PRIVATE_ADDRESS";

    /**
     * Enable or disable audio low latency for this {@link BluetoothDevice}.
     *
     * @param allowed true if low latency is allowed, false if low latency is disallowed.
     * @return true if the value is successfully set,
     * false if there is a error when setting the value.
     * @hide
     */
    @SystemApi
    @RequiresBluetoothConnectPermission
    @RequiresPermission(allOf = {
            android.Manifest.permission.BLUETOOTH_CONNECT,
            android.Manifest.permission.BLUETOOTH_PRIVILEGED,
    })
    public boolean setLowLatencyAudioAllowed(boolean allowed) {
        if (DBG) log("setLowLatencyAudioAllowed(" + allowed + ")");
        final IBluetooth service = getService();
        final boolean defaultValue = false;
        if (service == null || !isBluetoothEnabled()) {
            Log.e(TAG, "Bluetooth is not enabled. Cannot allow low latency");
            if (DBG) log(Log.getStackTraceString(new Throwable()));
        } else {
            try {
                final SynchronousResultReceiver<Boolean> recv = SynchronousResultReceiver.get();
                service.allowLowLatencyAudio(allowed, this, recv);
                return recv.awaitResultNoInterrupt(getSyncTimeout()).getValue(defaultValue);
            } catch (RemoteException | TimeoutException e) {
                Log.e(TAG, e.toString() + "\n" + Log.getStackTraceString(new Throwable()));
            }
        }
        return defaultValue;
    }

    private static void log(String msg) {
        Log.d(TAG, msg);
    }
}<|MERGE_RESOLUTION|>--- conflicted
+++ resolved
@@ -374,7 +374,6 @@
     public static final String EXTRA_BQR = "android.bluetooth.qti.extra.EXTRA_BQR";
 
     /**
-<<<<<<< HEAD
      * Used as a String extra field in {@link #ACTION_REMOTE_ISSUE_OCCURRED}
      * intents. It contains the type of IOT issue that occurred.
      * @hide
@@ -439,8 +438,6 @@
 
 
     /**
-=======
->>>>>>> 0098e7da
      * Used as an optional short extra field in {@link #ACTION_FOUND} intents.
      * Contains the RSSI value of the remote device as reported by the
      * Bluetooth hardware.
