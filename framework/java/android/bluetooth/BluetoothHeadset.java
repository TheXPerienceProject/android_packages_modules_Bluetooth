--- conflicted
+++ resolved
@@ -80,11 +80,7 @@
 
     /**
      * Intent used to broadcast the change in the Audio Connection state of the
-<<<<<<< HEAD
-     * HDP profile.
-=======
      * HFP profile.
->>>>>>> 7d94276c
      *
      * <p>This intent will have 3 extras:
      * <ul>
