/*
 * Copyright (C) 2012 The Android Open Source Project
 *
 * Licensed under the Apache License, Version 2.0 (the "License");
 * you may not use this file except in compliance with the License.
 * You may obtain a copy of the License at
 *
 *      http://www.apache.org/licenses/LICENSE-2.0
 *
 * Unless required by applicable law or agreed to in writing, software
 * distributed under the License is distributed on an "AS IS" BASIS,
 * WITHOUT WARRANTIES OR CONDITIONS OF ANY KIND, either express or implied.
 * See the License for the specific language governing permissions and
 * limitations under the License.
 */

package android.bluetooth;

import android.annotation.RequiresNoPermission;
import android.annotation.RequiresPermission;
import android.bluetooth.annotations.RequiresBluetoothConnectPermission;
import android.compat.annotation.UnsupportedAppUsage;
import android.net.LocalSocket;
import android.os.Build;
import android.os.ParcelFileDescriptor;
import android.os.ParcelUuid;
import android.os.RemoteException;
import android.util.Log;

import java.io.Closeable;
import java.io.FileDescriptor;
import java.io.IOException;
import java.io.InputStream;
import java.io.OutputStream;
import java.nio.ByteBuffer;
import java.nio.ByteOrder;
import java.util.Arrays;
import java.util.Locale;
import java.util.UUID;

/**
 * A connected or connecting Bluetooth socket.
 *
 * <p>The interface for Bluetooth Sockets is similar to that of TCP sockets:
 * {@link java.net.Socket} and {@link java.net.ServerSocket}. On the server
 * side, use a {@link BluetoothServerSocket} to create a listening server
 * socket. When a connection is accepted by the {@link BluetoothServerSocket},
 * it will return a new {@link BluetoothSocket} to manage the connection.
 * On the client side, use a single {@link BluetoothSocket} to both initiate
 * an outgoing connection and to manage the connection.
 *
 * <p>The most common type of Bluetooth socket is RFCOMM, which is the type
 * supported by the Android APIs. RFCOMM is a connection-oriented, streaming
 * transport over Bluetooth. It is also known as the Serial Port Profile (SPP).
 *
 * <p>To create a {@link BluetoothSocket} for connecting to a known device, use
 * {@link BluetoothDevice#createRfcommSocketToServiceRecord
 * BluetoothDevice.createRfcommSocketToServiceRecord()}.
 * Then call {@link #connect()} to attempt a connection to the remote device.
 * This call will block until a connection is established or the connection
 * fails.
 *
 * <p>To create a {@link BluetoothSocket} as a server (or "host"), see the
 * {@link BluetoothServerSocket} documentation.
 *
 * <p>Once the socket is connected, whether initiated as a client or accepted
 * as a server, open the IO streams by calling {@link #getInputStream} and
 * {@link #getOutputStream} in order to retrieve {@link java.io.InputStream}
 * and {@link java.io.OutputStream} objects, respectively, which are
 * automatically connected to the socket.
 *
 * <p>{@link BluetoothSocket} is thread
 * safe. In particular, {@link #close} will always immediately abort ongoing
 * operations and close the socket.
 *
 * <div class="special reference">
 * <h3>Developer Guides</h3>
 * <p>For more information about using Bluetooth, read the
 * <a href="{@docRoot}guide/topics/connectivity/bluetooth.html">Bluetooth</a> developer guide.</p>
 * </div>
 *
 * {@see BluetoothServerSocket}
 * {@see java.io.InputStream}
 * {@see java.io.OutputStream}
 */
public final class BluetoothSocket implements Closeable {
    private static final String TAG = "BluetoothSocket";
    private static final boolean DBG = Log.isLoggable(TAG, Log.DEBUG);
    private static final boolean VDBG = Log.isLoggable(TAG, Log.VERBOSE);

    /** @hide */
    public static final int MAX_RFCOMM_CHANNEL = 30;
    /*package*/ static final int MAX_L2CAP_PACKAGE_SIZE = 0xFFFF;

    /** RFCOMM socket */
    public static final int TYPE_RFCOMM = 1;

    /** SCO socket */
    public static final int TYPE_SCO = 2;

    /** L2CAP socket */
    public static final int TYPE_L2CAP = 3;

    /** L2CAP socket on BR/EDR transport
     * @hide
     */
    public static final int TYPE_L2CAP_BREDR = TYPE_L2CAP;

    /** L2CAP socket on LE transport
     * @hide
     */
    public static final int TYPE_L2CAP_LE = 4;

    /*package*/ static final int EBADFD = 77;
    @UnsupportedAppUsage(maxTargetSdk = Build.VERSION_CODES.R, trackingBug = 170729553)
    /*package*/ static final int EADDRINUSE = 98;

    /*package*/ static final int SEC_FLAG_ENCRYPT = 1;
    /*package*/ static final int SEC_FLAG_AUTH = 1 << 1;
    /*package*/ static final int BTSOCK_FLAG_NO_SDP = 1 << 2;
    /*package*/ static final int SEC_FLAG_AUTH_MITM = 1 << 3;
    /*package*/ static final int SEC_FLAG_AUTH_16_DIGIT = 1 << 4;

    private final int mType;  /* one of TYPE_RFCOMM etc */
    private BluetoothDevice mDevice;    /* remote device */
    private String mAddress;    /* remote address */
    private final boolean mAuth;
    private final boolean mEncrypt;
    private final BluetoothInputStream mInputStream;
    private final BluetoothOutputStream mOutputStream;
    private final ParcelUuid mUuid;
    /** when true no SPP SDP record will be created */
    private boolean mExcludeSdp = false;
    /** when true Person-in-the-middle protection will be enabled */
    private boolean mAuthMitm = false;
    /** Minimum 16 digit pin for sec mode 2 connections */
    private boolean mMin16DigitPin = false;
    @UnsupportedAppUsage(publicAlternatives = "Use {@link BluetoothSocket} public API instead.")
    private ParcelFileDescriptor mPfd;
    @UnsupportedAppUsage
    private LocalSocket mSocket;
    private InputStream mSocketIS;
    private OutputStream mSocketOS;
    @UnsupportedAppUsage
    private int mPort;  /* RFCOMM channel or L2CAP psm */
    private int mFd;
    private String mServiceName;
    private static final int PROXY_CONNECTION_TIMEOUT = 5000;

    private static final int SOCK_SIGNAL_SIZE = 20;

    private ByteBuffer mL2capBuffer = null;
    private int mMaxTxPacketSize = 0; // The l2cap maximum packet size supported by the peer.
    private int mMaxRxPacketSize = 0; // The l2cap maximum packet size that can be received.

    private enum SocketState {
        INIT,
        CONNECTED,
        LISTENING,
        CLOSED,
    }

    /** prevents all native calls after destroyNative() */
    private volatile SocketState mSocketState;

    /** protects mSocketState */
    //private final ReentrantReadWriteLock mLock;

    /**
     * Construct a BluetoothSocket.
     *
     * @param type type of socket
     * @param fd fd to use for connected socket, or -1 for a new socket
     * @param auth require the remote device to be authenticated
     * @param encrypt require the connection to be encrypted
     * @param device remote device that this socket can connect to
     * @param port remote port
     * @param uuid SDP uuid
     * @throws IOException On error, for example Bluetooth not available, or insufficient
     * privileges
     */
    /*package*/ BluetoothSocket(int type, int fd, boolean auth, boolean encrypt,
            BluetoothDevice device, int port, ParcelUuid uuid) throws IOException {
        this(type, fd, auth, encrypt, device, port, uuid, false, false);
    }

    /**
     * Construct a BluetoothSocket.
     *
     * @param type type of socket
     * @param fd fd to use for connected socket, or -1 for a new socket
     * @param auth require the remote device to be authenticated
     * @param encrypt require the connection to be encrypted
     * @param device remote device that this socket can connect to
     * @param port remote port
     * @param uuid SDP uuid
     * @param mitm enforce person-in-the-middle protection.
     * @param min16DigitPin enforce a minimum length of 16 digits for a sec mode 2 connection
     * @throws IOException On error, for example Bluetooth not available, or insufficient
     * privileges
     */
    /*package*/ BluetoothSocket(int type, int fd, boolean auth, boolean encrypt,
            BluetoothDevice device, int port, ParcelUuid uuid, boolean mitm, boolean min16DigitPin)
            throws IOException {
        if (VDBG) Log.d(TAG, "Creating new BluetoothSocket of type: " + type);
        if (type == BluetoothSocket.TYPE_RFCOMM && uuid == null && fd == -1
                && port != BluetoothAdapter.SOCKET_CHANNEL_AUTO_STATIC_NO_SDP) {
            if (port < 1 || port > MAX_RFCOMM_CHANNEL) {
                throw new IOException("Invalid RFCOMM channel: " + port);
            }
        }
        if (uuid != null) {
            mUuid = uuid;
        } else {
            mUuid = new ParcelUuid(new UUID(0, 0));
        }
        mType = type;
        mAuth = auth;
        mAuthMitm = mitm;
        mMin16DigitPin = min16DigitPin;
        mEncrypt = encrypt;
        mDevice = device;
        mPort = port;
        mFd = fd;

        mSocketState = SocketState.INIT;

        if (device == null) {
            // Server socket
            mAddress = BluetoothAdapter.getDefaultAdapter().getAddress();
        } else {
            // Remote socket
            mAddress = device.getAddress();
        }
        mInputStream = new BluetoothInputStream(this);
        mOutputStream = new BluetoothOutputStream(this);
    }

    /**
     * Creates a BluetoothSocket from a {@link ParcelFileDescriptor}. This is used for when the
     * underlying mPfd is transferred to a separate process (e.g. over a binder), and the socket
     * must be reconstructed.
     * <p>
     * The socket should already be connected in this case, so {@link #connect()} should not be
     * called.
     *
     * @param pfd is the {@link ParcelFileDescriptor} for an already connected BluetoothSocket
     * @param device is the remote {@link BluetoothDevice} that this socket is connected to
     * @param uuid is the service ID that this RFCOMM connection is using
     * @throws IOException if socket creation fails.
     */
    /*package*/ static BluetoothSocket createSocketFromOpenFd(
            ParcelFileDescriptor pfd, BluetoothDevice device, ParcelUuid uuid) throws IOException {
        BluetoothSocket bluetoothSocket =
                new BluetoothSocket(TYPE_RFCOMM, pfd.getFd(), true, true, device, -1, uuid);

        bluetoothSocket.mPfd = pfd;
        bluetoothSocket.mSocket = new LocalSocket(pfd.getFileDescriptor());
        bluetoothSocket.mSocketIS = bluetoothSocket.mSocket.getInputStream();
        bluetoothSocket.mSocketOS = bluetoothSocket.mSocket.getOutputStream();
        bluetoothSocket.mSocketState = SocketState.CONNECTED;

        return bluetoothSocket;
    }

    private BluetoothSocket(BluetoothSocket s) {
        if (VDBG) Log.d(TAG, "Creating new Private BluetoothSocket of type: " + s.mType);
        mUuid = s.mUuid;
        mType = s.mType;
        mAuth = s.mAuth;
        mEncrypt = s.mEncrypt;
        mPort = s.mPort;
        mInputStream = new BluetoothInputStream(this);
        mOutputStream = new BluetoothOutputStream(this);
        mMaxRxPacketSize = s.mMaxRxPacketSize;
        mMaxTxPacketSize = s.mMaxTxPacketSize;

        mServiceName = s.mServiceName;
        mExcludeSdp = s.mExcludeSdp;
        mAuthMitm = s.mAuthMitm;
        mMin16DigitPin = s.mMin16DigitPin;
    }

    private BluetoothSocket acceptSocket(String remoteAddr) throws IOException {
        BluetoothSocket as = new BluetoothSocket(this);
        as.mSocketState = SocketState.CONNECTED;
        FileDescriptor[] fds = mSocket.getAncillaryFileDescriptors();
        if (DBG) Log.d(TAG, "socket fd passed by stack fds: " + Arrays.toString(fds));
        if (fds == null || fds.length != 1) {
            Log.e(TAG, "socket fd passed from stack failed, fds: " + Arrays.toString(fds));
            as.close();
            throw new IOException("bt socket acept failed");
        }

        as.mPfd = ParcelFileDescriptor.dup(fds[0]);
        as.mSocket = new LocalSocket(fds[0]);
        as.mSocketIS = as.mSocket.getInputStream();
        as.mSocketOS = as.mSocket.getOutputStream();
        as.mAddress = remoteAddr;
        as.mDevice = BluetoothAdapter.getDefaultAdapter().getRemoteDevice(remoteAddr);
        as.mPort = mPort;
        return as;
    }

    /**
     * Construct a BluetoothSocket from address. Used by native code.
     *
     * @param type type of socket
     * @param fd fd to use for connected socket, or -1 for a new socket
     * @param auth require the remote device to be authenticated
     * @param encrypt require the connection to be encrypted
     * @param address remote device that this socket can connect to
     * @param port remote port
     * @throws IOException On error, for example Bluetooth not available, or insufficient
     * privileges
     */
    private BluetoothSocket(int type, int fd, boolean auth, boolean encrypt, String address,
            int port) throws IOException {
        this(type, fd, auth, encrypt, new BluetoothDevice(address), port, null, false, false);
    }

    /** @hide */
    @Override
    protected void finalize() throws Throwable {
        try {
            close();
        } finally {
            super.finalize();
        }
    }

    private int getSecurityFlags() {
        int flags = 0;
        if (mAuth) {
            flags |= SEC_FLAG_AUTH;
        }
        if (mEncrypt) {
            flags |= SEC_FLAG_ENCRYPT;
        }
        if (mExcludeSdp) {
            flags |= BTSOCK_FLAG_NO_SDP;
        }
        if (mAuthMitm) {
            flags |= SEC_FLAG_AUTH_MITM;
        }
        if (mMin16DigitPin) {
            flags |= SEC_FLAG_AUTH_16_DIGIT;
        }
        return flags;
    }

    /**
     * Get the remote device this socket is connecting, or connected, to.
     *
     * @return remote device
     */
    @RequiresNoPermission
    public BluetoothDevice getRemoteDevice() {
        return mDevice;
    }

    /**
     * Get the input stream associated with this socket.
     * <p>The input stream will be returned even if the socket is not yet
     * connected, but operations on that stream will throw IOException until
     * the associated socket is connected.
     *
     * @return InputStream
     */
    @RequiresNoPermission
    public InputStream getInputStream() throws IOException {
        return mInputStream;
    }

    /**
     * Get the output stream associated with this socket.
     * <p>The output stream will be returned even if the socket is not yet
     * connected, but operations on that stream will throw IOException until
     * the associated socket is connected.
     *
     * @return OutputStream
     */
    @RequiresNoPermission
    public OutputStream getOutputStream() throws IOException {
        return mOutputStream;
    }

    /**
     * Get the connection status of this socket, ie, whether there is an active connection with
     * remote device.
     *
     * @return true if connected false if not connected
     */
    @RequiresNoPermission
    public boolean isConnected() {
        return mSocketState == SocketState.CONNECTED;
    }

    /*package*/ void setServiceName(String name) {
        mServiceName = name;
    }

    /**
     * Attempt to connect to a remote device.
     * <p>This method will block until a connection is made or the connection
     * fails. If this method returns without an exception then this socket
     * is now connected.
     * <p>Creating new connections to
     * remote Bluetooth devices should not be attempted while device discovery
     * is in progress. Device discovery is a heavyweight procedure on the
     * Bluetooth adapter and will significantly slow a device connection.
     * Use {@link BluetoothAdapter#cancelDiscovery()} to cancel an ongoing
     * discovery. Discovery is not managed by the Activity,
     * but is run as a system service, so an application should always call
     * {@link BluetoothAdapter#cancelDiscovery()} even if it
     * did not directly request a discovery, just to be sure.
     * <p>{@link #close} can be used to abort this call from another thread.
     *
     * @throws IOException on error, for example connection failure
     */
    @RequiresBluetoothConnectPermission
    @RequiresPermission(android.Manifest.permission.BLUETOOTH_CONNECT)
    public void connect() throws IOException {
        if (mDevice == null) throw new IOException("Connect is called on null device");

        try {
            if (mSocketState == SocketState.CLOSED) throw new IOException("socket closed");
            IBluetooth bluetoothProxy =
                    BluetoothAdapter.getDefaultAdapter().getBluetoothService();
            if (bluetoothProxy == null) throw new IOException("Bluetooth is off");
            IBluetoothSocketManager socketManager = bluetoothProxy.getSocketManager();
            if (socketManager == null) throw new IOException("bt get socket manager failed");
            mPfd = socketManager.connectSocket(mDevice, mType, mUuid, mPort, getSecurityFlags());
            synchronized (this) {
                if (DBG) Log.d(TAG, "connect(), SocketState: " + mSocketState + ", mPfd: " + mPfd);
                if (mSocketState == SocketState.CLOSED) throw new IOException("socket closed");
                if (mPfd == null) throw new IOException("bt socket connect failed");
                FileDescriptor fd = mPfd.getFileDescriptor();
                mSocket = new LocalSocket(fd);
                mSocketIS = mSocket.getInputStream();
                mSocketOS = mSocket.getOutputStream();
            }
            int channel = readInt(mSocketIS);
            if (channel <= 0) {
                throw new IOException("bt socket connect failed");
            }
            mPort = channel;
            waitSocketSignal(mSocketIS);
            synchronized (this) {
                if (mSocketState == SocketState.CLOSED) {
                    throw new IOException("bt socket closed");
                }
                mSocketState = SocketState.CONNECTED;
            }
        } catch (RemoteException e) {
            Log.e(TAG, e.toString() + "\n" + Log.getStackTraceString(new Throwable()));
            throw new IOException("unable to send RPC: " + e.getMessage());
        }
    }

    /**
     * Currently returns unix errno instead of throwing IOException,
     * so that BluetoothAdapter can check the error code for EADDRINUSE
     */
    @RequiresPermission(android.Manifest.permission.BLUETOOTH_CONNECT)
    /*package*/ int bindListen() {
        int ret;
        if (mSocketState == SocketState.CLOSED) return EBADFD;
        IBluetooth bluetoothProxy = BluetoothAdapter.getDefaultAdapter().getBluetoothService();
        if (bluetoothProxy == null) {
            Log.e(TAG, "bindListen fail, reason: bluetooth is off");
            return -1;
        }
        try {
            if (DBG) Log.d(TAG, "bindListen(): mPort=" + mPort + ", mType=" + mType);
            IBluetoothSocketManager socketManager = bluetoothProxy.getSocketManager();
            if (socketManager == null) {
                Log.e(TAG, "bindListen() bt get socket manager failed");
                return -1;
            }
            mPfd = socketManager
                .createSocketChannel(mType, mServiceName, mUuid, mPort, getSecurityFlags());
        } catch (RemoteException e) {
            Log.e(TAG, e.toString() + "\n" + Log.getStackTraceString(new Throwable()));
            return -1;
        }

        // read out port number
        try {
            synchronized (this) {
                if (DBG) {
                    Log.d(TAG, "bindListen(), SocketState: " + mSocketState + ", mPfd: " + mPfd);
                }
                if (mSocketState != SocketState.INIT) return EBADFD;
                if (mPfd == null) return -1;
                FileDescriptor fd = mPfd.getFileDescriptor();
                if (fd == null) {
                    Log.e(TAG, "bindListen(), null file descriptor");
                    return -1;
                }

                if (DBG) Log.d(TAG, "bindListen(), Create LocalSocket");
                mSocket = new LocalSocket(fd);
                if (DBG) Log.d(TAG, "bindListen(), new LocalSocket.getInputStream()");
                mSocketIS = mSocket.getInputStream();
                mSocketOS = mSocket.getOutputStream();
            }
            if (DBG) Log.d(TAG, "bindListen(), readInt mSocketIS: " + mSocketIS);
            int channel = readInt(mSocketIS);
            synchronized (this) {
                if (mSocketState == SocketState.INIT) {
                    mSocketState = SocketState.LISTENING;
                }
            }
            if (DBG) Log.d(TAG, "bindListen(): channel=" + channel + ", mPort=" + mPort);
            if (mPort <= -1) {
                mPort = channel;
            } // else ASSERT(mPort == channel)
            ret = 0;
        } catch (IOException e) {
            if (mPfd != null) {
                try {
                    mPfd.close();
                } catch (IOException e1) {
                    Log.e(TAG, "bindListen, close mPfd: " + e1);
                }
                mPfd = null;
            }
            Log.e(TAG, "bindListen, fail to get port number, exception: " + e);
            return -1;
        }
        return ret;
    }

    /*package*/ BluetoothSocket accept(int timeout) throws IOException {
        BluetoothSocket acceptedSocket;
        if (mSocketState != SocketState.LISTENING) {
            throw new IOException("bt socket is not in listen state");
        }
        if (timeout > 0) {
            Log.d(TAG, "accept() set timeout (ms):" + timeout);
            mSocket.setSoTimeout(timeout);
        }
        String RemoteAddr = waitSocketSignal(mSocketIS);
        if (timeout > 0) {
            mSocket.setSoTimeout(0);
        }
        synchronized (this) {
            if (mSocketState != SocketState.LISTENING) {
                throw new IOException("bt socket is not in listen state");
            }
            acceptedSocket = acceptSocket(RemoteAddr);
            //quick drop the reference of the file handle
        }
        return acceptedSocket;
    }

    /*package*/ int available() throws IOException {
        if (VDBG) Log.d(TAG, "available: " + mSocketIS);
        return mSocketIS.available();
    }

    /*package*/ int read(byte[] b, int offset, int length) throws IOException {
        int ret = 0;
        if (VDBG) Log.d(TAG, "read in:  " + mSocketIS + " len: " + length);
        if ((mType == TYPE_L2CAP) || (mType == TYPE_L2CAP_LE)) {
            int bytesToRead = length;
            if (VDBG) {
                Log.v(TAG, "l2cap: read(): offset: " + offset + " length:" + length
                        + "mL2capBuffer= " + mL2capBuffer);
            }
            if (mL2capBuffer == null) {
                createL2capRxBuffer();
            }
            if (mL2capBuffer.remaining() == 0) {
                if (VDBG) Log.v(TAG, "l2cap buffer empty, refilling...");
                if (fillL2capRxBuffer() == -1) {
                    return -1;
                }
            }
            if (bytesToRead > mL2capBuffer.remaining()) {
                bytesToRead = mL2capBuffer.remaining();
            }
            if (VDBG) {
                Log.v(TAG, "get(): offset: " + offset
                        + " bytesToRead: " + bytesToRead);
            }
            mL2capBuffer.get(b, offset, bytesToRead);
            ret = bytesToRead;
        } else {
            if (VDBG) Log.v(TAG, "default: read(): offset: " + offset + " length:" + length);
            ret = mSocketIS.read(b, offset, length);
        }
        if (ret < 0) {
            throw new IOException("bt socket closed, read return: " + ret);
        }
        if (VDBG) Log.d(TAG, "read out:  " + mSocketIS + " ret: " + ret);
        return ret;
    }

    /*package*/ int write(byte[] b, int offset, int length) throws IOException {

        //TODO: Since bindings can exist between the SDU size and the
        //      protocol, we might need to throw an exception instead of just
        //      splitting the write into multiple smaller writes.
        //      Rfcomm uses dynamic allocation, and should not have any bindings
        //      to the actual message length.
        if (VDBG) Log.d(TAG, "write: " + mSocketOS + " length: " + length);
        if ((mType == TYPE_L2CAP) || (mType == TYPE_L2CAP_LE)) {
            if (length <= mMaxTxPacketSize) {
                mSocketOS.write(b, offset, length);
            } else {
                if (DBG) {
                    Log.w(TAG, "WARNING: Write buffer larger than L2CAP packet size!\n"
                            + "Packet will be divided into SDU packets of size "
                            + mMaxTxPacketSize);
                }
                int tmpOffset = offset;
                int bytesToWrite = length;
                while (bytesToWrite > 0) {
                    int tmpLength = (bytesToWrite > mMaxTxPacketSize)
                            ? mMaxTxPacketSize
                            : bytesToWrite;
                    mSocketOS.write(b, tmpOffset, tmpLength);
                    tmpOffset += tmpLength;
                    bytesToWrite -= tmpLength;
                }
            }
        } else {
            mSocketOS.write(b, offset, length);
        }
        // There is no good way to confirm since the entire process is asynchronous anyway
        if (VDBG) Log.d(TAG, "write out: " + mSocketOS + " length: " + length);
        return length;
    }

    @Override
    public void close() throws IOException {
        Log.d(TAG, "close() this: " + this + ", channel: " + mPort + ", mSocketIS: " + mSocketIS
                + ", mSocketOS: " + mSocketOS + ", mSocket: " + mSocket + ", mSocketState: "
                + mSocketState);
        if (mSocketState == SocketState.CLOSED) {
            return;
        } else {
            synchronized (this) {
                if (mSocketState == SocketState.CLOSED) {
                    return;
                }
                mSocketState = SocketState.CLOSED;
                if (mSocket != null) {
                    if (DBG) Log.d(TAG, "Closing mSocket: " + mSocket);
                    mSocket.shutdownInput();
                    mSocket.shutdownOutput();
                    mSocket.close();
                    mSocket = null;
                }
                if (mPfd != null) {
                    mPfd.close();
                    mPfd = null;
                }
            }
        }
    }

    /*package */ void removeChannel() {
    }

    /*package */ int getPort() {
        return mPort;
    }

    /**
     * Get the maximum supported Transmit packet size for the underlying transport.
     * Use this to optimize the writes done to the output socket, to avoid sending
     * half full packets.
     *
     * @return the maximum supported Transmit packet size for the underlying transport.
     */
    @RequiresNoPermission
    public int getMaxTransmitPacketSize() {
        return mMaxTxPacketSize;
    }

    /**
     * Get the maximum supported Receive packet size for the underlying transport.
     * Use this to optimize the reads done on the input stream, as any call to read
     * will return a maximum of this amount of bytes - or for some transports a
     * multiple of this value.
     *
     * @return the maximum supported Receive packet size for the underlying transport.
     */
    @RequiresNoPermission
    public int getMaxReceivePacketSize() {
        return mMaxRxPacketSize;
    }

    /**
     * Get the type of the underlying connection.
     *
     * @return one of {@link #TYPE_RFCOMM}, {@link #TYPE_SCO} or {@link #TYPE_L2CAP}
     */
    @RequiresNoPermission
    public int getConnectionType() {
        if (mType == TYPE_L2CAP_LE) {
            // Treat the LE CoC to be the same type as L2CAP.
            return TYPE_L2CAP;
        }
        return mType;
    }

    /**
     * Change if a SDP entry should be automatically created.
     * Must be called before calling .bind, for the call to have any effect.
     *
     * @param excludeSdp <li>TRUE - do not auto generate SDP record. <li>FALSE - default - auto
     * generate SPP SDP record.
     * @hide
     */
    @RequiresNoPermission
    public void setExcludeSdp(boolean excludeSdp) {
        mExcludeSdp = excludeSdp;
    }

    /**
     * Set the LE Transmit Data Length to be the maximum that the BT Controller is capable of. This
     * parameter is used by the BT Controller to set the maximum transmission packet size on this
     * connection. This function is currently used for testing only.
     * @hide
     */
    @RequiresBluetoothConnectPermission
    @RequiresPermission(android.Manifest.permission.BLUETOOTH_CONNECT)
    public void requestMaximumTxDataLength() throws IOException {
        if (mDevice == null) {
            throw new IOException("requestMaximumTxDataLength is called on null device");
        }

        try {
            if (mSocketState == SocketState.CLOSED) {
                throw new IOException("socket closed");
            }
            IBluetooth bluetoothProxy =
                    BluetoothAdapter.getDefaultAdapter().getBluetoothService();
            if (bluetoothProxy == null) {
                throw new IOException("Bluetooth is off");
            }

            if (DBG) Log.d(TAG, "requestMaximumTxDataLength");
            IBluetoothSocketManager socketManager = bluetoothProxy.getSocketManager();
            if (socketManager == null) throw new IOException("bt get socket manager failed");
            socketManager.requestMaximumTxDataLength(mDevice);
        } catch (RemoteException e) {
            Log.e(TAG, e.toString() + "\n" + Log.getStackTraceString(new Throwable()));
            throw new IOException("unable to send RPC: " + e.getMessage());
        }
    }

    /** @hide */
    public ParcelFileDescriptor getParcelFileDescriptor() {
        return mPfd;
    }

    private String convertAddr(final byte[] addr) {
        return String.format(Locale.US, "%02X:%02X:%02X:%02X:%02X:%02X",
                addr[0], addr[1], addr[2], addr[3], addr[4], addr[5]);
    }

    private String waitSocketSignal(InputStream is) throws IOException {
        byte[] sig = new byte[SOCK_SIGNAL_SIZE];
        int ret = readAll(is, sig);
        if (VDBG) {
            Log.d(TAG, "waitSocketSignal read " + SOCK_SIGNAL_SIZE + " bytes signal ret: " + ret);
        }
        ByteBuffer bb = ByteBuffer.wrap(sig);
        /* the struct in native is decorated with __attribute__((packed)), hence this is possible */
        bb.order(ByteOrder.nativeOrder());
        int size = bb.getShort();
        if (size != SOCK_SIGNAL_SIZE) {
            throw new IOException("Connection failure, wrong signal size: " + size);
        }
        byte[] addr = new byte[6];
        bb.get(addr);
        int channel = bb.getInt();
        int status = bb.getInt();
        mMaxTxPacketSize = (bb.getShort() & 0xffff); // Convert to unsigned value
        mMaxRxPacketSize = (bb.getShort() & 0xffff); // Convert to unsigned value
        String RemoteAddr = convertAddr(addr);
        if (VDBG) {
            Log.d(TAG, "waitSocketSignal: sig size: " + size + ", remote addr: "
                    + RemoteAddr + ", channel: " + channel + ", status: " + status
                    + " MaxRxPktSize: " + mMaxRxPacketSize + " MaxTxPktSize: " + mMaxTxPacketSize);
        }
        if (status != 0) {
            throw new IOException("Connection failure, status: " + status);
        }
        return RemoteAddr;
    }

    private void createL2capRxBuffer() {
        if ((mType == TYPE_L2CAP) || (mType == TYPE_L2CAP_LE)) {
            // Allocate the buffer to use for reads.
            if (VDBG) Log.v(TAG, "  Creating mL2capBuffer: mMaxPacketSize: " + mMaxRxPacketSize);
            mL2capBuffer = ByteBuffer.wrap(new byte[mMaxRxPacketSize]);
            if (VDBG) Log.v(TAG, "mL2capBuffer.remaining()" + mL2capBuffer.remaining());
            mL2capBuffer.limit(0); // Ensure we do a real read at the first read-request
            if (VDBG) {
                Log.v(TAG, "mL2capBuffer.remaining() after limit(0):" + mL2capBuffer.remaining());
            }
        }
    }

    private int readAll(InputStream is, byte[] b) throws IOException {
        int left = b.length;
        while (left > 0) {
            int ret = is.read(b, b.length - left, left);
            if (ret <= 0) {
                throw new IOException("read failed, socket might closed or timeout, read ret: "
                        + ret);
            }
            left -= ret;
            if (left != 0) {
                Log.w(TAG, "readAll() looping, read partial size: " + (b.length - left)
                        + ", expect size: " + b.length);
            }
        }
        return b.length;
    }

    private int readInt(InputStream is) throws IOException {
        byte[] ibytes = new byte[4];
        int ret = readAll(is, ibytes);
        if (VDBG) Log.d(TAG, "inputStream.read ret: " + ret);
        ByteBuffer bb = ByteBuffer.wrap(ibytes);
        bb.order(ByteOrder.nativeOrder());
        return bb.getInt();
    }

    private int fillL2capRxBuffer() throws IOException {
        mL2capBuffer.rewind();
        int ret = mSocketIS.read(mL2capBuffer.array());
        if (ret == -1) {
            // reached end of stream - return -1
            mL2capBuffer.limit(0);
            return -1;
        }
        mL2capBuffer.limit(ret);
        return ret;
    }

<<<<<<< HEAD
 /**
     * setSocketOpt for the Buetooth Socket.
     *
     * @param optionName socket option name
     * @param optionVal  socket option value
     * @param optionLen  socket option length
     * @return -1 on immediate error,
     *               0 otherwise
     * @hide
     */
    @UnsupportedAppUsage
    @RequiresBluetoothConnectPermission
    @RequiresPermission(android.Manifest.permission.BLUETOOTH_CONNECT)
    public int setSocketOpt(int optionName, byte [] optionVal, int optionLen) throws IOException {
        int ret = 0;
        if (mSocketState == SocketState.CLOSED) throw new IOException("socket closed");
        IBluetooth bluetoothProxy = BluetoothAdapter.getDefaultAdapter().getBluetoothService(null);
        if (bluetoothProxy == null) {
            Log.e(TAG, "setSocketOpt fail, reason: bluetooth is off");
            return -1;
        }
        try {
            if(VDBG) Log.d(TAG, "setSocketOpt(), mType: " + mType + " mPort: " + mPort);
            ret = bluetoothProxy.setSocketOpt(mType, mPort, optionName, optionVal, optionLen);
        } catch (RemoteException e) {
            Log.e(TAG, Log.getStackTraceString(new Throwable()));
            return -1;
        }
        return ret;
    }

    /**
     * getSocketOpt for the Buetooth Socket.
     *
     * @param optionName socket option name
     * @param optionVal  socket option value
     * @return -1 on immediate error,
     *               length of returned socket option otherwise
     * @hide
     */
    @UnsupportedAppUsage
    @RequiresBluetoothConnectPermission
    @RequiresPermission(android.Manifest.permission.BLUETOOTH_CONNECT)
    public int getSocketOpt(int optionName, byte [] optionVal) throws IOException {
        int ret = 0;
        if (mSocketState == SocketState.CLOSED) throw new IOException("socket closed");
        IBluetooth bluetoothProxy = BluetoothAdapter.getDefaultAdapter().getBluetoothService(null);
        if (bluetoothProxy == null) {
            Log.e(TAG, "getSocketOpt fail, reason: bluetooth is off");
            return -1;
        }
        try {
            if(VDBG) Log.d(TAG, "getSocketOpt(), mType: " + mType + " mPort: " + mPort);
            ret = bluetoothProxy.getSocketOpt(mType, mPort, optionName, optionVal);
        } catch (RemoteException e) {
            Log.e(TAG, Log.getStackTraceString(new Throwable()));
            return -1;
        }
        return ret;
    }

=======
    @Override
    public String toString() {
        return BluetoothUtils.toAnonymizedAddress(mAddress);
    }
>>>>>>> 7cbfad2a
}<|MERGE_RESOLUTION|>--- conflicted
+++ resolved
@@ -846,7 +846,6 @@
         return ret;
     }
 
-<<<<<<< HEAD
  /**
      * setSocketOpt for the Buetooth Socket.
      *
@@ -878,6 +877,11 @@
         return ret;
     }
 
+    @Override
+    public String toString() {
+        return BluetoothUtils.toAnonymizedAddress(mAddress);
+    }
+
     /**
      * getSocketOpt for the Buetooth Socket.
      *
@@ -907,11 +911,4 @@
         }
         return ret;
     }
-
-=======
-    @Override
-    public String toString() {
-        return BluetoothUtils.toAnonymizedAddress(mAddress);
-    }
->>>>>>> 7cbfad2a
 }