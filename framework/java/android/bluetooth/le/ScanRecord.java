--- conflicted
+++ resolved
@@ -343,14 +343,13 @@
     private final HashMap<Integer, byte[]> mAdvertisingDataMap;
 
     // Transport Discovery data.
-<<<<<<< HEAD
+    private final TransportDiscoveryData mTransportDiscoveryData;
+
+    // Transport Discovery data.
     private final byte[] mTDSData;
 
     // Group Identifier Data
     private final byte[] mGroupIdentifierData;
-=======
-    private final TransportDiscoveryData mTransportDiscoveryData;
->>>>>>> 0098e7da
 
     /**
      * Returns the advertising flags indicating the discoverable mode and capability of the device.
@@ -446,21 +445,6 @@
     }
 
     /**
-<<<<<<< HEAD
-     * @hide
-     * Returns Transport Discovery data
-     */
-    public byte[] getTDSData() {
-        return mTDSData;
-    }
-
-    /**
-     * @hide
-     * Returns Group Identifier data
-     */
-    public byte[] getGroupIdentifierData() {
-        return mGroupIdentifierData;
-=======
      * Returns Transport Discovery data, {@code null} if Transport Discovery data is not found.
      *
      * @hide
@@ -469,7 +453,22 @@
     @Nullable
     public TransportDiscoveryData getTransportDiscoveryData() {
         return mTransportDiscoveryData;
->>>>>>> 0098e7da
+    }
+
+    /**
+     * @hide
+     * Returns Transport Discovery data
+     */
+    public byte[] getTDSData() {
+        return mTDSData;
+    }
+
+    /**
+     * @hide
+     * Returns Group Identifier data
+     */
+    public byte[] getGroupIdentifierData() {
+        return mGroupIdentifierData;
     }
 
     /**
@@ -506,11 +505,8 @@
             Map<ParcelUuid, byte[]> serviceData,
             int advertiseFlags, int txPowerLevel,
             String localName, HashMap<Integer, byte[]> advertisingDataMap,
-<<<<<<< HEAD
+            TransportDiscoveryData transportDiscoveryData,
             byte[] tdsData, byte[] groupIdentifierData, byte[] bytes) {
-=======
-            TransportDiscoveryData transportDiscoveryData, byte[] bytes) {
->>>>>>> 0098e7da
         mServiceSolicitationUuids = serviceSolicitationUuids;
         mServiceUuids = serviceUuids;
         mManufacturerSpecificData = manufacturerData;
@@ -519,12 +515,9 @@
         mAdvertiseFlags = advertiseFlags;
         mTxPowerLevel = txPowerLevel;
         mAdvertisingDataMap = advertisingDataMap;
-<<<<<<< HEAD
+        mTransportDiscoveryData = transportDiscoveryData;
         mTDSData = tdsData;
         mGroupIdentifierData = groupIdentifierData;
-=======
-        mTransportDiscoveryData = transportDiscoveryData;
->>>>>>> 0098e7da
         mBytes = bytes;
     }
 
@@ -556,12 +549,10 @@
         Map<ParcelUuid, byte[]> serviceData = new ArrayMap<ParcelUuid, byte[]>();
         HashMap<Integer, byte[]> advertisingDataMap = new HashMap<Integer, byte[]>();
 
-<<<<<<< HEAD
+        TransportDiscoveryData transportDiscoveryData = null;
+
         byte[] tdsData = null;
         byte[] groupIdentifierData = null;
-=======
-        TransportDiscoveryData transportDiscoveryData = null;
->>>>>>> 0098e7da
 
         try {
             while (currentPos < scanRecord.length) {
@@ -643,15 +634,12 @@
                         manufacturerData.put(manufacturerId, manufacturerDataBytes);
                         break;
                     case DATA_TYPE_TRANSPORT_DISCOVERY_DATA:
-<<<<<<< HEAD
-                        tdsData = extractBytes(scanRecord, currentPos, dataLength);
-=======
                         // -1 / +1 to include the type in the extract
                         byte[] transportDiscoveryDataBytes =
                                 extractBytes(scanRecord, currentPos - 1, dataLength + 1);
                         transportDiscoveryData =
                                 new TransportDiscoveryData(transportDiscoveryDataBytes);
->>>>>>> 0098e7da
+                        tdsData = extractBytes(scanRecord, currentPos, dataLength);
                         break;
 
                     default:
@@ -669,21 +657,13 @@
             }
             return new ScanRecord(serviceUuids, serviceSolicitationUuids, manufacturerData,
                     serviceData, advertiseFlag, txPowerLevel, localName, advertisingDataMap,
-<<<<<<< HEAD
-                    tdsData, groupIdentifierData, scanRecord);
-=======
-                    transportDiscoveryData, scanRecord);
->>>>>>> 0098e7da
+                    transportDiscoveryData, tdsData, groupIdentifierData, scanRecord);
         } catch (Exception e) {
             Log.e(TAG, "unable to parse scan record: " + Arrays.toString(scanRecord));
             // As the record is invalid, ignore all the parsed results for this packet
             // and return an empty record with raw scanRecord bytes in results
             return new ScanRecord(null, null, null, null, -1, Integer.MIN_VALUE, null,
-<<<<<<< HEAD
-                    advertisingDataMap, null, null, scanRecord);
-=======
-                    advertisingDataMap, null, scanRecord);
->>>>>>> 0098e7da
+                    advertisingDataMap, null, null, null, scanRecord);
         }
     }
 
@@ -694,13 +674,9 @@
                 + ", mManufacturerSpecificData="
                 + BluetoothLeUtils.toString(mManufacturerSpecificData)
                 + ", mServiceData=" + BluetoothLeUtils.toString(mServiceData)
-<<<<<<< HEAD
                 + ", mTxPowerLevel=" + mTxPowerLevel + ", mDeviceName=" + mDeviceName +
+                ", mTransportDiscoveryData=" + mTransportDiscoveryData +
                 ", mTDSData=" + BluetoothLeUtils.toString(mTDSData) +"]";
-=======
-                + ", mTxPowerLevel=" + mTxPowerLevel + ", mDeviceName=" + mDeviceName
-                + ", mTransportDiscoveryData=" + mTransportDiscoveryData + "]";
->>>>>>> 0098e7da
     }
 
     // Parse service UUIDs.
