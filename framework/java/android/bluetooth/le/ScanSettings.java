--- conflicted
+++ resolved
@@ -97,13 +97,6 @@
     public static final int CALLBACK_TYPE_MATCH_LOST = 4;
 
     /**
-<<<<<<< HEAD
-     * Provide results to sensor router instead of the apps processor
-     * @hide
-     */
-    public static final int CALLBACK_TYPE_SENSOR_ROUTING = 8;
-
-=======
      * A result callback for every Bluetooth advertisement found that matches the filter criteria
      * is only triggered when screen is turned on. While the screen is turned off, the
      * advertisements are batched and the batched result callbacks are triggered every report delay.
@@ -112,7 +105,12 @@
      * with a report delay of {@link ScanSettings#AUTO_BATCH_MIN_REPORT_DELAY_MILLIS} or greater.
      */
     public static final int CALLBACK_TYPE_ALL_MATCHES_AUTO_BATCH = 8;
->>>>>>> 44459979
+
+    /**
+     * Provide results to sensor router instead of the apps processor
+     * @hide
+     */
+    public static final int CALLBACK_TYPE_SENSOR_ROUTING = 9;
 
     /**
      * Minimum report delay for {@link ScanSettings#CALLBACK_TYPE_ALL_MATCHES_AUTO_BATCH}.
