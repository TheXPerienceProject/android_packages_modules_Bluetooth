// Copyright (C) 2021 The Android Open Source Project
//
// Licensed under the Apache License, Version 2.0 (the "License");
// you may not use this file except in compliance with the License.
// You may obtain a copy of the License at
//
//      http://www.apache.org/licenses/LICENSE-2.0
//
// Unless required by applicable law or agreed to in writing, software
// distributed under the License is distributed on an "AS IS" BASIS,
// WITHOUT WARRANTIES OR CONDITIONS OF ANY KIND, either express or implied.
// See the License for the specific language governing permissions and
// limitations under the License.

package {
    default_applicable_licenses: ["Android-Apache-2.0"],
}

genrule {
    name: "statslog-bluetooth-java-gen",
    tools: ["stats-log-api-gen"],
    cmd: "$(location stats-log-api-gen) --java $(out) --module bluetooth"
        + " --javaPackage com.android.bluetooth --javaClass BluetoothStatsLog"
        + " --minApiLevel 33",
    out: ["com/android/bluetooth/BluetoothStatsLog.java"],
}

filegroup {
    name: "services.bluetooth-sources",
    srcs: [
        ":statslog-bluetooth-java-gen",
        "src/**/*.java",
        "src/**/*.kt",
    ],
    visibility: [
        "//frameworks/base/services",
        "//frameworks/base/services/core",
    ],
}

java_defaults {
    name: "service-bluetooth-common-defaults",
    defaults: ["bluetooth-module-sdk-version-defaults"],
    errorprone: {
        javacflags: ["-Xep:CheckReturnValue:ERROR"],
    },
    product_variables: {
        pdk: {
            enabled: false,
        },
    },
    apex_available: [
        "com.android.btservices",
    ],
    min_sdk_version: "Tiramisu",
    defaults_visibility: [
        ":__subpackages__",
    ],
}

// pre-jarjar version of service-bluetooth that builds against pre-jarjar version of framework-bluetooth
java_library {
    name: "service-bluetooth-pre-jarjar",
    installable: false,
    defaults: ["service-bluetooth-common-defaults"],
    srcs: [
        ":services.bluetooth-sources",
    ],

    sdk_version: "system_server_current",

    lint: {
        strict_updatability_linting: true,
    },
    libs: [
        "framework-annotations-lib",
        "framework-bluetooth-pre-jarjar",
        "framework-configinfrastructure",
        "framework-statsd.stubs.module_lib",
        "service-bluetooth.change-ids",
    ],

    static_libs: [
        "androidx.annotation_annotation",
        "androidx.appcompat_appcompat",
        "bluetooth-manager-service-proto-java-gen",
        "bluetooth-nano-protos",
        "bluetooth-proto-enums-java-gen",
        "modules-utils-shell-command-handler",
    ],
<<<<<<< HEAD

    min_sdk_version: "Tiramisu"
=======
>>>>>>> 0d2fa3a7
}

// service-bluetooth static library
// ==============================================================
java_library {
    name: "service-bluetooth",
    defaults: ["service-bluetooth-common-defaults"],
    installable: true,
    static_libs: [
        "androidx.appcompat_appcompat",
        "service-bluetooth-pre-jarjar",
    ],

    libs: [
        "framework-bluetooth.impl",
    ],
    sdk_version: "system_server_current",

    jarjar_rules: ":bluetooth-jarjar-rules",

    optimize: {
        enabled: true,
        shrink: true,
        proguard_flags_files: ["proguard.flags"],
    },
    visibility: [
        "//packages/modules/Bluetooth/apex",
    ],
<<<<<<< HEAD
    min_sdk_version: "Tiramisu"
=======
>>>>>>> 0d2fa3a7
}

java_library {
    name: "bluetooth-manager-service-proto-java-gen",
    installable: false,
    proto: {
        type: "stream",
        include_dirs: [
            "external/protobuf/src",
        ],
    },
    srcs: [
        ":srcs_bluetooth_manager_service_proto",
    ],
    sdk_version: "system_server_current",
    min_sdk_version: "Tiramisu"
}

java_library {
    name: "bluetooth-nano-protos",
    sdk_version: "system_current",
    min_sdk_version: "Tiramisu",
    proto: {
        type: "nano",
    },
    srcs: [
        ":system-messages-proto-src",
    ],
    libs: ["libprotobuf-java-nano"],
    apex_available: [
        "com.android.btservices",
    ],
    lint: {
        strict_updatability_linting: true,
    },
<<<<<<< HEAD
}

java_library {
    name: "bluetooth-proto-enums-java-gen",
    installable: false,
    proto: {
        type: "stream",
    },
    srcs: [
        ":srcs_bluetooth_protos",
    ],
    apex_available: [
        "com.android.bluetooth",
    ],
    min_sdk_version: "33",
    sdk_version: "module_current",
}



// TODO(b/244748540) re-enable
// platform_compat_config
// {
//    name: "bluetooth-compat-config",
//    src: ":service-bluetooth-pre-jarjar",
// }

// (b/269501291) this package moved from android/app/Android.bp
cc_library {
    name: "libbluetooth-core",
    defaults: ["fluoride_basic_defaults"],
    header_libs: [
        "jni_headers",
        "libbluetooth_headers",
    ],
    include_dirs: [
        "packages/modules/Bluetooth/system/types",
    ],
    static_libs: [
        "libbte",
        "libbt-bta-core",
        "libbt-common",
        "libbtdevice",
        "libbtif-core",
        "libbt-hci",
        "libbt-stack-core",
        "libbt-utils",
        "libbtcore",
        "libosi",
        "lib-bt-packets",
        "lib-bt-packets-base",

        "libbluetooth-types",
        "libc++fs",
    ],
    cflags: [
        /* we export all classes, so change default visibility, instead of having EXPORT_SYMBOL on each class*/
        "-fvisibility=default",
        "-Wall",
        "-Werror",
        "-Wextra",
        "-Wno-unused-parameter",
    ],
    sanitize: {
        scs: true,
    },
    apex_available: [
        "com.android.btservices",
    ],
    host_supported: true,
    min_sdk_version: "Tiramisu",
=======
>>>>>>> 0d2fa3a7
}<|MERGE_RESOLUTION|>--- conflicted
+++ resolved
@@ -30,7 +30,6 @@
     srcs: [
         ":statslog-bluetooth-java-gen",
         "src/**/*.java",
-        "src/**/*.kt",
     ],
     visibility: [
         "//frameworks/base/services",
@@ -53,9 +52,6 @@
         "com.android.btservices",
     ],
     min_sdk_version: "Tiramisu",
-    defaults_visibility: [
-        ":__subpackages__",
-    ],
 }
 
 // pre-jarjar version of service-bluetooth that builds against pre-jarjar version of framework-bluetooth
@@ -73,11 +69,11 @@
         strict_updatability_linting: true,
     },
     libs: [
+        "app-compat-annotations",
         "framework-annotations-lib",
         "framework-bluetooth-pre-jarjar",
         "framework-configinfrastructure",
         "framework-statsd.stubs.module_lib",
-        "service-bluetooth.change-ids",
     ],
 
     static_libs: [
@@ -88,11 +84,8 @@
         "bluetooth-proto-enums-java-gen",
         "modules-utils-shell-command-handler",
     ],
-<<<<<<< HEAD
 
     min_sdk_version: "Tiramisu"
-=======
->>>>>>> 0d2fa3a7
 }
 
 // service-bluetooth static library
@@ -107,6 +100,7 @@
     ],
 
     libs: [
+        "app-compat-annotations",
         "framework-bluetooth.impl",
     ],
     sdk_version: "system_server_current",
@@ -121,10 +115,7 @@
     visibility: [
         "//packages/modules/Bluetooth/apex",
     ],
-<<<<<<< HEAD
     min_sdk_version: "Tiramisu"
-=======
->>>>>>> 0d2fa3a7
 }
 
 java_library {
@@ -160,7 +151,6 @@
     lint: {
         strict_updatability_linting: true,
     },
-<<<<<<< HEAD
 }
 
 java_library {
@@ -232,6 +222,4 @@
     ],
     host_supported: true,
     min_sdk_version: "Tiramisu",
-=======
->>>>>>> 0d2fa3a7
-}+}
