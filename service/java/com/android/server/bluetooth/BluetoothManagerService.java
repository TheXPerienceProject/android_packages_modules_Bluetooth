--- conflicted
+++ resolved
@@ -1491,7 +1491,6 @@
         }
 
         synchronized (mReceiver) {
-<<<<<<< HEAD
             if (!isBluetoothPersistedStateOnAirplane()) {
                 if (persist) {
                     persistBluetoothSetting(BLUETOOTH_OFF);
@@ -1525,17 +1524,12 @@
                     mBluetoothLock.readLock().unlock();
                 }
             }
-            if (isAirplaneModeOn() && isApmEnhancementOn()) {
-                setSettingsSecureInt(BLUETOOTH_APM_STATE, BLUETOOTH_OFF_APM);
-                setSettingsSecureInt(APM_USER_TOGGLED_BLUETOOTH, USED);
-=======
             if (isAirplaneModeOn()) {
                 mBluetoothAirplaneModeListener.updateBluetoothToggledTime();
                 if (isApmEnhancementOn()) {
                     setSettingsSecureInt(BLUETOOTH_APM_STATE, BLUETOOTH_OFF_APM);
                     setSettingsSecureInt(APM_USER_TOGGLED_BLUETOOTH, USED);
                 }
->>>>>>> 7cbfad2a
             }
         }
         return true;
@@ -3296,16 +3290,11 @@
     }
 
     private boolean waitForState(Set<Integer> states) {
-<<<<<<< HEAD
-        int i = 0;
-        while (i < 16) {
-=======
         return waitForState(states, true);
     }
     private boolean waitForState(Set<Integer> states, boolean failIfUnbind) {
-        for (int i = 0; i < 10; i++) {
+        for (int i = 0; i < 16; i++) {
             mBluetoothLock.readLock().lock();
->>>>>>> 7cbfad2a
             try {
                 if (mBluetooth == null && failIfUnbind) {
                     Log.e(TAG, "waitForState " + states + " Bluetooth is not unbind");
