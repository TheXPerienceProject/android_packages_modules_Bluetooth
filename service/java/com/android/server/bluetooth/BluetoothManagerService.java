--- conflicted
+++ resolved
@@ -1432,9 +1432,6 @@
         synchronized (mReceiver) {
             mQuietEnableExternal = false;
             mEnableExternal = true;
-<<<<<<< HEAD
-
-=======
             if (isAirplaneModeOn() && isApmEnhancementOn()) {
                 setSettingsSecureInt(BLUETOOTH_APM_STATE, BLUETOOTH_ON_APM);
                 setSettingsSecureInt(APM_USER_TOGGLED_BLUETOOTH, USED);
@@ -1452,7 +1449,6 @@
                     }
                 }
             }
->>>>>>> 9708777a
             // waive WRITE_SECURE_SETTINGS permission check
             sendEnableMsg(false,
                     BluetoothProtoEnums.ENABLE_DISABLE_REASON_APPLICATION_REQUEST, packageName);
@@ -1494,12 +1490,9 @@
         }
 
         synchronized (mReceiver) {
-<<<<<<< HEAD
-            if (!isBluetoothPersistedStateOnAirplane()) {
-                if (persist) {
-                    persistBluetoothSetting(BLUETOOTH_OFF);
-                    mEnableExternal = false;
-                }
+            if (isAirplaneModeOn() && isApmEnhancementOn()) {
+                setSettingsSecureInt(BLUETOOTH_APM_STATE, BLUETOOTH_OFF_APM);
+                setSettingsSecureInt(APM_USER_TOGGLED_BLUETOOTH, USED);
             }
             if (persist) {
                 sendDisableMsg(BluetoothProtoEnums.ENABLE_DISABLE_REASON_APPLICATION_REQUEST,
@@ -1528,19 +1521,11 @@
                     mBluetoothLock.readLock().unlock();
                 }
             }
-=======
-            if (isAirplaneModeOn() && isApmEnhancementOn()) {
-                setSettingsSecureInt(BLUETOOTH_APM_STATE, BLUETOOTH_OFF_APM);
-                setSettingsSecureInt(APM_USER_TOGGLED_BLUETOOTH, USED);
-            }
 
             if (persist) {
                 persistBluetoothSetting(BLUETOOTH_OFF);
             }
             mEnableExternal = false;
-            sendDisableMsg(BluetoothProtoEnums.ENABLE_DISABLE_REASON_APPLICATION_REQUEST,
-                    packageName);
->>>>>>> 9708777a
         }
         return true;
     }
