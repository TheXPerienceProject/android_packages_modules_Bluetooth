--- conflicted
+++ resolved
@@ -1671,19 +1671,6 @@
     }
 
     @Override
-<<<<<<< HEAD
-    public void dump(FileDescriptor fd, PrintWriter writer, String args[]) {
-      mContext.enforceCallingOrSelfPermission(android.Manifest.permission.DUMP, TAG);
-      if (mBluetoothBinder == null) {
-        writer.println("Bluetooth Service not connected");
-      } else {
-        try {
-          mBluetoothBinder.dump(fd, args);
-        } catch (RemoteException re) {
-          writer.println("RemoteException while calling Bluetooth Service");
-        }
-      }
-=======
     public void dump(FileDescriptor fd, PrintWriter writer, String[] args) {
         mContext.enforceCallingOrSelfPermission(android.Manifest.permission.DUMP, TAG);
         String errorMsg = null;
@@ -1702,6 +1689,5 @@
                 return;
             writer.println(errorMsg);
         }
->>>>>>> f3793ce8
     }
 }