--- conflicted
+++ resolved
@@ -190,10 +190,10 @@
         return leAudio.getConnectedDevices().size() > 0;
     }
 
-<<<<<<< HEAD
     private boolean isBroadcastActive() {
         return mAdapter.isBroadcastActive();
-=======
+    }
+
     /**
      * Helper method to check whether BT should be enabled on APM
      */
@@ -233,6 +233,5 @@
             mBluetoothPackageName = candidatePackage;
         }
         return mBluetoothPackageName;
->>>>>>> a3f9795b
     }
 }