package {
    // See: http://go/android-license-faq
    // A large-scale-change added 'default_applicable_licenses' to import
    // all of the 'license_kinds' from "system_bt_license"
    // to get the below license kinds:
    //   SPDX-license-identifier-Apache-2.0
    default_applicable_licenses: ["system_bt_license"],
}

cc_library_shared {
    name: "libbluetooth-binder",
    product_variables: {
        pdk: {
            enabled: false,
        },
    },
    srcs: [
        "android/bluetooth/bluetooth_device.cc",
        "android/bluetooth/IBluetoothSocketManager.aidl",
        "android/os/parcel_uuid.cc",
        /* TODO: Uncomment this files as they get converted one-by-one into native implementation
        "android/bluetooth/IBluetooth.aidl",
        "android/bluetooth/IBluetoothA2dp.aidl",
        "android/bluetooth/IBluetoothA2dpSink.aidl",
        "android/bluetooth/IBluetoothAvrcpController.aidl",
        "android/bluetooth/IBluetoothAvrcpTarget.aidl",
        "android/bluetooth/IBluetoothCallback.aidl",
        "android/bluetooth/IBluetoothProfileServiceConnection.aidl",
        "android/bluetooth/IBluetoothHeadset.aidl",
        "android/bluetooth/IBluetoothHearingAid.aidl",
        "android/bluetooth/IBluetoothVolumeControl.aidl",
        "android/bluetooth/IBluetoothHidHost.aidl",
        "android/bluetooth/IBluetoothPan.aidl",
        "android/bluetooth/IBluetoothManager.aidl",
        "android/bluetooth/IBluetoothManagerCallback.aidl",
        "android/bluetooth/IBluetoothMap.aidl",
        "android/bluetooth/IBluetoothMapClient.aidl",
        "android/bluetooth/IBluetoothPbap.aidl",
        "android/bluetooth/IBluetoothPbapClient.aidl",
        "android/bluetooth/IBluetoothSap.aidl",
        "android/bluetooth/IBluetoothStateChangeCallback.aidl",
        "android/bluetooth/IBluetoothHeadsetClient.aidl",
        "android/bluetooth/IBluetoothHidDevice.aidl",
        "android/bluetooth/IBluetoothHidDeviceCallback.aidl",
        "android/bluetooth/IBluetoothGatt.aidl",
        "android/bluetooth/IBluetoothGattCallback.aidl",
        "android/bluetooth/IBluetoothMetadataListener.aidl",
        "android/bluetooth/IBluetoothGattServerCallback.aidl",
        "android/bluetooth/IBluetoothOobDataCallback.aidl",
        "android/bluetooth/le/IAdvertisingSetCallback.aidl",
        "android/bluetooth/le/IPeriodicAdvertisingCallback.aidl",
        "android/bluetooth/le/IScannerCallback.aidl"
        "android/bluetooth/IBluetoothConnectionCallback.aidl",
        */
    ],
    export_include_dirs: ["./"],
    aidl: {
        export_aidl_headers: true,
        include_dirs: [
            "frameworks/native/aidl/binder",

            /* required for android.os.ParcelUuid, and android.os.ParcelFileDescriptor */
            "frameworks/base/core/java",
            "packages/modules/Bluetooth/system/binder",
        ],
    },
    include_dirs: [
        "packages/modules/Bluetooth/system",
        "packages/modules/Bluetooth/system/types",
    ],
    shared_libs: [
        "libandroid_runtime",
        "libbinder",
        "libchrome",
        "libnativehelper",
        "libcutils",
        "libutils",
        "liblog",
    ],

    static_libs: [
        "libbluetooth-types",
    ],
    cflags: [
        "-Wall",
        "-Werror",
        "-Wextra",
        "-Wno-unused-parameter",
    ],
    sanitize: {
        scs: true,
    },
}

// AIDL interface between libbluetooth-binder and framework.jar
filegroup {
    name: "libbluetooth-binder-aidl",
    visibility: [
        "//frameworks/base",
        "//packages/modules/Bluetooth:__subpackages__",
    ],
    srcs: [
        ":framework-bluetooth-updatable-exported-aidl-sources",
        ":modules-utils-synchronous-result-receiver-aidl",
        "android/bluetooth/IBluetooth.aidl",
        "android/bluetooth/IBluetoothA2dp.aidl",
        "android/bluetooth/IBluetoothA2dpSink.aidl",
        "android/bluetooth/IBluetoothAvrcpController.aidl",
        "android/bluetooth/IBluetoothAvrcpTarget.aidl",
        "android/bluetooth/IBluetoothCallback.aidl",
        "android/bluetooth/IBluetoothCsipSetCoordinator.aidl",
        "android/bluetooth/IBluetoothCsipSetCoordinatorCallback.aidl",
        "android/bluetooth/IBluetoothCsipSetCoordinatorLockCallback.aidl",
        "android/bluetooth/IBluetoothProfileServiceConnection.aidl",
        "android/bluetooth/IBluetoothHeadset.aidl",
        "android/bluetooth/IBluetoothHearingAid.aidl",
        "android/bluetooth/IBluetoothHapClient.aidl",
        "android/bluetooth/IBluetoothHapClientCallback.aidl",
        "android/bluetooth/IBluetoothVolumeControl.aidl",
        "android/bluetooth/IBluetoothVolumeControlCallback.aidl",
        "android/bluetooth/IBluetoothHidHost.aidl",
        "android/bluetooth/IBluetoothLeAudio.aidl",
        "android/bluetooth/IBluetoothLeBroadcastCallback.aidl",
        "android/bluetooth/IBluetoothManager.aidl",
        "android/bluetooth/IBluetoothManagerCallback.aidl",
        "android/bluetooth/IBluetoothMap.aidl",
        "android/bluetooth/IBluetoothMapClient.aidl",
        "android/bluetooth/IBluetoothMcpServiceManager.aidl",
        "android/bluetooth/IBluetoothPan.aidl",
        "android/bluetooth/IBluetoothPanCallback.aidl",
        "android/bluetooth/IBluetoothPbap.aidl",
        "android/bluetooth/IBluetoothPbapClient.aidl",
        "android/bluetooth/IBluetoothSap.aidl",
        "android/bluetooth/IBluetoothSocketManager.aidl",
        "android/bluetooth/IBluetoothStateChangeCallback.aidl",
        "android/bluetooth/IBluetoothHeadsetClient.aidl",
        "android/bluetooth/IBluetoothHidDevice.aidl",
        "android/bluetooth/IBluetoothHidDeviceCallback.aidl",
        "android/bluetooth/IBluetoothGatt.aidl",
        "android/bluetooth/IBluetoothGattCallback.aidl",
        "android/bluetooth/IBluetoothMetadataListener.aidl",
        "android/bluetooth/IBluetoothGattServerCallback.aidl",
        "android/bluetooth/IBluetoothOobDataCallback.aidl",
        "android/bluetooth/IBluetoothLeCallControl.aidl",
        "android/bluetooth/IBluetoothLeCallControlCallback.aidl",
        "android/bluetooth/IncomingRfcommSocketInfo.aidl",
        "android/bluetooth/le/IAdvertisingSetCallback.aidl",
        "android/bluetooth/le/IPeriodicAdvertisingCallback.aidl",
        "android/bluetooth/le/IScannerCallback.aidl",
        "android/bluetooth/IBluetoothConnectionCallback.aidl",
<<<<<<< HEAD
        "android/bluetooth/IBluetoothDun.aidl",
        "android/bluetooth/IBluetoothDeviceGroup.aidl",
        "android/bluetooth/IBluetoothGroupCallback.aidl",
        "android/bluetooth/IBluetoothVcp.aidl",
=======
        "android/bluetooth/IBluetoothLeBroadcastAssistantCallback.aidl",
        "android/bluetooth/IBluetoothLeBroadcastAssistant.aidl",
>>>>>>> 6c897e52
    ],
}<|MERGE_RESOLUTION|>--- conflicted
+++ resolved
@@ -95,12 +95,7 @@
 // AIDL interface between libbluetooth-binder and framework.jar
 filegroup {
     name: "libbluetooth-binder-aidl",
-    visibility: [
-        "//frameworks/base",
-        "//packages/modules/Bluetooth:__subpackages__",
-    ],
     srcs: [
-        ":framework-bluetooth-updatable-exported-aidl-sources",
         ":modules-utils-synchronous-result-receiver-aidl",
         "android/bluetooth/IBluetooth.aidl",
         "android/bluetooth/IBluetoothA2dp.aidl",
@@ -148,14 +143,11 @@
         "android/bluetooth/le/IPeriodicAdvertisingCallback.aidl",
         "android/bluetooth/le/IScannerCallback.aidl",
         "android/bluetooth/IBluetoothConnectionCallback.aidl",
-<<<<<<< HEAD
+        "android/bluetooth/IBluetoothLeBroadcastAssistantCallback.aidl",
+        "android/bluetooth/IBluetoothLeBroadcastAssistant.aidl",
         "android/bluetooth/IBluetoothDun.aidl",
         "android/bluetooth/IBluetoothDeviceGroup.aidl",
         "android/bluetooth/IBluetoothGroupCallback.aidl",
         "android/bluetooth/IBluetoothVcp.aidl",
-=======
-        "android/bluetooth/IBluetoothLeBroadcastAssistantCallback.aidl",
-        "android/bluetooth/IBluetoothLeBroadcastAssistant.aidl",
->>>>>>> 6c897e52
     ],
 }