/*
 * Copyright 2017 The Android Open Source Project
 *
 * Licensed under the Apache License, Version 2.0 (the "License");
 * you may not use this file except in compliance with the License.
 * You may obtain a copy of the License at
 *
 *      http://www.apache.org/licenses/LICENSE-2.0
 *
 * Unless required by applicable law or agreed to in writing, software
 * distributed under the License is distributed on an "AS IS" BASIS,
 * WITHOUT WARRANTIES OR CONDITIONS OF ANY KIND, either express or implied.
 * See the License for the specific language governing permissions and
 * limitations under the License.
 */
package android.bluetooth.le;

import android.bluetooth.BluetoothDevice;
import android.bluetooth.le.PeriodicAdvertisingReport;

/**
 * Callback definitions for interacting with Periodic Advertising
 * @hide
 */
oneway interface IPeriodicAdvertisingCallback {

  void onSyncEstablished(in int syncHandle, in BluetoothDevice device, in int advertisingSid,
                         in int skip, in int timeout, in int status);
  void onPeriodicAdvertisingReport(in PeriodicAdvertisingReport report);
  void onSyncLost(in int syncHandle);
<<<<<<< HEAD
  void onSyncTransfered(in BluetoothDevice device, in int status);
=======
  void onSyncTransferred(in BluetoothDevice device, in int status);
>>>>>>> 260f34b9
}<|MERGE_RESOLUTION|>--- conflicted
+++ resolved
@@ -28,9 +28,5 @@
                          in int skip, in int timeout, in int status);
   void onPeriodicAdvertisingReport(in PeriodicAdvertisingReport report);
   void onSyncLost(in int syncHandle);
-<<<<<<< HEAD
-  void onSyncTransfered(in BluetoothDevice device, in int status);
-=======
   void onSyncTransferred(in BluetoothDevice device, in int status);
->>>>>>> 260f34b9
 }