--- conflicted
+++ resolved
@@ -312,15 +312,12 @@
 void btif_storage_load_bonded_groups(void);
 void btif_storage_remove_groups(const RawAddress& address);
 
-<<<<<<< HEAD
-=======
 void btif_storage_set_csis_autoconnect(const RawAddress& addr,
                                        bool autoconnect);
 void btif_storage_update_csis_info(const RawAddress& addr);
 void btif_storage_load_bonded_csis_devices();
 void btif_storage_remove_csis_device(const RawAddress& address);
 
->>>>>>> 113d78fb
 /*******************************************************************************
  * Function         btif_storage_load_hidd
  *
