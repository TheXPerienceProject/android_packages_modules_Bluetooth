/******************************************************************************
 *
 *  Copyright 2016 Google Inc.
 *
 *  Licensed under the Apache License, Version 2.0 (the "License");
 *  you may not use this file except in compliance with the License.
 *  You may obtain a copy of the License at:
 *
 *  http://www.apache.org/licenses/LICENSE-2.0
 *
 *  Unless required by applicable law or agreed to in writing, software
 *  distributed under the License is distributed on an "AS IS" BASIS,
 *  WITHOUT WARRANTIES OR CONDITIONS OF ANY KIND, either express or implied.
 *  See the License for the specific language governing permissions and
 *  limitations under the License.
 *
 *  ​​​​​Changes from Qualcomm Innovation Center are provided under the following license:
 *  Copyright (c) 2023 Qualcomm Innovation Center, Inc. All rights reserved.
 *  SPDX-License-Identifier: BSD-3-Clause-Clear
 *
 ******************************************************************************/

#define LOG_TAG "bt_btif_ble_advertiser"

#include <hardware/bluetooth.h>
#include <hardware/bt_gatt.h>

#include <base/functional/bind.h>
#include <base/logging.h>
#include <vector>

#include "ble_advertiser.h"
#include "btif_common.h"
#include "main/shim/le_advertising_manager.h"
#include "main/shim/shim.h"
#include "osi/include/properties.h"
#include "stack/include/btu.h"

using base::Bind;
using base::Owned;
using std::vector;

namespace {

template <typename T>
class OwnedArrayWrapper {
 public:
  explicit OwnedArrayWrapper(T* o) : ptr_(o) {}
  ~OwnedArrayWrapper() { delete[] ptr_; }
  T* get() const { return ptr_; }
  OwnedArrayWrapper(OwnedArrayWrapper&& other) noexcept {
    ptr_ = other.ptr_;
    other.ptr_ = NULL;
  }

 private:
  mutable T* ptr_;
};

template <typename T>
T* Unwrap(const OwnedArrayWrapper<T>& o) {
  return o.get();
}

template <typename T>
static inline OwnedArrayWrapper<T> OwnedArray(T* o) {
  return OwnedArrayWrapper<T>(o);
}

void parseParams(tBTM_BLE_ADV_PARAMS* p_params,
                 const AdvertiseParameters& params) {
  // By default use all channels, but have property for tweaking.
  int channel_map = osi_property_get_int32(
      "persist.bluetooth.advertising_channel_map", params.channel_map);

  p_params->advertising_event_properties = params.advertising_event_properties;
  p_params->adv_int_min = params.min_interval;
  p_params->adv_int_max = params.max_interval;
  p_params->channel_map = channel_map;
  p_params->adv_filter_policy = 0;
  p_params->tx_power = params.tx_power;
  p_params->primary_advertising_phy = params.primary_advertising_phy;
  p_params->secondary_advertising_phy = params.secondary_advertising_phy;
  p_params->scan_request_notification_enable =
      params.scan_request_notification_enable;
  p_params->own_address_type = params.own_address_type;
}

void parsePeriodicParams(tBLE_PERIODIC_ADV_PARAMS* p_periodic_params,
                         PeriodicAdvertisingParameters periodic_params) {
  p_periodic_params->enable = periodic_params.enable;
  p_periodic_params->include_adi = periodic_params.include_adi;
  p_periodic_params->min_interval = periodic_params.min_interval;
  p_periodic_params->max_interval = periodic_params.max_interval;
  p_periodic_params->periodic_advertising_properties =
      periodic_params.periodic_advertising_properties;
}

class BleAdvertiserInterfaceImpl : public BleAdvertiserInterface {
  ~BleAdvertiserInterfaceImpl() override{};

  void RegisterAdvertiserCb(IdStatusCallback cb, uint8_t advertiser_id,
                            uint8_t status) {
    LOG(INFO) << __func__ << " status: " << +status
              << " , adveriser_id: " << +advertiser_id;
    do_in_jni_thread(Bind(cb, advertiser_id, status));
  }

  void RegisterAdvertiser(IdStatusCallback cb) override {
    do_in_main_thread(
        FROM_HERE, Bind(&BleAdvertisingManager::RegisterAdvertiser,
                        BleAdvertisingManager::Get(),
                        Bind(&BleAdvertiserInterfaceImpl::RegisterAdvertiserCb,
                             base::Unretained(this), cb)));
  }

  void Unregister(uint8_t advertiser_id) override {
    do_in_main_thread(
        FROM_HERE,
        Bind(
            [](uint8_t advertiser_id) {
              if (!BleAdvertisingManager::IsInitialized()) {
                LOG(WARNING) << "Stack already shutdown";
                return;
              }
              BleAdvertisingManager::Get()->Unregister(advertiser_id);
            },
            advertiser_id));
  }

  void GetOwnAddress(uint8_t advertiser_id, GetAddressCallback cb) override {
    if (!BleAdvertisingManager::IsInitialized()) return;
    do_in_main_thread(FROM_HERE,
                      Bind(&BleAdvertisingManager::GetOwnAddress,
                           BleAdvertisingManager::Get(), advertiser_id,
                           jni_thread_wrapper(FROM_HERE, cb)));
  }

  void SetParameters(uint8_t advertiser_id, AdvertiseParameters params,
                     ParametersCallback cb) override {
    VLOG(1) << __func__;

    if (!BleAdvertisingManager::IsInitialized()) return;
    tBTM_BLE_ADV_PARAMS* p_params = new tBTM_BLE_ADV_PARAMS;
    parseParams(p_params, params);

    do_in_main_thread(FROM_HERE, Bind(&BleAdvertisingManager::SetParameters,
                                      BleAdvertisingManager::Get(),
                                      advertiser_id, base::Owned(p_params),
                                      jni_thread_wrapper(FROM_HERE, cb)));
  }

  void SetData(int advertiser_id, bool set_scan_rsp, std::vector<uint8_t> data,
               std::vector<uint8_t> data_enc, StatusCallback cb) override {
    if (!BleAdvertisingManager::IsInitialized()) return;
    do_in_main_thread(
        FROM_HERE,
        Bind(&BleAdvertisingManager::SetData, BleAdvertisingManager::Get(),
             advertiser_id, set_scan_rsp, std::move(data),
             jni_thread_wrapper(FROM_HERE, cb)));
  }

  void Enable(uint8_t advertiser_id, bool enable, StatusCallback cb,
              uint16_t duration, uint8_t maxExtAdvEvents,
              StatusCallback timeout_cb) override {
    VLOG(1) << __func__ << " advertiser_id: " << +advertiser_id
            << " ,enable: " << enable;

    if (!BleAdvertisingManager::IsInitialized()) return;
    do_in_main_thread(
        FROM_HERE,
        Bind(&BleAdvertisingManager::Enable, BleAdvertisingManager::Get(),
             advertiser_id, enable, jni_thread_wrapper(FROM_HERE, cb), duration,
             maxExtAdvEvents, jni_thread_wrapper(FROM_HERE, timeout_cb)));
  }

  void StartAdvertising(uint8_t advertiser_id, StatusCallback cb,
                        AdvertiseParameters params,
                        std::vector<uint8_t> advertise_data,
                        std::vector<uint8_t> scan_response_data, int timeout_s,
                        MultiAdvCb timeout_cb) override {
    VLOG(1) << __func__;

    if (!BleAdvertisingManager::IsInitialized()) return;
    tBTM_BLE_ADV_PARAMS* p_params = new tBTM_BLE_ADV_PARAMS;
    parseParams(p_params, params);

    do_in_main_thread(
        FROM_HERE,
        Bind(&BleAdvertisingManager::StartAdvertising,
             BleAdvertisingManager::Get(), advertiser_id,
             jni_thread_wrapper(FROM_HERE, cb), base::Owned(p_params),
             std::move(advertise_data), std::move(scan_response_data),
             timeout_s * 100, jni_thread_wrapper(FROM_HERE, timeout_cb)));
  }

<<<<<<< HEAD
  uint8_t StartAdvertisingSet(int reg_id, IdTxPowerStatusCallback cb,
                              AdvertiseParameters params,
                              std::vector<uint8_t> advertise_data,
                              std::vector<uint8_t> advertise_data_enc,
                              std::vector<uint8_t> scan_response_data,
                              std::vector<uint8_t> scan_response_data_enc,
                              PeriodicAdvertisingParameters periodic_params,
                              std::vector<uint8_t> periodic_data,
                              std::vector<uint8_t> periodic_data_enc,
                              uint16_t duration, uint8_t maxExtAdvEvents,
                              std::vector<uint8_t> enc_key_value,
                              IdStatusCallback timeout_cb) override {
=======
  void StartAdvertisingSet(int reg_id, IdTxPowerStatusCallback cb,
                           AdvertiseParameters params,
                           std::vector<uint8_t> advertise_data,
                           std::vector<uint8_t> scan_response_data,
                           PeriodicAdvertisingParameters periodic_params,
                           std::vector<uint8_t> periodic_data,
                           uint16_t duration, uint8_t maxExtAdvEvents,
                           IdStatusCallback timeout_cb) override {
>>>>>>> ac96606b
    VLOG(1) << __func__;

    if (!BleAdvertisingManager::IsInitialized()) return;
    tBTM_BLE_ADV_PARAMS* p_params = new tBTM_BLE_ADV_PARAMS;
    parseParams(p_params, params);

    tBLE_PERIODIC_ADV_PARAMS* p_periodic_params = new tBLE_PERIODIC_ADV_PARAMS;
    parsePeriodicParams(p_periodic_params, periodic_params);

    do_in_main_thread(
        FROM_HERE,
        Bind(&BleAdvertisingManager::StartAdvertisingSet,
             BleAdvertisingManager::Get(), jni_thread_wrapper(FROM_HERE, cb),
             base::Owned(p_params), std::move(advertise_data),
             std::move(scan_response_data), base::Owned(p_periodic_params),
             std::move(periodic_data), duration, maxExtAdvEvents,
             jni_thread_wrapper(FROM_HERE, timeout_cb)));

    return;
  }

  void SetPeriodicAdvertisingParameters(
      int advertiser_id, PeriodicAdvertisingParameters periodic_params,
      StatusCallback cb) override {
    VLOG(1) << __func__ << " advertiser_id: " << +advertiser_id;

    if (!BleAdvertisingManager::IsInitialized()) return;
    tBLE_PERIODIC_ADV_PARAMS* p_periodic_params = new tBLE_PERIODIC_ADV_PARAMS;
    parsePeriodicParams(p_periodic_params, periodic_params);

    do_in_main_thread(
        FROM_HERE,
        Bind(&BleAdvertisingManager::SetPeriodicAdvertisingParameters,
             BleAdvertisingManager::Get(), advertiser_id,
             base::Owned(p_periodic_params),
             jni_thread_wrapper(FROM_HERE, cb)));
  }

  void SetPeriodicAdvertisingData(int advertiser_id, std::vector<uint8_t> data,
                                  std::vector<uint8_t> data_enc,
                                  StatusCallback cb) override {
    VLOG(1) << __func__ << " advertiser_id: " << +advertiser_id;

    if (!BleAdvertisingManager::IsInitialized()) return;
    do_in_main_thread(FROM_HERE,
                      Bind(&BleAdvertisingManager::SetPeriodicAdvertisingData,
                           BleAdvertisingManager::Get(), advertiser_id,
                           std::move(data), jni_thread_wrapper(FROM_HERE, cb)));
  }

  void CreateBIG(int advertiser_id, CreateBIGParameters create_big_params,
                 CreateBIGCallback cb) override {
    VLOG(1) << __func__ << " advertiser_id: " << +advertiser_id;
  }

  void TerminateBIG(int advertiser_id, int big_handle, int reason,
                    TerminateBIGCallback cb) override {
    VLOG(1) << __func__ << "big_handle: " << +big_handle;
  }

  void SetPeriodicAdvertisingEnable(int advertiser_id, bool enable,
                                    bool include_adi,
                                    StatusCallback cb) override {
    VLOG(1) << __func__ << " advertiser_id: " << +advertiser_id
            << " ,enable: " << enable;

    if (!BleAdvertisingManager::IsInitialized()) return;
    do_in_main_thread(FROM_HERE,
                      Bind(&BleAdvertisingManager::SetPeriodicAdvertisingEnable,
                           BleAdvertisingManager::Get(), advertiser_id, enable,
                           include_adi, jni_thread_wrapper(FROM_HERE, cb)));
  }

  void RegisterCallbacks(AdvertisingCallbacks* callbacks) {
    // For GD only
  }
};

}  // namespace

BleAdvertiserInterface* get_ble_advertiser_instance() {
  LOG(INFO) << __func__ << " use gd le advertiser";
  return bluetooth::shim::get_ble_advertiser_instance();
}<|MERGE_RESOLUTION|>--- conflicted
+++ resolved
@@ -194,8 +194,7 @@
              timeout_s * 100, jni_thread_wrapper(FROM_HERE, timeout_cb)));
   }
 
-<<<<<<< HEAD
-  uint8_t StartAdvertisingSet(int reg_id, IdTxPowerStatusCallback cb,
+  void StartAdvertisingSet(int reg_id, IdTxPowerStatusCallback cb,
                               AdvertiseParameters params,
                               std::vector<uint8_t> advertise_data,
                               std::vector<uint8_t> advertise_data_enc,
@@ -207,16 +206,6 @@
                               uint16_t duration, uint8_t maxExtAdvEvents,
                               std::vector<uint8_t> enc_key_value,
                               IdStatusCallback timeout_cb) override {
-=======
-  void StartAdvertisingSet(int reg_id, IdTxPowerStatusCallback cb,
-                           AdvertiseParameters params,
-                           std::vector<uint8_t> advertise_data,
-                           std::vector<uint8_t> scan_response_data,
-                           PeriodicAdvertisingParameters periodic_params,
-                           std::vector<uint8_t> periodic_data,
-                           uint16_t duration, uint8_t maxExtAdvEvents,
-                           IdStatusCallback timeout_cb) override {
->>>>>>> ac96606b
     VLOG(1) << __func__;
 
     if (!BleAdvertisingManager::IsInitialized()) return;
