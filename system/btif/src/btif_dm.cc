/******************************************************************************
 *
 *  Copyright 2009-2012 Broadcom Corporation
 *
 *  Licensed under the Apache License, Version 2.0 (the "License");
 *  you may not use this file except in compliance with the License.
 *  You may obtain a copy of the License at:
 *
 *  http://www.apache.org/licenses/LICENSE-2.0
 *
 *  Unless required by applicable law or agreed to in writing, software
 *  distributed under the License is distributed on an "AS IS" BASIS,
 *  WITHOUT WARRANTIES OR CONDITIONS OF ANY KIND, either express or implied.
 *  See the License for the specific language governing permissions and
 *  limitations under the License.
 *
 ******************************************************************************/

/*******************************************************************************
 *
 *  Filename:      btif_dm.c
 *
 *  Description:   Contains Device Management (DM) related functionality
 *
 *
 ******************************************************************************/

#define LOG_TAG "bt_btif_dm"

#include "btif_dm.h"

#ifdef OS_ANDROID
#include <android/sysprop/BluetoothProperties.sysprop.h>
#endif

#include <base/bind.h>
#include <base/logging.h>
#include <bluetooth/uuid.h>
#include <hardware/bluetooth.h>
#include <hardware/bt_csis.h>
#include <hardware/bt_hearing_aid.h>
#include <hardware/bt_le_audio.h>
#include <hardware/bt_vc.h>
#include <signal.h>
#include <stdio.h>
#include <stdlib.h>
#include <string.h>
#include <sys/types.h>
#include <time.h>
#include <unistd.h>

#include <mutex>

#ifdef OS_ANDROID
#include <android/sysprop/BluetoothProperties.sysprop.h>
#endif

#include "advertise_data_parser.h"
#include "bta_csis_api.h"
#include "bta_dm_int.h"
#include "bta_gatt_api.h"
#include "bta_le_audio_api.h"
#include "bta_vc_api.h"
#include "btif/include/stack_manager.h"
#include "btif_api.h"
#include "btif_av.h"
#include "btif_bqr.h"
#include "btif_config.h"
#include "btif_dm.h"
#include "btif_gatt.h"
#include "btif_hd.h"
#include "btif_hf.h"
#include "btif_hh.h"
#include "btif_metrics_logging.h"
#include "btif_sdp.h"
#include "btif_storage.h"
#include "btif_util.h"
#include "common/metrics.h"
#include "device/include/controller.h"
#include "device/include/interop.h"
#include "gd/common/lru_cache.h"
#include "internal_include/stack_config.h"
#include "main/shim/dumpsys.h"
#include "main/shim/shim.h"
#include "osi/include/allocator.h"
#include "osi/include/log.h"
#include "osi/include/osi.h"
#include "osi/include/properties.h"
#include "stack/btm/btm_dev.h"
#include "stack/btm/btm_sec.h"
#include "stack/include/bt_octets.h"
#include "stack_config.h"
#include "types/raw_address.h"

bool btif_get_device_type(const RawAddress& bda, int* p_device_type);

using bluetooth::Uuid;
/******************************************************************************
 *  Constants & Macros
 *****************************************************************************/

const Uuid UUID_HEARING_AID = Uuid::FromString("FDF0");
const Uuid UUID_VC = Uuid::FromString("1844");
const Uuid UUID_CSIS = Uuid::FromString("1846");
const Uuid UUID_LE_AUDIO = Uuid::FromString("184E");
const Uuid UUID_LE_MIDI = Uuid::FromString("03B80E5A-EDE8-4B33-A751-6CE34EC4C700");
const Uuid UUID_HAS = Uuid::FromString("1854");
const Uuid UUID_BASS = Uuid::FromString("184F");
const Uuid UUID_BATTERY = Uuid::FromString("180F");
const bool enable_address_consolidate = true;  // TODO remove

#define COD_MASK 0x07FF

#define COD_UNCLASSIFIED ((0x1F) << 8)
#define COD_HID_KEYBOARD 0x0540
#define COD_HID_POINTING 0x0580
#define COD_HID_COMBO 0x05C0
#define COD_HID_MAJOR 0x0500
#define COD_HID_MASK 0x0700
#define COD_AV_HEADSETS 0x0404
#define COD_AV_HANDSFREE 0x0408
#define COD_AV_HEADPHONES 0x0418
#define COD_AV_PORTABLE_AUDIO 0x041C
#define COD_AV_HIFI_AUDIO 0x0428

#define BTIF_DM_MAX_SDP_ATTEMPTS_AFTER_PAIRING 2

#ifndef PROPERTY_CLASS_OF_DEVICE
#define PROPERTY_CLASS_OF_DEVICE "bluetooth.device.class_of_device"
#endif

#define NUM_TIMEOUT_RETRIES 5
#ifndef PROPERTY_DEFAULT_DEVICE_NAME
#define PROPERTY_DEFAULT_DEVICE_NAME "bluetooth.device.default_name"
#endif
#ifndef PROPERTY_PRODUCT_MODEL
#define PROPERTY_PRODUCT_MODEL "ro.product.model"
#endif
#define DEFAULT_LOCAL_NAME_MAX 31
#if (DEFAULT_LOCAL_NAME_MAX > BTM_MAX_LOC_BD_NAME_LEN)
#error "default btif local name size exceeds stack supported length"
#endif

#ifndef PROPERTY_BLE_PRIVACY_ENABLED
#define PROPERTY_BLE_PRIVACY_ENABLED "bluetooth.core.gap.le.privacy.enabled"
#endif

#define ENCRYPTED_BREDR 2
#define ENCRYPTED_LE 4

typedef struct {
  bt_bond_state_t state;
  RawAddress static_bdaddr;
  RawAddress bd_addr;
  tBTM_SEC_DEV_REC::tBTM_BOND_TYPE bond_type;
  uint8_t pin_code_len;
  uint8_t is_ssp;
  uint8_t auth_req;
  uint8_t io_cap;
  uint8_t autopair_attempts;
  uint8_t timeout_retries;
  uint8_t is_local_initiated;
  uint8_t sdp_attempts;
  bool is_le_only;
  bool is_le_nc; /* LE Numeric comparison */
  btif_dm_ble_cb_t ble;
  uint8_t fail_reason;
} btif_dm_pairing_cb_t;

// TODO(jpawlowski): unify ?
// btif_dm_local_key_id_t == tBTM_BLE_LOCAL_ID_KEYS == tBTA_BLE_LOCAL_ID_KEYS
typedef struct {
  Octet16 ir;
  Octet16 irk;
  Octet16 dhk;
} btif_dm_local_key_id_t;

typedef struct {
  bool is_er_rcvd;
  Octet16 er;
  bool is_id_keys_rcvd;
  btif_dm_local_key_id_t id_keys; /* ID kyes */

} btif_dm_local_key_cb_t;

/* this structure holds optional OOB data for remote device */
typedef struct {
  RawAddress bdaddr;       /* peer bdaddr */
  tBT_TRANSPORT transport; /* BR/EDR or LE */
  int data_present;        /* What type(s) of OOB Data present */
  bt_oob_data_t p192_data; /* P192 Data or empty */
  bt_oob_data_t p256_data; /* P256 Data or empty */
} btif_dm_oob_cb_t;

typedef struct { unsigned int manufact_id; } skip_sdp_entry_t;

typedef enum {
  BTIF_DM_FUNC_CREATE_BOND,
  BTIF_DM_FUNC_CANCEL_BOND,
  BTIF_DM_FUNC_REMOVE_BOND,
  BTIF_DM_FUNC_BOND_STATE_CHANGED,
} bt_bond_function_t;

typedef struct {
  RawAddress bd_addr;
  bt_bond_function_t function;
  bt_bond_state_t state;
  struct timespec timestamp;
} btif_bond_event_t;

#define BTA_SERVICE_ID_TO_SERVICE_MASK(id) (1 << (id))

#define MAX_BTIF_BOND_EVENT_ENTRIES 15

#define MAX_NUM_DEVICES_IN_EIR_UUID_CACHE 128

static bluetooth::common::LruCache<RawAddress, std::set<Uuid>> eir_uuids_cache(
    MAX_NUM_DEVICES_IN_EIR_UUID_CACHE);

static skip_sdp_entry_t sdp_rejectlist[] = {{76}};  // Apple Mouse and Keyboard

/* This flag will be true if HCI_Inquiry is in progress */
static bool btif_dm_inquiry_in_progress = false;

/*******************************************************************************
 *  Static variables
 ******************************************************************************/
static char btif_default_local_name[DEFAULT_LOCAL_NAME_MAX + 1] = {'\0'};
static uid_set_t* uid_set = NULL;

/* A circular array to keep track of the most recent bond events */
static btif_bond_event_t btif_dm_bond_events[MAX_BTIF_BOND_EVENT_ENTRIES + 1];

static std::mutex bond_event_lock;

/* |btif_num_bond_events| keeps track of the total number of events and can be
   greater than |MAX_BTIF_BOND_EVENT_ENTRIES| */
static size_t btif_num_bond_events = 0;
static size_t btif_events_start_index = 0;
static size_t btif_events_end_index = 0;

/******************************************************************************
 *  Static functions
 *****************************************************************************/
static void btif_dm_ble_sec_req_evt(tBTA_DM_BLE_SEC_REQ* p_ble_req,
                                    bool is_consent);
static void btif_dm_remove_ble_bonding_keys(void);
static void btif_dm_save_ble_bonding_keys(RawAddress& bd_addr);
static btif_dm_pairing_cb_t pairing_cb;
static btif_dm_oob_cb_t oob_cb;
static void btif_dm_cb_create_bond(const RawAddress bd_addr,
                                   tBT_TRANSPORT transport);
static void btif_update_remote_properties(const RawAddress& bd_addr,
                                          BD_NAME bd_name, DEV_CLASS dev_class,
                                          tBT_DEVICE_TYPE dev_type);
static btif_dm_local_key_cb_t ble_local_key_cb;
static void btif_dm_ble_key_notif_evt(tBTA_DM_SP_KEY_NOTIF* p_ssp_key_notif);
static void btif_dm_ble_auth_cmpl_evt(tBTA_DM_AUTH_CMPL* p_auth_cmpl);
static void btif_dm_ble_passkey_req_evt(tBTA_DM_PIN_REQ* p_pin_req);
static void btif_dm_ble_key_nc_req_evt(tBTA_DM_SP_KEY_NOTIF* p_notif_req);
static void btif_dm_ble_oob_req_evt(tBTA_DM_SP_RMT_OOB* req_oob_type);
static void btif_dm_ble_sc_oob_req_evt(tBTA_DM_SP_RMT_OOB* req_oob_type);

static const char* btif_get_default_local_name();

static void btif_stats_add_bond_event(const RawAddress& bd_addr,
                                      bt_bond_function_t function,
                                      bt_bond_state_t state);

/******************************************************************************
 *  Externs
 *****************************************************************************/
extern bt_status_t btif_av_sink_execute_service(bool b_enable);
extern bt_status_t btif_hh_execute_service(bool b_enable);
extern bt_status_t btif_hf_client_execute_service(bool b_enable);
extern bt_status_t btif_sdp_execute_service(bool b_enable);
extern bt_status_t btif_hh_connect(const RawAddress* bd_addr);
extern bt_status_t btif_hd_execute_service(bool b_enable);
extern bluetooth::hearing_aid::HearingAidInterface*
btif_hearing_aid_get_interface();
extern bluetooth::csis::CsisClientInterface* btif_csis_client_get_interface();
extern bluetooth::le_audio::LeAudioClientInterface*
btif_le_audio_get_interface();
extern bluetooth::vc::VolumeControlInterface*
btif_volume_control_get_interface();

/******************************************************************************
 *  Functions
 *****************************************************************************/

static bool is_empty_128bit(uint8_t* data) {
  static const uint8_t zero[16] = {0};
  return !memcmp(zero, data, sizeof(zero));
}

static bool is_bonding_or_sdp() {
  return pairing_cb.state == BT_BOND_STATE_BONDING ||
         (pairing_cb.state == BT_BOND_STATE_BONDED && pairing_cb.sdp_attempts);
}

void btif_dm_init(uid_set_t* set) {
  uid_set = set;
}

void btif_dm_cleanup(void) {
  if (uid_set) {
    uid_set_destroy(uid_set);
    uid_set = NULL;
  }
}

bt_status_t btif_in_execute_service_request(tBTA_SERVICE_ID service_id,
                                            bool b_enable) {
  BTIF_TRACE_DEBUG("%s service_id: %d", __func__, service_id);
  /* Check the service_ID and invoke the profile's BT state changed API */
  switch (service_id) {
    case BTA_HFP_SERVICE_ID:
    case BTA_HSP_SERVICE_ID: {
      bluetooth::headset::ExecuteService(b_enable);
    } break;
    case BTA_A2DP_SOURCE_SERVICE_ID: {
      btif_av_source_execute_service(b_enable);
    } break;
    case BTA_A2DP_SINK_SERVICE_ID: {
      btif_av_sink_execute_service(b_enable);
    } break;
    case BTA_HID_SERVICE_ID: {
      btif_hh_execute_service(b_enable);
    } break;
    case BTA_HFP_HS_SERVICE_ID: {
      btif_hf_client_execute_service(b_enable);
    } break;
    case BTA_SDP_SERVICE_ID: {
      btif_sdp_execute_service(b_enable);
    } break;
    case BTA_HIDD_SERVICE_ID: {
      btif_hd_execute_service(b_enable);
    } break;
    case BTA_PBAP_SERVICE_ID:
      FALLTHROUGH_INTENDED; /* FALLTHROUGH */
    case BTA_PCE_SERVICE_ID:
      FALLTHROUGH_INTENDED; /* FALLTHROUGH */
    case BTA_MAP_SERVICE_ID:
      FALLTHROUGH_INTENDED; /* FALLTHROUGH */
    case BTA_MN_SERVICE_ID: {
      /**
       * Do nothing; these services were started elsewhere. However, we need to flow through this
       * codepath in order to properly report back the local UUIDs back to adapter properties in
       * Java. To achieve this, we need to catch these service IDs in order for {@link
       * btif_in_execute_service_request} to return {@code BT_STATUS_SUCCESS}, so that in {@link
       * btif_dm_enable_service} the check passes and the UUIDs are allowed to be passed up into
       * the Java layer.
       */
    } break;
    default:
      BTIF_TRACE_ERROR("%s: Unknown service %d being %s", __func__, service_id,
                       (b_enable) ? "enabled" : "disabled");
      return BT_STATUS_FAIL;
  }
  return BT_STATUS_SUCCESS;
}

/*******************************************************************************
 *
 * Function         check_eir_remote_name
 *
 * Description      Check if remote name is in the EIR data
 *
 * Returns          true if remote name found
 *                  Populate p_remote_name, if provided and remote name found
 *
 ******************************************************************************/
static bool check_eir_remote_name(tBTA_DM_SEARCH* p_search_data,
                                  uint8_t* p_remote_name,
                                  uint8_t* p_remote_name_len) {
  const uint8_t* p_eir_remote_name = NULL;
  uint8_t remote_name_len = 0;

  /* Check EIR for remote name and services */
  if (p_search_data->inq_res.p_eir) {
    p_eir_remote_name = AdvertiseDataParser::GetFieldByType(
        p_search_data->inq_res.p_eir, p_search_data->inq_res.eir_len,
        HCI_EIR_COMPLETE_LOCAL_NAME_TYPE, &remote_name_len);
    if (!p_eir_remote_name) {
      p_eir_remote_name = AdvertiseDataParser::GetFieldByType(
          p_search_data->inq_res.p_eir, p_search_data->inq_res.eir_len,
          HCI_EIR_SHORTENED_LOCAL_NAME_TYPE, &remote_name_len);
    }

    if (p_eir_remote_name) {
      if (remote_name_len > BD_NAME_LEN) remote_name_len = BD_NAME_LEN;

      if (p_remote_name && p_remote_name_len) {
        memcpy(p_remote_name, p_eir_remote_name, remote_name_len);
        *(p_remote_name + remote_name_len) = 0;
        *p_remote_name_len = remote_name_len;
      }

      return true;
    }
  }

  return false;
}

/*******************************************************************************
 *
 * Function         check_cached_remote_name
 *
 * Description      Check if remote name is in the NVRAM cache
 *
 * Returns          true if remote name found
 *                  Populate p_remote_name, if provided and remote name found
 *
 ******************************************************************************/
static bool check_cached_remote_name(tBTA_DM_SEARCH* p_search_data,
                                     uint8_t* p_remote_name,
                                     uint8_t* p_remote_name_len) {
  bt_bdname_t bdname;
  bt_property_t prop_name;

  /* check if we already have it in our btif_storage cache */

  BTIF_STORAGE_FILL_PROPERTY(&prop_name, BT_PROPERTY_BDNAME,
                             sizeof(bt_bdname_t), &bdname);
  if (btif_storage_get_remote_device_property(
          &p_search_data->inq_res.bd_addr, &prop_name) == BT_STATUS_SUCCESS) {
    if (p_remote_name && p_remote_name_len) {
      strcpy((char*)p_remote_name, (char*)bdname.name);
      *p_remote_name_len = strlen((char*)p_remote_name);
    }
    return true;
  }

  return false;
}

static uint32_t get_cod(const RawAddress* remote_bdaddr) {
  uint32_t remote_cod;
  bt_property_t prop_name;

  /* check if we already have it in our btif_storage cache */
  BTIF_STORAGE_FILL_PROPERTY(&prop_name, BT_PROPERTY_CLASS_OF_DEVICE,
                             sizeof(uint32_t), &remote_cod);
  if (btif_storage_get_remote_device_property(
          (RawAddress*)remote_bdaddr, &prop_name) == BT_STATUS_SUCCESS) {
    LOG_INFO("%s remote_cod = 0x%08x", __func__, remote_cod);
    return remote_cod & COD_MASK;
  }

  return 0;
}

bool check_cod(const RawAddress* remote_bdaddr, uint32_t cod) {
  return get_cod(remote_bdaddr) == cod;
}

bool check_cod_hid(const RawAddress* remote_bdaddr) {
  return (get_cod(remote_bdaddr) & COD_HID_MASK) == COD_HID_MAJOR;
}

bool check_cod_hid(const RawAddress& bd_addr) {
  return (get_cod(&bd_addr) & COD_HID_MASK) == COD_HID_MAJOR;
}

/*****************************************************************************
 *
 * Function        check_sdp_bl
 *
 * Description     Checks if a given device is rejectlisted to skip sdp
 *
 * Parameters     skip_sdp_entry
 *
 * Returns         true if the device is present in rejectlist, else false
 *
 ******************************************************************************/
static bool check_sdp_bl(const RawAddress* remote_bdaddr) {
  bt_property_t prop_name;
  bt_remote_version_t info;

  if (remote_bdaddr == NULL) return false;

  /* if not available yet, try fetching from config database */
  BTIF_STORAGE_FILL_PROPERTY(&prop_name, BT_PROPERTY_REMOTE_VERSION_INFO,
                             sizeof(bt_remote_version_t), &info);

  if (btif_storage_get_remote_device_property(remote_bdaddr, &prop_name) !=
      BT_STATUS_SUCCESS) {
    return false;
  }
  uint16_t manufacturer = info.manufacturer;

  for (unsigned int i = 0; i < ARRAY_SIZE(sdp_rejectlist); i++) {
    if (manufacturer == sdp_rejectlist[i].manufact_id) return true;
  }
  return false;
}

static void bond_state_changed(bt_status_t status, const RawAddress& bd_addr,
                               bt_bond_state_t state) {
  btif_stats_add_bond_event(bd_addr, BTIF_DM_FUNC_BOND_STATE_CHANGED, state);

  if ((pairing_cb.state == state) && (state == BT_BOND_STATE_BONDING)) {
    // Cross key pairing so send callback for static address
    if (!pairing_cb.static_bdaddr.IsEmpty()) {
      invoke_bond_state_changed_cb(status, bd_addr, state,
                                   pairing_cb.fail_reason);
    }
    return;
  }

  if (pairing_cb.bond_type == tBTM_SEC_DEV_REC::BOND_TYPE_TEMPORARY) {
    state = BT_BOND_STATE_NONE;
  }

  LOG_INFO(
      "Bond state changed to state=%d [0:none, 1:bonding, 2:bonded],"
      " prev_state=%d, sdp_attempts = %d",
      state, pairing_cb.state, pairing_cb.sdp_attempts);

  if (state == BT_BOND_STATE_NONE) {
    forget_device_from_metric_id_allocator(bd_addr);
  } else if (state == BT_BOND_STATE_BONDED) {
    allocate_metric_id_from_metric_id_allocator(bd_addr);
    if (!save_metric_id_from_metric_id_allocator(bd_addr)) {
      LOG(FATAL) << __func__ << ": Fail to save metric id for device "
                 << bd_addr;
    }
  }
  invoke_bond_state_changed_cb(status, bd_addr, state, pairing_cb.fail_reason);

  int dev_type;
  if (!btif_get_device_type(bd_addr, &dev_type)) {
    dev_type = BT_DEVICE_TYPE_BREDR;
  }

  if (state == BT_BOND_STATE_BONDING ||
      (state == BT_BOND_STATE_BONDED && pairing_cb.sdp_attempts > 0)) {
    // Save state for the device is bonding or SDP.
    pairing_cb.state = state;
    pairing_cb.bd_addr = bd_addr;
  } else {
    pairing_cb = {};
  }
}

/* store remote version in bt config to always have access
   to it post pairing*/
static void btif_update_remote_version_property(RawAddress* p_bd) {
  bt_property_t property;
  uint8_t lmp_ver = 0;
  uint16_t lmp_subver = 0;
  uint16_t mfct_set = 0;
  bt_remote_version_t info;
  bt_status_t status;

  CHECK(p_bd != nullptr);

  const bool version_info_valid =
      BTM_ReadRemoteVersion(*p_bd, &lmp_ver, &mfct_set, &lmp_subver);

  LOG_INFO("Remote version info valid:%s [%s]: %x, %x, %x",
           logbool(version_info_valid).c_str(), PRIVATE_ADDRESS((*p_bd)),
           lmp_ver, mfct_set, lmp_subver);

  if (version_info_valid) {
    // Always update cache to ensure we have availability whenever BTM API is
    // not populated
    info.manufacturer = mfct_set;
    info.sub_ver = lmp_subver;
    info.version = lmp_ver;
    BTIF_STORAGE_FILL_PROPERTY(&property, BT_PROPERTY_REMOTE_VERSION_INFO,
                               sizeof(bt_remote_version_t), &info);
    status = btif_storage_set_remote_device_property(p_bd, &property);
    ASSERTC(status == BT_STATUS_SUCCESS, "failed to save remote version",
            status);
  }
}

static void btif_update_remote_properties(const RawAddress& bdaddr,
                                          BD_NAME bd_name, DEV_CLASS dev_class,
                                          tBT_DEVICE_TYPE device_type) {
  int num_properties = 0;
  bt_property_t properties[3];
  bt_status_t status = BT_STATUS_UNHANDLED;
  uint32_t cod;
  bt_device_type_t dev_type;

  memset(properties, 0, sizeof(properties));

  /* remote name */
  if (strlen((const char*)bd_name)) {
    BTIF_STORAGE_FILL_PROPERTY(&properties[num_properties], BT_PROPERTY_BDNAME,
                               strlen((char*)bd_name), bd_name);
    if (!bluetooth::shim::is_gd_security_enabled()) {
      status = btif_storage_set_remote_device_property(
          &bdaddr, &properties[num_properties]);
      ASSERTC(status == BT_STATUS_SUCCESS, "failed to save remote device name",
              status);
    }
    num_properties++;
  }

  /* class of device */
  cod = devclass2uint(dev_class);
  if (cod == 0) {
    /* Try to retrieve cod from storage */
    LOG_VERBOSE("class of device (cod) is unclassified, checking storage");
    BTIF_STORAGE_FILL_PROPERTY(&properties[num_properties],
                               BT_PROPERTY_CLASS_OF_DEVICE, sizeof(cod), &cod);
    status = btif_storage_get_remote_device_property(
        &bdaddr, &properties[num_properties]);
    LOG_VERBOSE("cod retrieved from storage is 0x%06x", cod);
    if (cod == 0) {
      LOG_INFO("cod from storage is also unclassified");
      cod = COD_UNCLASSIFIED;
    }
  } else {
    LOG_INFO("class of device (cod) is 0x%06x", cod);
  }

  BTIF_STORAGE_FILL_PROPERTY(&properties[num_properties],
                             BT_PROPERTY_CLASS_OF_DEVICE, sizeof(cod), &cod);

  if (!bluetooth::shim::is_gd_security_enabled()) {
    status = btif_storage_set_remote_device_property(
        &bdaddr, &properties[num_properties]);
    ASSERTC(status == BT_STATUS_SUCCESS, "failed to save remote device class",
            status);
  }
  num_properties++;

  /* device type */
  bt_property_t prop_name;
  uint8_t remote_dev_type;
  BTIF_STORAGE_FILL_PROPERTY(&prop_name, BT_PROPERTY_TYPE_OF_DEVICE,
                             sizeof(uint8_t), &remote_dev_type);
  if (btif_storage_get_remote_device_property(&bdaddr, &prop_name) ==
      BT_STATUS_SUCCESS) {
    dev_type = (bt_device_type_t)(remote_dev_type | device_type);
  } else {
    dev_type = (bt_device_type_t)device_type;
  }

  BTIF_STORAGE_FILL_PROPERTY(&properties[num_properties],
                             BT_PROPERTY_TYPE_OF_DEVICE, sizeof(dev_type),
                             &dev_type);
  if (!bluetooth::shim::is_gd_security_enabled()) {
    status = btif_storage_set_remote_device_property(
        &bdaddr, &properties[num_properties]);
    ASSERTC(status == BT_STATUS_SUCCESS, "failed to save remote device type",
            status);
  }
  num_properties++;

  invoke_remote_device_properties_cb(status, bdaddr, num_properties,
                                     properties);
}

/*******************************************************************************
 *
 * Function         btif_dm_cb_create_bond
 *
 * Description      Create bond initiated from the BTIF thread context
 *                  Special handling for HID devices
 *
 * Returns          void
 *
 ******************************************************************************/
static void btif_dm_cb_create_bond(const RawAddress bd_addr,
                                   tBT_TRANSPORT transport) {
  bool is_hid = check_cod(&bd_addr, COD_HID_POINTING);
  bond_state_changed(BT_STATUS_SUCCESS, bd_addr, BT_BOND_STATE_BONDING);

  int device_type = 0;
  tBLE_ADDR_TYPE addr_type = BLE_ADDR_PUBLIC;
  std::string addrstr = bd_addr.ToString();
  const char* bdstr = addrstr.c_str();
  if (transport == BT_TRANSPORT_LE) {
    if (!btif_config_get_int(bdstr, "DevType", &device_type)) {
      btif_config_set_int(bdstr, "DevType", BT_DEVICE_TYPE_BLE);
    }
    if (btif_storage_get_remote_addr_type(&bd_addr, &addr_type) !=
        BT_STATUS_SUCCESS) {
      // Try to read address type. OOB pairing might have set it earlier, but
      // didn't store it, it defaults to BLE_ADDR_PUBLIC
      uint8_t tmp_dev_type;
      tBLE_ADDR_TYPE tmp_addr_type = BLE_ADDR_PUBLIC;
      BTM_ReadDevInfo(bd_addr, &tmp_dev_type, &tmp_addr_type);
      addr_type = tmp_addr_type;

      btif_storage_set_remote_addr_type(&bd_addr, addr_type);
    }
  }
  if ((btif_config_get_int(bdstr, "DevType", &device_type) &&
       (btif_storage_get_remote_addr_type(&bd_addr, &addr_type) ==
        BT_STATUS_SUCCESS) &&
       (device_type & BT_DEVICE_TYPE_BLE) == BT_DEVICE_TYPE_BLE) ||
      (transport == BT_TRANSPORT_LE)) {
    BTA_DmAddBleDevice(bd_addr, addr_type,
                       static_cast<tBT_DEVICE_TYPE>(device_type));
  }

  if (is_hid && (device_type & BT_DEVICE_TYPE_BLE) == 0) {
    const bt_status_t status = btif_hh_connect(&bd_addr);
    if (status != BT_STATUS_SUCCESS)
      bond_state_changed(status, bd_addr, BT_BOND_STATE_NONE);
  } else {
    BTA_DmBond(bd_addr, addr_type, transport, device_type);
  }
  /*  Track  originator of bond creation  */
  pairing_cb.is_local_initiated = true;
}

/*******************************************************************************
 *
 * Function         btif_dm_get_connection_state
 *
 * Description      Returns whether the remote device is currently connected
 *                  and whether encryption is active for the connection
 *
 * Returns          0 if not connected; 1 if connected and > 1 if connection is
 *                  encrypted
 *
 ******************************************************************************/
uint16_t btif_dm_get_connection_state(const RawAddress* bd_addr) {
  uint16_t rc = BTA_DmGetConnectionState(*bd_addr);

  if (rc != 0) {
    if (BTM_IsEncrypted(*bd_addr, BT_TRANSPORT_BR_EDR)) {
      rc |= ENCRYPTED_BREDR;
    }
    if (BTM_IsEncrypted(*bd_addr, BT_TRANSPORT_LE)) {
      rc |= ENCRYPTED_LE;
    }
  }

  return rc;
}

/******************************************************************************
 *
 *  BTIF DM callback events
 *
 ****************************************************************************/

/*******************************************************************************
 *
 * Function         btif_dm_pin_req_evt
 *
 * Description      Executes pin request event in btif context
 *
 * Returns          void
 *
 ******************************************************************************/
static void btif_dm_pin_req_evt(tBTA_DM_PIN_REQ* p_pin_req) {
  bt_bdname_t bd_name;
  uint32_t cod;
  bt_pin_code_t pin_code;
  int dev_type;

  /* Remote properties update */
  if (BTM_GetPeerDeviceTypeFromFeatures(p_pin_req->bd_addr) ==
      BT_DEVICE_TYPE_DUMO) {
    dev_type = BT_DEVICE_TYPE_DUMO;
  } else if (!btif_get_device_type(p_pin_req->bd_addr, &dev_type)) {
    // Failed to get device type, defaulting to BR/EDR.
    dev_type = BT_DEVICE_TYPE_BREDR;
  }
  btif_update_remote_properties(p_pin_req->bd_addr, p_pin_req->bd_name,
                                p_pin_req->dev_class,
                                (tBT_DEVICE_TYPE)dev_type);

  const RawAddress& bd_addr = p_pin_req->bd_addr;
  memcpy(bd_name.name, p_pin_req->bd_name, BD_NAME_LEN);
  bd_name.name[BD_NAME_LEN] = '\0';

  if (pairing_cb.state == BT_BOND_STATE_BONDING &&
      bd_addr != pairing_cb.bd_addr) {
    BTIF_TRACE_WARNING("%s(): already in bonding state, reject request",
                       __FUNCTION__);
    return;
  }

  bond_state_changed(BT_STATUS_SUCCESS, bd_addr, BT_BOND_STATE_BONDING);

  cod = devclass2uint(p_pin_req->dev_class);

  if (cod == 0) {
    BTIF_TRACE_DEBUG("%s cod is 0, set as unclassified", __func__);
    cod = COD_UNCLASSIFIED;
  }

  /* check for auto pair possiblity only if bond was initiated by local device
   */
  if (pairing_cb.is_local_initiated && !p_pin_req->min_16_digit) {
    if (check_cod(&bd_addr, COD_AV_HEADSETS) ||
        check_cod(&bd_addr, COD_AV_HEADPHONES) ||
        check_cod(&bd_addr, COD_AV_PORTABLE_AUDIO) ||
        check_cod(&bd_addr, COD_AV_HIFI_AUDIO) ||
        check_cod(&bd_addr, COD_HID_POINTING)) {
      /*  Check if this device can be auto paired  */
      if (!interop_match_addr(INTEROP_DISABLE_AUTO_PAIRING, &bd_addr) &&
          !interop_match_name(INTEROP_DISABLE_AUTO_PAIRING,
                              (const char*)bd_name.name) &&
          (pairing_cb.autopair_attempts == 0)) {
        BTIF_TRACE_DEBUG("%s() Attempting auto pair", __func__);
        pin_code.pin[0] = 0x30;
        pin_code.pin[1] = 0x30;
        pin_code.pin[2] = 0x30;
        pin_code.pin[3] = 0x30;

        pairing_cb.autopair_attempts++;
        BTA_DmPinReply(bd_addr, true, 4, pin_code.pin);
        return;
      }
    } else if (check_cod(&bd_addr, COD_HID_KEYBOARD) ||
               check_cod(&bd_addr, COD_HID_COMBO)) {
      if ((interop_match_addr(INTEROP_KEYBOARD_REQUIRES_FIXED_PIN, &bd_addr) ==
           true) &&
          (pairing_cb.autopair_attempts == 0)) {
        BTIF_TRACE_DEBUG("%s() Attempting auto pair", __func__);
        pin_code.pin[0] = 0x30;
        pin_code.pin[1] = 0x30;
        pin_code.pin[2] = 0x30;
        pin_code.pin[3] = 0x30;

        pairing_cb.autopair_attempts++;
        BTA_DmPinReply(bd_addr, true, 4, pin_code.pin);
        return;
      }
    }
  }
  invoke_pin_request_cb(bd_addr, bd_name, cod, p_pin_req->min_16_digit);
}

/*******************************************************************************
 *
 * Function         btif_dm_ssp_cfm_req_evt
 *
 * Description      Executes SSP confirm request event in btif context
 *
 * Returns          void
 *
 ******************************************************************************/
static void btif_dm_ssp_cfm_req_evt(tBTA_DM_SP_CFM_REQ* p_ssp_cfm_req) {
  bt_bdname_t bd_name;
  bool is_incoming = !(pairing_cb.state == BT_BOND_STATE_BONDING);
  uint32_t cod;
  int dev_type;

  BTIF_TRACE_DEBUG("%s", __func__);

  /* Remote properties update */
  if (BTM_GetPeerDeviceTypeFromFeatures(p_ssp_cfm_req->bd_addr) ==
      BT_DEVICE_TYPE_DUMO) {
    dev_type = BT_DEVICE_TYPE_DUMO;
  } else if (!btif_get_device_type(p_ssp_cfm_req->bd_addr, &dev_type)) {
    // Failed to get device type, defaulting to BR/EDR.
    dev_type = BT_DEVICE_TYPE_BREDR;
  }
  btif_update_remote_properties(p_ssp_cfm_req->bd_addr, p_ssp_cfm_req->bd_name,
                                p_ssp_cfm_req->dev_class,
                                (tBT_DEVICE_TYPE)dev_type);

  RawAddress bd_addr = p_ssp_cfm_req->bd_addr;
  memcpy(bd_name.name, p_ssp_cfm_req->bd_name, BD_NAME_LEN);

  if (pairing_cb.state == BT_BOND_STATE_BONDING &&
      bd_addr != pairing_cb.bd_addr) {
    BTIF_TRACE_WARNING("%s(): already in bonding state, reject request",
                       __FUNCTION__);
    btif_dm_ssp_reply(bd_addr, BT_SSP_VARIANT_PASSKEY_CONFIRMATION, 0);
    return;
  }

  /* Set the pairing_cb based on the local & remote authentication requirements
   */
  bond_state_changed(BT_STATUS_SUCCESS, bd_addr, BT_BOND_STATE_BONDING);

  BTIF_TRACE_EVENT("%s: just_works:%d, loc_auth_req=%d, rmt_auth_req=%d",
                   __func__, p_ssp_cfm_req->just_works,
                   p_ssp_cfm_req->loc_auth_req, p_ssp_cfm_req->rmt_auth_req);

  /* if just_works and bonding bit is not set treat this as temporary */
  if (p_ssp_cfm_req->just_works &&
      !(p_ssp_cfm_req->loc_auth_req & BTM_AUTH_BONDS) &&
      !(p_ssp_cfm_req->rmt_auth_req & BTM_AUTH_BONDS) &&
      !(check_cod((RawAddress*)&p_ssp_cfm_req->bd_addr, COD_HID_POINTING)))
    pairing_cb.bond_type = tBTM_SEC_DEV_REC::BOND_TYPE_TEMPORARY;
  else
    pairing_cb.bond_type = tBTM_SEC_DEV_REC::BOND_TYPE_PERSISTENT;

  btm_set_bond_type_dev(p_ssp_cfm_req->bd_addr, pairing_cb.bond_type);

  pairing_cb.is_ssp = true;

  /* If JustWorks auto-accept */
  if (p_ssp_cfm_req->just_works) {
    /* Pairing consent for JustWorks NOT needed if:
     * 1. Incoming temporary pairing is detected
     */
    if (is_incoming &&
        pairing_cb.bond_type == tBTM_SEC_DEV_REC::BOND_TYPE_TEMPORARY) {
      BTIF_TRACE_EVENT(
          "%s: Auto-accept JustWorks pairing for temporary incoming", __func__);
      btif_dm_ssp_reply(bd_addr, BT_SSP_VARIANT_CONSENT, true);
      return;
    }
  }

  cod = devclass2uint(p_ssp_cfm_req->dev_class);

  if (cod == 0) {
    LOG_INFO("%s cod is 0, set as unclassified", __func__);
    cod = COD_UNCLASSIFIED;
  }

  pairing_cb.sdp_attempts = 0;
  invoke_ssp_request_cb(
      bd_addr, bd_name, cod,
      (p_ssp_cfm_req->just_works ? BT_SSP_VARIANT_CONSENT
                                 : BT_SSP_VARIANT_PASSKEY_CONFIRMATION),
      p_ssp_cfm_req->num_val);
}

static void btif_dm_ssp_key_notif_evt(tBTA_DM_SP_KEY_NOTIF* p_ssp_key_notif) {
  bt_bdname_t bd_name;
  uint32_t cod;
  int dev_type;

  BTIF_TRACE_DEBUG("%s", __func__);

  /* Remote properties update */
  if (BTM_GetPeerDeviceTypeFromFeatures(p_ssp_key_notif->bd_addr) ==
      BT_DEVICE_TYPE_DUMO) {
    dev_type = BT_DEVICE_TYPE_DUMO;
  } else if (!btif_get_device_type(p_ssp_key_notif->bd_addr, &dev_type)) {
    // Failed to get device type, defaulting to BR/EDR.
    dev_type = BT_DEVICE_TYPE_BREDR;
  }
  btif_update_remote_properties(
      p_ssp_key_notif->bd_addr, p_ssp_key_notif->bd_name,
      p_ssp_key_notif->dev_class, (tBT_DEVICE_TYPE)dev_type);

  RawAddress bd_addr = p_ssp_key_notif->bd_addr;
  memcpy(bd_name.name, p_ssp_key_notif->bd_name, BD_NAME_LEN);
  bd_name.name[BD_NAME_LEN] = '\0';

  bond_state_changed(BT_STATUS_SUCCESS, bd_addr, BT_BOND_STATE_BONDING);
  pairing_cb.is_ssp = true;
  cod = devclass2uint(p_ssp_key_notif->dev_class);

  if (cod == 0) {
    LOG_INFO("%s cod is 0, set as unclassified", __func__);
    cod = COD_UNCLASSIFIED;
  }

  invoke_ssp_request_cb(bd_addr, bd_name, cod,
                        BT_SSP_VARIANT_PASSKEY_NOTIFICATION,
                        p_ssp_key_notif->passkey);
}
/*******************************************************************************
 *
 * Function         btif_dm_auth_cmpl_evt
 *
 * Description      Executes authentication complete event in btif context
 *
 * Returns          void
 *
 ******************************************************************************/
static void btif_dm_auth_cmpl_evt(tBTA_DM_AUTH_CMPL* p_auth_cmpl) {
  /* Save link key, if not temporary */
  bt_status_t status = BT_STATUS_FAIL;
  bt_bond_state_t state = BT_BOND_STATE_NONE;
  bool skip_sdp = false;

  BTIF_TRACE_DEBUG("%s: bond state=%d, success=%d, key_present=%d", __func__,
                   pairing_cb.state, p_auth_cmpl->success,
                   p_auth_cmpl->key_present);

  pairing_cb.fail_reason = p_auth_cmpl->fail_reason;

  RawAddress bd_addr = p_auth_cmpl->bd_addr;
  if (!bluetooth::shim::is_gd_security_enabled()) {
    if ((p_auth_cmpl->success) && (p_auth_cmpl->key_present)) {
      if ((p_auth_cmpl->key_type < HCI_LKEY_TYPE_DEBUG_COMB) ||
          (p_auth_cmpl->key_type == HCI_LKEY_TYPE_AUTH_COMB) ||
          (p_auth_cmpl->key_type == HCI_LKEY_TYPE_CHANGED_COMB) ||
          (p_auth_cmpl->key_type == HCI_LKEY_TYPE_AUTH_COMB_P_256) ||
          pairing_cb.bond_type == tBTM_SEC_DEV_REC::BOND_TYPE_PERSISTENT) {
        bt_status_t ret;
        BTIF_TRACE_DEBUG("%s: Storing link key. key_type=0x%x, bond_type=%d",
                         __func__, p_auth_cmpl->key_type, pairing_cb.bond_type);
        if (!bd_addr.IsEmpty()) {
          ret = btif_storage_add_bonded_device(&bd_addr, p_auth_cmpl->key,
                                               p_auth_cmpl->key_type,
                                               pairing_cb.pin_code_len);
        } else {
          LOG_WARN("bd_addr is empty");
          ret = BT_STATUS_FAIL;
        }
        ASSERTC(ret == BT_STATUS_SUCCESS, "storing link key failed", ret);
      } else {
        BTIF_TRACE_DEBUG(
            "%s: Temporary key. Not storing. key_type=0x%x, bond_type=%d",
            __func__, p_auth_cmpl->key_type, pairing_cb.bond_type);
        if (pairing_cb.bond_type == tBTM_SEC_DEV_REC::BOND_TYPE_TEMPORARY) {
          BTIF_TRACE_DEBUG("%s: sending BT_BOND_STATE_NONE for Temp pairing",
                           __func__);
          btif_storage_remove_bonded_device(&bd_addr);
          bond_state_changed(BT_STATUS_SUCCESS, bd_addr, BT_BOND_STATE_NONE);
          return;
        }
      }
    }
  }

  if (p_auth_cmpl->success) {
    // We could have received a new link key without going through the pairing
    // flow.  If so, we don't want to perform SDP or any other operations on the
    // authenticated device. Also, make sure that the link key is not derived
    // from secure LTK, because we will need to perform SDP in case of link key
    // derivation to allow bond state change notification for the BR/EDR
    // transport so that the subsequent BR/EDR connections to the remote can use
    // the derived link key.
    if (p_auth_cmpl->bd_addr != pairing_cb.bd_addr &&
        (!pairing_cb.ble.is_penc_key_rcvd)) {
      LOG(INFO) << __func__
                << " skipping SDP since we did not initiate pairing to "
                << p_auth_cmpl->bd_addr;
      return;
    }

    if (!bluetooth::shim::is_gd_security_enabled()) {
      btif_storage_set_remote_addr_type(&bd_addr, p_auth_cmpl->addr_type);
    }

    int dev_type;
    if (BTM_GetPeerDeviceTypeFromFeatures(bd_addr) == BT_DEVICE_TYPE_DUMO) {
      dev_type = BT_DEVICE_TYPE_DUMO;
    } else {
      dev_type = p_auth_cmpl->dev_type;
    }

    bool is_crosskey = false;
    if (pairing_cb.state == BT_BOND_STATE_BONDING &&
        p_auth_cmpl->bd_addr != pairing_cb.bd_addr) {
      LOG_INFO("bonding initiated due to cross key pairing");
      is_crosskey = true;
    }

    if (!is_crosskey || !enable_address_consolidate) {
      btif_update_remote_properties(p_auth_cmpl->bd_addr, p_auth_cmpl->bd_name,
                                    NULL, dev_type);
    }

    pairing_cb.timeout_retries = 0;
    status = BT_STATUS_SUCCESS;
    state = BT_BOND_STATE_BONDED;
    bd_addr = p_auth_cmpl->bd_addr;

    if (check_sdp_bl(&bd_addr) && check_cod_hid(&bd_addr)) {
      LOG_WARN("%s:skip SDP", __func__);
      skip_sdp = true;
    }
    if (!pairing_cb.is_local_initiated && skip_sdp) {
      bond_state_changed(status, bd_addr, state);

      LOG_WARN("%s: Incoming HID Connection", __func__);
      bt_property_t prop;
      Uuid uuid = Uuid::From16Bit(UUID_SERVCLASS_HUMAN_INTERFACE);

      prop.type = BT_PROPERTY_UUIDS;
      prop.val = &uuid;
      prop.len = Uuid::kNumBytes128;

      invoke_remote_device_properties_cb(BT_STATUS_SUCCESS, bd_addr, 1, &prop);
    } else {
      /* If bonded due to cross-key, save the static address too*/
      if (pairing_cb.state == BT_BOND_STATE_BONDING &&
          p_auth_cmpl->bd_addr != pairing_cb.bd_addr) {
        BTIF_TRACE_DEBUG(
            "%s: bonding initiated due to cross key, adding static address",
            __func__);
        pairing_cb.static_bdaddr = bd_addr;
      }
      if (!is_crosskey ||
          !(stack_config_get_interface()->get_pts_crosskey_sdp_disable())) {
        // Ensure inquiry is stopped before attempting service discovery
        btif_dm_cancel_discovery();

        /* Trigger SDP on the device */
        pairing_cb.sdp_attempts = 1;

        if (is_crosskey && enable_address_consolidate) {
          // If bonding occurred due to cross-key pairing, send address
          // consolidate callback
          invoke_address_consolidate_cb(pairing_cb.bd_addr, bd_addr);
        } else if (is_crosskey && !enable_address_consolidate) {
          // TODO remove
          bond_state_changed(BT_STATUS_SUCCESS, bd_addr, BT_BOND_STATE_BONDING);
          bond_state_changed(BT_STATUS_SUCCESS, bd_addr, BT_BOND_STATE_BONDED);
        } else {
          bond_state_changed(BT_STATUS_SUCCESS, bd_addr, BT_BOND_STATE_BONDED);
        }
        btif_dm_get_remote_services(bd_addr, BT_TRANSPORT_AUTO);
      }
    }
    // Do not call bond_state_changed_cb yet. Wait until remote service
    // discovery is complete
  } else {
    bool is_bonded_device_removed = false;
    // Map the HCI fail reason  to  bt status
    switch (p_auth_cmpl->fail_reason) {
      case HCI_ERR_PAGE_TIMEOUT:
      case HCI_ERR_LMP_RESPONSE_TIMEOUT:
        if (interop_match_addr(INTEROP_AUTO_RETRY_PAIRING, &bd_addr) &&
            pairing_cb.timeout_retries) {
          BTIF_TRACE_WARNING("%s() - Pairing timeout; retrying (%d) ...",
                             __func__, pairing_cb.timeout_retries);
          --pairing_cb.timeout_retries;
          btif_dm_cb_create_bond(bd_addr, BT_TRANSPORT_AUTO);
          return;
        }
        FALLTHROUGH_INTENDED; /* FALLTHROUGH */
      case HCI_ERR_CONNECTION_TOUT:
        status = BT_STATUS_RMT_DEV_DOWN;
        break;

      case HCI_ERR_PAIRING_NOT_ALLOWED:
        is_bonded_device_removed = false;
        status = BT_STATUS_AUTH_REJECTED;
        break;

      /* map the auth failure codes, so we can retry pairing if necessary */
      case HCI_ERR_AUTH_FAILURE:
      case HCI_ERR_KEY_MISSING:
        is_bonded_device_removed = false;
        [[fallthrough]];
      case HCI_ERR_HOST_REJECT_SECURITY:
      case HCI_ERR_ENCRY_MODE_NOT_ACCEPTABLE:
      case HCI_ERR_UNIT_KEY_USED:
      case HCI_ERR_PAIRING_WITH_UNIT_KEY_NOT_SUPPORTED:
      case HCI_ERR_INSUFFCIENT_SECURITY:
      case HCI_ERR_PEER_USER:
      case HCI_ERR_UNSPECIFIED:
        BTIF_TRACE_DEBUG(" %s() Authentication fail reason %d", __func__,
                         p_auth_cmpl->fail_reason);
        if (pairing_cb.autopair_attempts == 1) {
          /* Create the Bond once again */
          BTIF_TRACE_WARNING("%s() auto pair failed. Reinitiate Bond",
                             __func__);
          btif_dm_cb_create_bond(bd_addr, BT_TRANSPORT_AUTO);
          return;
        } else {
          /* if autopair attempts are more than 1, or not attempted */
          status = BT_STATUS_AUTH_FAILURE;
        }
        break;

      default:
        status = BT_STATUS_FAIL;
    }
    /* Special Handling for HID Devices */
    if (check_cod(&bd_addr, COD_HID_POINTING)) {
      /* Remove Device as bonded in nvram as authentication failed */
      BTIF_TRACE_DEBUG("%s(): removing hid pointing device from nvram",
                       __func__);
      is_bonded_device_removed = false;
    }
    // Report bond state change to java only if we are bonding to a device or
    // a device is removed from the pairing list.
    if (pairing_cb.state == BT_BOND_STATE_BONDING || is_bonded_device_removed) {
      bond_state_changed(status, bd_addr, state);
    }
  }
}

/******************************************************************************
 *
 * Function         btif_dm_search_devices_evt
 *
 * Description      Executes search devices callback events in btif context
 *
 * Returns          void
 *
 *****************************************************************************/
static void btif_dm_search_devices_evt(tBTA_DM_SEARCH_EVT event,
                                       tBTA_DM_SEARCH* p_search_data) {
  BTIF_TRACE_EVENT("%s event=%s", __func__, dump_dm_search_event(event));

  switch (event) {
    case BTA_DM_DISC_RES_EVT: {
      /* Remote name update */
      if (strlen((const char*)p_search_data->disc_res.bd_name)) {
        bt_property_t properties[1];
        bt_status_t status;

        properties[0].type = BT_PROPERTY_BDNAME;
        properties[0].val = p_search_data->disc_res.bd_name;
        properties[0].len = strlen((char*)p_search_data->disc_res.bd_name);
        RawAddress& bdaddr = p_search_data->disc_res.bd_addr;

        status =
            btif_storage_set_remote_device_property(&bdaddr, &properties[0]);
        ASSERTC(status == BT_STATUS_SUCCESS,
                "failed to save remote device property", status);
        invoke_remote_device_properties_cb(status, bdaddr, 1, properties);
      }
      /* TODO: Services? */
    } break;

    case BTA_DM_INQ_RES_EVT: {
      /* inquiry result */
      bt_bdname_t bdname;
      uint8_t remote_name_len;
      uint8_t num_uuids = 0, max_num_uuid = 32;
      uint8_t uuid_list[32 * Uuid::kNumBytes16];

      p_search_data->inq_res.remt_name_not_required =
          check_eir_remote_name(p_search_data, NULL, NULL);
      RawAddress& bdaddr = p_search_data->inq_res.bd_addr;

      BTIF_TRACE_DEBUG("%s() %s device_type = 0x%x\n", __func__,
                       bdaddr.ToString().c_str(),
                       p_search_data->inq_res.device_type);
      bdname.name[0] = 0;

      if (!check_eir_remote_name(p_search_data, bdname.name, &remote_name_len))
        check_cached_remote_name(p_search_data, bdname.name, &remote_name_len);

      /* Check EIR for services */
      if (p_search_data->inq_res.p_eir) {
        BTM_GetEirUuidList(p_search_data->inq_res.p_eir,
                           p_search_data->inq_res.eir_len, Uuid::kNumBytes16,
                           &num_uuids, uuid_list, max_num_uuid);
      }

      {
        bt_property_t properties[7];
        bt_device_type_t dev_type;
        uint32_t num_properties = 0;
        bt_status_t status;
        tBLE_ADDR_TYPE addr_type = BLE_ADDR_PUBLIC;

        memset(properties, 0, sizeof(properties));
        /* RawAddress */
        BTIF_STORAGE_FILL_PROPERTY(&properties[num_properties],
                                   BT_PROPERTY_BDADDR, sizeof(bdaddr), &bdaddr);
        num_properties++;
        /* BD_NAME */
        /* Don't send BDNAME if it is empty */
        if (bdname.name[0]) {
          BTIF_STORAGE_FILL_PROPERTY(&properties[num_properties],
                                     BT_PROPERTY_BDNAME,
                                     strlen((char*)bdname.name), &bdname);
          num_properties++;
        }

        /* DEV_CLASS */
        uint32_t cod = devclass2uint(p_search_data->inq_res.dev_class);
        BTIF_TRACE_DEBUG("%s cod is 0x%06x", __func__, cod);
        if (cod != 0) {
          BTIF_STORAGE_FILL_PROPERTY(&properties[num_properties],
                                     BT_PROPERTY_CLASS_OF_DEVICE, sizeof(cod),
                                     &cod);
          num_properties++;
        }

        /* DEV_TYPE */
        /* FixMe: Assumption is that bluetooth.h and BTE enums match */

        /* Verify if the device is dual mode in NVRAM */
        int stored_device_type = 0;
        if (btif_get_device_type(bdaddr, &stored_device_type) &&
            ((stored_device_type != BT_DEVICE_TYPE_BREDR &&
              p_search_data->inq_res.device_type == BT_DEVICE_TYPE_BREDR) ||
             (stored_device_type != BT_DEVICE_TYPE_BLE &&
              p_search_data->inq_res.device_type == BT_DEVICE_TYPE_BLE))) {
          dev_type = (bt_device_type_t)BT_DEVICE_TYPE_DUMO;
        } else {
          dev_type = (bt_device_type_t)p_search_data->inq_res.device_type;
        }

        if (p_search_data->inq_res.device_type == BT_DEVICE_TYPE_BLE)
          addr_type = p_search_data->inq_res.ble_addr_type;
        BTIF_STORAGE_FILL_PROPERTY(&properties[num_properties],
                                   BT_PROPERTY_TYPE_OF_DEVICE, sizeof(dev_type),
                                   &dev_type);
        num_properties++;
        /* RSSI */
        BTIF_STORAGE_FILL_PROPERTY(&properties[num_properties],
                                   BT_PROPERTY_REMOTE_RSSI, sizeof(int8_t),
                                   &(p_search_data->inq_res.rssi));
        num_properties++;

        /* CSIP supported device */
        BTIF_STORAGE_FILL_PROPERTY(&properties[num_properties],
                                   BT_PROPERTY_REMOTE_IS_COORDINATED_SET_MEMBER,
                                   sizeof(bool),
                                   &(p_search_data->inq_res.include_rsi));
        num_properties++;

        /* Cache EIR queried services */
        if (num_uuids > 0) {
          uint16_t* p_uuid16 = (uint16_t*)uuid_list;
          auto uuid_iter = eir_uuids_cache.find(bdaddr);
          if (uuid_iter == eir_uuids_cache.end()) {
            auto triple = eir_uuids_cache.try_emplace(bdaddr, std::set<Uuid>{});
            uuid_iter = std::get<0>(triple);
          }
          LOG_INFO("EIR UUIDs for %s:", bdaddr.ToString().c_str());
          for (int i = 0; i < num_uuids; ++i) {
            Uuid uuid = Uuid::From16Bit(p_uuid16[i]);
            LOG_INFO("        %s", uuid.ToString().c_str());
            uuid_iter->second.insert(uuid);
          }
        }

        status =
            btif_storage_add_remote_device(&bdaddr, num_properties, properties);
        ASSERTC(status == BT_STATUS_SUCCESS,
                "failed to save remote device (inquiry)", status);
        status = btif_storage_set_remote_addr_type(&bdaddr, addr_type);
        ASSERTC(status == BT_STATUS_SUCCESS,
                "failed to save remote addr type (inquiry)", status);
        /* Callback to notify upper layer of device */
        invoke_device_found_cb(num_properties, properties);
      }
    } break;

    case BTA_DM_INQ_CMPL_EVT: {
      /* do nothing */
    } break;
    case BTA_DM_DISC_CMPL_EVT: {
      invoke_discovery_state_changed_cb(BT_DISCOVERY_STOPPED);
    } break;
    case BTA_DM_SEARCH_CANCEL_CMPL_EVT: {
      /* if inquiry is not in progress and we get a cancel event, then
       * it means we are done with inquiry, but remote_name fetches are in
       * progress
       *
       * if inquiry  is in progress, then we don't want to act on this
       * cancel_cmpl_evt
       * but instead wait for the cancel_cmpl_evt via the Busy Level
       *
       */
      if (!btif_dm_inquiry_in_progress) {
        invoke_discovery_state_changed_cb(BT_DISCOVERY_STOPPED);
      }
    } break;
  }
}

/* Returns true if |uuid| should be passed as device property */
static bool btif_is_interesting_le_service(bluetooth::Uuid uuid) {
  return (uuid.As16Bit() == UUID_SERVCLASS_LE_HID || uuid == UUID_HEARING_AID ||
          uuid == UUID_VC || uuid == UUID_CSIS || uuid == UUID_LE_AUDIO ||
          uuid == UUID_LE_MIDI || uuid == UUID_HAS || uuid == UUID_BASS ||
          uuid == UUID_BATTERY);
}

static void btif_get_existing_uuids(RawAddress* bd_addr, Uuid* existing_uuids) {
  bt_property_t tmp_prop;
  BTIF_STORAGE_FILL_PROPERTY(&tmp_prop, BT_PROPERTY_UUIDS,
                             sizeof(existing_uuids), existing_uuids);

  btif_storage_get_remote_device_property(bd_addr, &tmp_prop);
}

<<<<<<< HEAD
=======
static bool btif_should_ignore_uuid(const Uuid& uuid) {
  return uuid.IsEmpty() || uuid.IsBase();
}

>>>>>>> a9cf1566
/*******************************************************************************
 *
 * Function         btif_dm_search_services_evt
 *
 * Description      Executes search services event in btif context
 *
 * Returns          void
 *
 ******************************************************************************/
static void btif_dm_search_services_evt(tBTA_DM_SEARCH_EVT event,
                                        tBTA_DM_SEARCH* p_data) {
  switch (event) {
    case BTA_DM_DISC_RES_EVT: {
      bt_property_t prop;
      uint32_t i = 0;
      bt_status_t ret;
      std::vector<uint8_t> property_value;
      std::set<Uuid> uuids;

      RawAddress& bd_addr = p_data->disc_res.bd_addr;

      LOG_VERBOSE("result=0x%x, services 0x%x", p_data->disc_res.result,
                  p_data->disc_res.services);
      if (p_data->disc_res.result != BTA_SUCCESS &&
          pairing_cb.state == BT_BOND_STATE_BONDED &&
          pairing_cb.sdp_attempts < BTIF_DM_MAX_SDP_ATTEMPTS_AFTER_PAIRING) {
        if (pairing_cb.sdp_attempts) {
          LOG_WARN("SDP failed after bonding re-attempting");
          pairing_cb.sdp_attempts++;
          btif_dm_get_remote_services(bd_addr, BT_TRANSPORT_AUTO);
        } else {
          LOG_WARN("SDP triggered by someone failed when bonding");
        }
        return;
      }
      prop.type = BT_PROPERTY_UUIDS;
      prop.len = 0;
      if ((p_data->disc_res.result == BTA_SUCCESS) &&
          (p_data->disc_res.num_uuids > 0)) {
        LOG_INFO("New UUIDs for %s:", bd_addr.ToString().c_str());
        for (i = 0; i < p_data->disc_res.num_uuids; i++) {
          auto uuid = p_data->disc_res.p_uuid_list + i;
<<<<<<< HEAD
          if (uuid->IsEmpty()) {
=======
          if (btif_should_ignore_uuid(*uuid)) {
>>>>>>> a9cf1566
            continue;
          }
          LOG_INFO("index:%d uuid:%s", i, uuid->ToString().c_str());
          uuids.insert(*uuid);
<<<<<<< HEAD
        }

        Uuid existing_uuids[BT_MAX_NUM_UUIDS] = {};
        btif_get_existing_uuids(&bd_addr, existing_uuids);

        for (int i = 0; i < BT_MAX_NUM_UUIDS; i++) {
          Uuid uuid = existing_uuids[i];
          if (uuid.IsEmpty()) {
            continue;
          }
          if (btif_is_interesting_le_service(uuid)) {
            LOG_INFO("interesting le service %s insert",
                     uuid.ToString().c_str());
            uuids.insert(uuid);
          }
        }
=======
        }

        Uuid existing_uuids[BT_MAX_NUM_UUIDS] = {};
        btif_get_existing_uuids(&bd_addr, existing_uuids);

        for (int i = 0; i < BT_MAX_NUM_UUIDS; i++) {
          Uuid uuid = existing_uuids[i];
          if (btif_should_ignore_uuid(uuid)) {
            continue;
          }
          if (btif_is_interesting_le_service(uuid)) {
            LOG_INFO("interesting le service %s insert",
                     uuid.ToString().c_str());
            uuids.insert(uuid);
          }
        }
>>>>>>> a9cf1566
        for (auto& uuid : uuids) {
          auto uuid_128bit = uuid.To128BitBE();
          property_value.insert(property_value.end(), uuid_128bit.begin(),
                                uuid_128bit.end());
        }
        prop.val = (void*)property_value.data();
        prop.len = Uuid::kNumBytes128 * uuids.size();
      }

      /* onUuidChanged requires getBondedDevices to be populated.
      ** bond_state_changed needs to be sent prior to remote_device_property
      */
      auto num_eir_uuids = 0;
      Uuid uuid = {};
      if (pairing_cb.state == BT_BOND_STATE_BONDED && pairing_cb.sdp_attempts &&
          (p_data->disc_res.bd_addr == pairing_cb.bd_addr ||
           p_data->disc_res.bd_addr == pairing_cb.static_bdaddr)) {
        LOG_INFO("SDP search done for %s", bd_addr.ToString().c_str());
        pairing_cb.sdp_attempts = 0;

        // Send UUIDs discovered through EIR to Java to unblock pairing intent
        // when SDP failed or no UUID is discovered
        if (p_data->disc_res.result != BTA_SUCCESS ||
            p_data->disc_res.num_uuids == 0) {
          auto uuids_iter = eir_uuids_cache.find(bd_addr);
          if (uuids_iter != eir_uuids_cache.end()) {
            num_eir_uuids = static_cast<int>(uuids_iter->second.size());
            LOG_INFO("SDP failed, send %d EIR UUIDs to unblock bonding %s",
                     num_eir_uuids, bd_addr.ToString().c_str());
            for (auto eir_uuid : uuids_iter->second) {
              auto uuid_128bit = eir_uuid.To128BitBE();
              property_value.insert(property_value.end(), uuid_128bit.begin(),
                                    uuid_128bit.end());
            }
            eir_uuids_cache.erase(uuids_iter);
          }
          if (num_eir_uuids > 0) {
            prop.val = (void*)property_value.data();
            prop.len = num_eir_uuids * Uuid::kNumBytes128;
          } else {
            LOG_WARN("SDP failed and we have no EIR UUIDs to report either");
            prop.val = &uuid;
            prop.len = Uuid::kNumBytes128;
          }
        }
        // Both SDP and bonding are done, clear pairing control block in case
        // it is not already cleared
        pairing_cb = {};
      }

      if (p_data->disc_res.num_uuids != 0 || num_eir_uuids != 0) {
        /* Also write this to the NVRAM */
        ret = btif_storage_set_remote_device_property(&bd_addr, &prop);
        ASSERTC(ret == BT_STATUS_SUCCESS, "storing remote services failed",
                ret);
        /* Send the event to the BTIF */
        invoke_remote_device_properties_cb(BT_STATUS_SUCCESS, bd_addr, 1,
                                           &prop);
      }
    } break;

    case BTA_DM_DISC_CMPL_EVT:
      /* fixme */
      break;

    case BTA_DM_SEARCH_CANCEL_CMPL_EVT:
      /* no-op */
      break;

    case BTA_DM_DISC_BLE_RES_EVT: {
      int num_properties = 0;
      bt_property_t prop[2];
      std::vector<uint8_t> property_value;
      std::set<Uuid> uuids;
      RawAddress& bd_addr = p_data->disc_ble_res.bd_addr;

      LOG_INFO("New BLE UUIDs for %s:", bd_addr.ToString().c_str());
      for (Uuid uuid : *p_data->disc_ble_res.services) {
        if (btif_is_interesting_le_service(uuid)) {
<<<<<<< HEAD
          if (uuid.IsEmpty()) {
=======
          if (btif_should_ignore_uuid(uuid)) {
>>>>>>> a9cf1566
            continue;
          }
          LOG_INFO("index:%d uuid:%s", static_cast<int>(uuids.size()),
                   uuid.ToString().c_str());
          uuids.insert(uuid);
        }
      }

      if (uuids.empty()) {
        LOG_INFO("No well known BLE services discovered");
        return;
      }

      Uuid existing_uuids[BT_MAX_NUM_UUIDS] = {};
      btif_get_existing_uuids(&bd_addr, existing_uuids);
      for (int i = 0; i < BT_MAX_NUM_UUIDS; i++) {
        Uuid uuid = existing_uuids[i];
        if (uuid.IsEmpty()) {
          continue;
        }
        uuids.insert(uuid);
      }

      for (auto& uuid : uuids) {
        auto uuid_128bit = uuid.To128BitBE();
        property_value.insert(property_value.end(), uuid_128bit.begin(),
                              uuid_128bit.end());
      }

      prop[0].type = BT_PROPERTY_UUIDS;
      prop[0].val = (void*)property_value.data();
      prop[0].len = Uuid::kNumBytes128 * uuids.size();

      /* Also write this to the NVRAM */
      bt_status_t ret =
          btif_storage_set_remote_device_property(&bd_addr, &prop[0]);
      ASSERTC(ret == BT_STATUS_SUCCESS, "storing remote services failed", ret);
      num_properties++;

      /* Remote name update */
      if (strnlen((const char*)p_data->disc_ble_res.bd_name, BD_NAME_LEN)) {
        prop[1].type = BT_PROPERTY_BDNAME;
        prop[1].val = p_data->disc_ble_res.bd_name;
        prop[1].len = strnlen((char*)p_data->disc_ble_res.bd_name, BD_NAME_LEN);

        ret = btif_storage_set_remote_device_property(&bd_addr, &prop[1]);
        ASSERTC(ret == BT_STATUS_SUCCESS,
                "failed to save remote device property", ret);
        num_properties++;
      }

      /* Send the event to the BTIF */
      invoke_remote_device_properties_cb(BT_STATUS_SUCCESS, bd_addr,
                                         num_properties, prop);
    } break;

    default: { ASSERTC(0, "unhandled search services event", event); } break;
  }
}

void BTIF_dm_report_inquiry_status_change(tBTM_STATUS status) {
  if (status == BTM_INQUIRY_STARTED) {
    invoke_discovery_state_changed_cb(BT_DISCOVERY_STARTED);
    btif_dm_inquiry_in_progress = true;
  } else if (status == BTM_INQUIRY_CANCELLED) {
    invoke_discovery_state_changed_cb(BT_DISCOVERY_STOPPED);
    btif_dm_inquiry_in_progress = false;
  } else if (status == BTM_INQUIRY_COMPLETE) {
    btif_dm_inquiry_in_progress = false;
  }
}

void BTIF_dm_on_hw_error() {
  BTIF_TRACE_ERROR("Received H/W Error. ");
  /* Flush storage data */
  btif_config_flush();
  usleep(100000); /* 100milliseconds */
  /* Killing the process to force a restart as part of fault tolerance */
  kill(getpid(), SIGKILL);
}

void BTIF_dm_enable() {
  BD_NAME bdname;
  bt_status_t status;
  bt_property_t prop;
  prop.type = BT_PROPERTY_BDNAME;
  prop.len = BD_NAME_LEN;
  prop.val = (void*)bdname;

  status = btif_storage_get_adapter_property(&prop);
  if (status == BT_STATUS_SUCCESS) {
    /* A name exists in the storage. Make this the device name */
    BTA_DmSetDeviceName((const char*)prop.val);
  } else {
    /* Storage does not have a name yet.
     * Use the default name and write it to the chip
     */
    BTA_DmSetDeviceName(btif_get_default_local_name());
  }

  /* Enable or disable local privacy */
  bool ble_privacy_enabled = true;
#ifdef OS_ANDROID
  ble_privacy_enabled =
      android::sysprop::BluetoothProperties::isGapLePrivacyEnabled().value_or(
          true);
#else
  char ble_privacy_text[PROPERTY_VALUE_MAX] = "true";  // default is enabled
  if (osi_property_get(PROPERTY_BLE_PRIVACY_ENABLED, ble_privacy_text,
                       "true") &&
      !strcmp(ble_privacy_text, "false")) {
    ble_privacy_enabled = false;
  }
#endif
  LOG_INFO("%s BLE Privacy: %d", __func__, ble_privacy_enabled);
  BTA_DmBleConfigLocalPrivacy(ble_privacy_enabled);

  /* for each of the enabled services in the mask, trigger the profile
   * enable */
  tBTA_SERVICE_MASK service_mask = btif_get_enabled_services_mask();
  for (uint32_t i = 0; i <= BTA_MAX_SERVICE_ID; i++) {
    if (service_mask & (tBTA_SERVICE_MASK)(BTA_SERVICE_ID_TO_SERVICE_MASK(i))) {
      btif_in_execute_service_request(i, true);
    }
  }
  /* clear control blocks */
  pairing_cb = {};
  pairing_cb.bond_type = tBTM_SEC_DEV_REC::BOND_TYPE_PERSISTENT;
  if (enable_address_consolidate) {
    LOG_INFO("enable address consolidate");
    btif_storage_load_le_devices();
  }

  /* This function will also trigger the adapter_properties_cb
  ** and bonded_devices_info_cb
  */
  btif_storage_load_bonded_devices();
  bluetooth::bqr::EnableBtQualityReport(true);
  btif_enable_bluetooth_evt();
}

void BTIF_dm_disable() {
  /* for each of the enabled services in the mask, trigger the profile
   * disable */
  tBTA_SERVICE_MASK service_mask = btif_get_enabled_services_mask();
  for (uint32_t i = 0; i <= BTA_MAX_SERVICE_ID; i++) {
    if (service_mask & (tBTA_SERVICE_MASK)(BTA_SERVICE_ID_TO_SERVICE_MASK(i))) {
      btif_in_execute_service_request(i, false);
    }
  }
  bluetooth::bqr::EnableBtQualityReport(false);
  LOG_INFO("Stack device manager shutdown finished");
  future_ready(stack_manager_get_hack_future(), FUTURE_SUCCESS);
}

/*******************************************************************************
 *
 * Function         btif_dm_upstreams_cback
 *
 * Description      Executes UPSTREAMS events in btif context
 *
 * Returns          void
 *
 ******************************************************************************/
static void btif_dm_upstreams_evt(uint16_t event, char* p_param) {
  tBTA_DM_SEC* p_data = (tBTA_DM_SEC*)p_param;
  RawAddress bd_addr;

  BTIF_TRACE_EVENT("%s: ev: %s", __func__, dump_dm_event(event));

  switch (event) {
    case BTA_DM_PIN_REQ_EVT:
      btif_dm_pin_req_evt(&p_data->pin_req);
      break;

    case BTA_DM_AUTH_CMPL_EVT:
      btif_dm_auth_cmpl_evt(&p_data->auth_cmpl);
      break;

    case BTA_DM_BOND_CANCEL_CMPL_EVT:
      if (is_bonding_or_sdp()) {
        bd_addr = pairing_cb.bd_addr;
        btm_set_bond_type_dev(pairing_cb.bd_addr,
                              tBTM_SEC_DEV_REC::BOND_TYPE_UNKNOWN);
        bond_state_changed((bt_status_t)p_data->bond_cancel_cmpl.result,
                           bd_addr, BT_BOND_STATE_NONE);
      }
      break;

    case BTA_DM_SP_CFM_REQ_EVT:
      btif_dm_ssp_cfm_req_evt(&p_data->cfm_req);
      break;
    case BTA_DM_SP_KEY_NOTIF_EVT:
      btif_dm_ssp_key_notif_evt(&p_data->key_notif);
      break;

    case BTA_DM_DEV_UNPAIRED_EVT:
      bd_addr = p_data->link_down.bd_addr;
      btm_set_bond_type_dev(p_data->link_down.bd_addr,
                            tBTM_SEC_DEV_REC::BOND_TYPE_UNKNOWN);

/*special handling for HID devices */
#if (defined(BTA_HH_INCLUDED) && (BTA_HH_INCLUDED == TRUE))
      btif_hh_remove_device(bd_addr);
#endif
#if (defined(BTA_HD_INCLUDED) && (BTA_HD_INCLUDED == TRUE))
      btif_hd_remove_device(bd_addr);
#endif
      btif_hearing_aid_get_interface()->RemoveDevice(bd_addr);

      if (bluetooth::csis::CsisClient::IsCsisClientRunning())
        btif_csis_client_get_interface()->RemoveDevice(bd_addr);

      if (LeAudioClient::IsLeAudioClientRunning())
        btif_le_audio_get_interface()->RemoveDevice(bd_addr);

      if (VolumeControl::IsVolumeControlRunning()) {
        btif_volume_control_get_interface()->RemoveDevice(bd_addr);
      }

      btif_storage_remove_bonded_device(&bd_addr);
      bond_state_changed(BT_STATUS_SUCCESS, bd_addr, BT_BOND_STATE_NONE);
      break;

    case BTA_DM_LINK_UP_EVT:
      bd_addr = p_data->link_up.bd_addr;
      BTIF_TRACE_DEBUG("BTA_DM_LINK_UP_EVT. Sending BT_ACL_STATE_CONNECTED");

      btif_update_remote_version_property(&bd_addr);

      invoke_acl_state_changed_cb(
          BT_STATUS_SUCCESS, bd_addr, BT_ACL_STATE_CONNECTED,
          (int)p_data->link_up.transport_link_type, HCI_SUCCESS);
      break;

    case BTA_DM_LINK_DOWN_EVT:
      bd_addr = p_data->link_down.bd_addr;
      btm_set_bond_type_dev(p_data->link_down.bd_addr,
                            tBTM_SEC_DEV_REC::BOND_TYPE_UNKNOWN);
      btif_av_acl_disconnected(bd_addr);
      invoke_acl_state_changed_cb(
          BT_STATUS_SUCCESS, bd_addr, BT_ACL_STATE_DISCONNECTED,
          (int)p_data->link_down.transport_link_type,
          static_cast<bt_hci_error_code_t>(btm_get_acl_disc_reason_code()));
      LOG_DEBUG(
          "Sent BT_ACL_STATE_DISCONNECTED upward as ACL link down event "
          "device:%s reason:%s",
          PRIVATE_ADDRESS(bd_addr),
          hci_reason_code_text(
              static_cast<tHCI_REASON>(btm_get_acl_disc_reason_code()))
              .c_str());
      break;

    case BTA_DM_BLE_KEY_EVT:
      BTIF_TRACE_DEBUG("BTA_DM_BLE_KEY_EVT key_type=0x%02x ",
                       p_data->ble_key.key_type);

      /* If this pairing is by-product of local initiated GATT client Read or
      Write,
      BTA would not have sent BTA_DM_BLE_SEC_REQ_EVT event and Bond state would
      not
      have setup properly. Setup pairing_cb and notify App about Bonding state
      now*/
      if (pairing_cb.state != BT_BOND_STATE_BONDING) {
        BTIF_TRACE_DEBUG(
            "Bond state not sent to App so far.Notify the app now");
        bond_state_changed(BT_STATUS_SUCCESS, p_data->ble_key.bd_addr,
                           BT_BOND_STATE_BONDING);
      } else if (pairing_cb.bd_addr != p_data->ble_key.bd_addr) {
        BTIF_TRACE_ERROR("BD mismatch discard BLE key_type=%d ",
                         p_data->ble_key.key_type);
        break;
      }

      switch (p_data->ble_key.key_type) {
        case BTM_LE_KEY_PENC:
          BTIF_TRACE_DEBUG("Rcv BTM_LE_KEY_PENC");
          pairing_cb.ble.is_penc_key_rcvd = true;
          pairing_cb.ble.penc_key = p_data->ble_key.p_key_value->penc_key;
          break;

        case BTM_LE_KEY_PID:
          BTIF_TRACE_DEBUG("Rcv BTM_LE_KEY_PID");
          pairing_cb.ble.is_pid_key_rcvd = true;
          pairing_cb.ble.pid_key = p_data->ble_key.p_key_value->pid_key;
          break;

        case BTM_LE_KEY_PCSRK:
          BTIF_TRACE_DEBUG("Rcv BTM_LE_KEY_PCSRK");
          pairing_cb.ble.is_pcsrk_key_rcvd = true;
          pairing_cb.ble.pcsrk_key = p_data->ble_key.p_key_value->pcsrk_key;
          break;

        case BTM_LE_KEY_LENC:
          BTIF_TRACE_DEBUG("Rcv BTM_LE_KEY_LENC");
          pairing_cb.ble.is_lenc_key_rcvd = true;
          pairing_cb.ble.lenc_key = p_data->ble_key.p_key_value->lenc_key;
          break;

        case BTM_LE_KEY_LCSRK:
          BTIF_TRACE_DEBUG("Rcv BTM_LE_KEY_LCSRK");
          pairing_cb.ble.is_lcsrk_key_rcvd = true;
          pairing_cb.ble.lcsrk_key = p_data->ble_key.p_key_value->lcsrk_key;
          break;

        case BTM_LE_KEY_LID:
          BTIF_TRACE_DEBUG("Rcv BTM_LE_KEY_LID");
          pairing_cb.ble.is_lidk_key_rcvd = true;
          break;

        default:
          BTIF_TRACE_ERROR("unknown BLE key type (0x%02x)",
                           p_data->ble_key.key_type);
          break;
      }
      break;
    case BTA_DM_BLE_CONSENT_REQ_EVT:
      BTIF_TRACE_DEBUG("BTA_DM_BLE_CONSENT_REQ_EVT. ");
      btif_dm_ble_sec_req_evt(&p_data->ble_req, true);
      break;
    case BTA_DM_BLE_SEC_REQ_EVT:
      BTIF_TRACE_DEBUG("BTA_DM_BLE_SEC_REQ_EVT. ");
      btif_dm_ble_sec_req_evt(&p_data->ble_req, false);
      break;
    case BTA_DM_BLE_PASSKEY_NOTIF_EVT:
      BTIF_TRACE_DEBUG("BTA_DM_BLE_PASSKEY_NOTIF_EVT. ");
      btif_dm_ble_key_notif_evt(&p_data->key_notif);
      break;
    case BTA_DM_BLE_PASSKEY_REQ_EVT:
      BTIF_TRACE_DEBUG("BTA_DM_BLE_PASSKEY_REQ_EVT. ");
      btif_dm_ble_passkey_req_evt(&p_data->pin_req);
      break;
    case BTA_DM_BLE_NC_REQ_EVT:
      BTIF_TRACE_DEBUG("BTA_DM_BLE_PASSKEY_REQ_EVT. ");
      btif_dm_ble_key_nc_req_evt(&p_data->key_notif);
      break;
    case BTA_DM_BLE_OOB_REQ_EVT:
      BTIF_TRACE_DEBUG("BTA_DM_BLE_OOB_REQ_EVT. ");
      btif_dm_ble_oob_req_evt(&p_data->rmt_oob);
      break;
    case BTA_DM_BLE_SC_OOB_REQ_EVT:
      BTIF_TRACE_DEBUG("BTA_DM_BLE_SC_OOB_REQ_EVT. ");
      btif_dm_ble_sc_oob_req_evt(&p_data->rmt_oob);
      break;
    case BTA_DM_BLE_SC_CR_LOC_OOB_EVT:
      BTIF_TRACE_DEBUG("BTA_DM_BLE_SC_CR_LOC_OOB_EVT");
      btif_dm_proc_loc_oob(BT_TRANSPORT_LE, true,
                           p_data->local_oob_data.local_oob_c,
                           p_data->local_oob_data.local_oob_r);
      break;

    case BTA_DM_BLE_LOCAL_IR_EVT:
      BTIF_TRACE_DEBUG("BTA_DM_BLE_LOCAL_IR_EVT. ");
      ble_local_key_cb.is_id_keys_rcvd = true;
      ble_local_key_cb.id_keys.irk = p_data->ble_id_keys.irk;
      ble_local_key_cb.id_keys.ir = p_data->ble_id_keys.ir;
      ble_local_key_cb.id_keys.dhk = p_data->ble_id_keys.dhk;
      btif_storage_add_ble_local_key(ble_local_key_cb.id_keys.irk,
                                     BTIF_DM_LE_LOCAL_KEY_IRK);
      btif_storage_add_ble_local_key(ble_local_key_cb.id_keys.ir,
                                     BTIF_DM_LE_LOCAL_KEY_IR);
      btif_storage_add_ble_local_key(ble_local_key_cb.id_keys.dhk,
                                     BTIF_DM_LE_LOCAL_KEY_DHK);
      break;
    case BTA_DM_BLE_LOCAL_ER_EVT:
      BTIF_TRACE_DEBUG("BTA_DM_BLE_LOCAL_ER_EVT. ");
      ble_local_key_cb.is_er_rcvd = true;
      ble_local_key_cb.er = p_data->ble_er;
      btif_storage_add_ble_local_key(ble_local_key_cb.er,
                                     BTIF_DM_LE_LOCAL_KEY_ER);
      break;

    case BTA_DM_BLE_AUTH_CMPL_EVT:
      BTIF_TRACE_DEBUG("BTA_DM_BLE_AUTH_CMPL_EVT. ");
      btif_dm_ble_auth_cmpl_evt(&p_data->auth_cmpl);
      break;

    case BTA_DM_LE_FEATURES_READ:
      btif_get_adapter_property(BT_PROPERTY_LOCAL_LE_FEATURES);
      break;
    /* add case for HANDLE_KEY_MISSING */
    case BTA_DM_REPORT_BONDING_EVT:
      LOG_WARN("Received encryption failed: Report bonding firstly.");
      bd_addr = p_data->delete_key_RC_to_unpair.bd_addr;
      invoke_bond_state_changed_cb(BT_STATUS_SUCCESS, bd_addr, BT_BOND_STATE_BONDING,
                                   pairing_cb.fail_reason);
      btif_dm_remove_bond(bd_addr);
      break;

    case BTA_DM_LE_ADDR_ASSOC_EVT:
      invoke_le_address_associate_cb(p_data->proc_id_addr.pairing_bda,
                                     p_data->proc_id_addr.id_addr);
      break;

    default:
      BTIF_TRACE_WARNING("%s: unhandled event (%d)", __func__, event);
      break;
  }
}

/*******************************************************************************
 *
 * Function         bte_dm_evt
 *
 * Description      Switches context from BTE to BTIF for all DM events
 *
 * Returns          void
 *
 ******************************************************************************/

void bte_dm_evt(tBTA_DM_SEC_EVT event, tBTA_DM_SEC* p_data) {
  btif_dm_upstreams_evt(event, (char*)p_data);
}

/*******************************************************************************
 *
 * Function         bta_energy_info_cb
 *
 * Description      Switches context from BTE to BTIF for DM energy info event
 *
 * Returns          void
 *
 ******************************************************************************/
static void bta_energy_info_cb(tBTM_BLE_TX_TIME_MS tx_time,
                               tBTM_BLE_RX_TIME_MS rx_time,
                               tBTM_BLE_IDLE_TIME_MS idle_time,
                               tBTM_BLE_ENERGY_USED energy_used,
                               tBTM_CONTRL_STATE ctrl_state,
                               tBTA_STATUS status) {
  BTIF_TRACE_DEBUG(
      "energy_info_cb-Status:%d,state=%d,tx_t=%ld, rx_t=%ld, "
      "idle_time=%ld,used=%ld",
      status, ctrl_state, tx_time, rx_time, idle_time, energy_used);

  bt_activity_energy_info energy_info;
  energy_info.status = status;
  energy_info.ctrl_state = ctrl_state;
  energy_info.rx_time = rx_time;
  energy_info.tx_time = tx_time;
  energy_info.idle_time = idle_time;
  energy_info.energy_used = energy_used;

  bt_uid_traffic_t* data = uid_set_read_and_clear(uid_set);
  invoke_energy_info_cb(energy_info, data);
}

/*****************************************************************************
 *
 *   btif api functions (no context switch)
 *
 ****************************************************************************/

/*******************************************************************************
 *
 * Function         btif_dm_start_discovery
 *
 * Description      Start device discovery/inquiry
 *
 ******************************************************************************/
void btif_dm_start_discovery(void) {
  BTIF_TRACE_EVENT("%s", __func__);

  /* no race here because we're guaranteed to be in the main thread */
  if (bta_dm_is_search_request_queued()) {
    LOG_INFO("%s skipping start discovery because a request is queued",
             __func__);
    return;
  }

  /* Will be enabled to true once inquiry busy level has been received */
  btif_dm_inquiry_in_progress = false;
  /* find nearby devices */
  BTA_DmSearch(btif_dm_search_devices_evt);
}

/*******************************************************************************
 *
 * Function         btif_dm_cancel_discovery
 *
 * Description      Cancels search
 *
 ******************************************************************************/
void btif_dm_cancel_discovery(void) {
  LOG_INFO("Cancel search");
  BTA_DmSearchCancel();
}

bool btif_dm_pairing_is_busy() {
  return pairing_cb.state != BT_BOND_STATE_NONE;
}

/*******************************************************************************
 *
 * Function         btif_dm_create_bond
 *
 * Description      Initiate bonding with the specified device
 *
 ******************************************************************************/
void btif_dm_create_bond(const RawAddress bd_addr, int transport) {
  BTIF_TRACE_EVENT("%s: bd_addr=%s, transport=%d", __func__,
                   bd_addr.ToString().c_str(), transport);
  btif_stats_add_bond_event(bd_addr, BTIF_DM_FUNC_CREATE_BOND,
                            pairing_cb.state);

  pairing_cb.timeout_retries = NUM_TIMEOUT_RETRIES;
  btif_dm_cb_create_bond(bd_addr, transport);
}

/*******************************************************************************
 *
 * Function         btif_dm_create_bond_out_of_band
 *
 * Description      Initiate bonding with the specified device using out of band
 *                  data
 *
 ******************************************************************************/
void btif_dm_create_bond_out_of_band(const RawAddress bd_addr,
                                     tBT_TRANSPORT transport,
                                     const bt_oob_data_t p192_data,
                                     const bt_oob_data_t p256_data) {
  bt_oob_data_t empty_data;
  memset(&empty_data, 0, sizeof(empty_data));

  oob_cb.bdaddr = bd_addr;
  oob_cb.transport = transport;
  oob_cb.data_present = (int)BTM_OOB_NONE;
  if (memcmp(&p192_data, &empty_data, sizeof(p192_data)) != 0) {
    memcpy(&oob_cb.p192_data, &p192_data, sizeof(bt_oob_data_t));
    oob_cb.data_present = (int)BTM_OOB_PRESENT_192;
  }

  if (memcmp(&p256_data, &empty_data, sizeof(p256_data)) != 0) {
    memcpy(&oob_cb.p256_data, &p256_data, sizeof(bt_oob_data_t));
    if (oob_cb.data_present == (int)BTM_OOB_PRESENT_192) {
      oob_cb.data_present = (int)BTM_OOB_PRESENT_192_AND_256;
    } else {
      oob_cb.data_present = (int)BTM_OOB_PRESENT_256;
    }
  }

  uint8_t empty[] = {0, 0, 0, 0, 0, 0, 0};
  switch (transport) {
    case BT_TRANSPORT_BR_EDR:
      // TODO(182162589): Flesh out classic impl in legacy BTMSec
      // Nothing to do yet, but not an error

      // The controller only supports P192
      switch (oob_cb.data_present) {
        case BTM_OOB_PRESENT_192_AND_256:
          LOG_INFO("Have both P192 and  P256");
          [[fallthrough]];
        case BTM_OOB_PRESENT_192:
          LOG_INFO("Using P192");
          break;
        case BTM_OOB_PRESENT_256:
          LOG_INFO("Using P256");
          [[fallthrough]];
        default:
          // TODO(181889116):
          // Upgrade to support p256 (for now we just ignore P256)
          // because the controllers do not yet support it.
          LOG_ERROR("Invalid data present for controller: %d",
                    oob_cb.data_present);
          bond_state_changed(BT_STATUS_FAIL, bd_addr, BT_BOND_STATE_NONE);
          return;
      }
      pairing_cb.is_local_initiated = true;
      LOG_ERROR("Classic not implemented yet");
      bond_state_changed(BT_STATUS_FAIL, bd_addr, BT_BOND_STATE_NONE);
      return;
    case BT_TRANSPORT_LE: {
      // Guess default RANDOM for address type for LE
      tBLE_ADDR_TYPE address_type = BLE_ADDR_RANDOM;
      LOG_INFO("Using LE Transport");
      switch (oob_cb.data_present) {
        case BTM_OOB_PRESENT_192_AND_256:
          LOG_INFO("Have both P192 and  P256");
          [[fallthrough]];
        // Always prefer 256 for LE
        case BTM_OOB_PRESENT_256:
          LOG_INFO("Using P256");
          // If we have an address, lets get the type
          if (memcmp(p256_data.address, empty, 7) != 0) {
            /* byte no 7 is address type in LE Bluetooth Address OOB data */
            address_type = static_cast<tBLE_ADDR_TYPE>(p256_data.address[6]);
          }
          break;
        case BTM_OOB_PRESENT_192:
          LOG_INFO("Using P192");
          // If we have an address, lets get the type
          if (memcmp(p192_data.address, empty, 7) != 0) {
            /* byte no 7 is address type in LE Bluetooth Address OOB data */
            address_type = static_cast<tBLE_ADDR_TYPE>(p192_data.address[6]);
          }
          break;
      }
      pairing_cb.is_local_initiated = true;
      BTM_SecAddBleDevice(bd_addr, BT_DEVICE_TYPE_BLE, address_type);
      BTA_DmBond(bd_addr, address_type, transport, BT_DEVICE_TYPE_BLE);
      break;
    }
    default:
      LOG_ERROR("Invalid transport: %d", transport);
      bond_state_changed(BT_STATUS_FAIL, bd_addr, BT_BOND_STATE_NONE);
      return;
  }
}

/*******************************************************************************
 *
 * Function         btif_dm_cancel_bond
 *
 * Description      Initiate bonding with the specified device
 *
 ******************************************************************************/
void btif_dm_cancel_bond(const RawAddress bd_addr) {
  BTIF_TRACE_EVENT("%s: bd_addr=%s", __func__, bd_addr.ToString().c_str());

  btif_stats_add_bond_event(bd_addr, BTIF_DM_FUNC_CANCEL_BOND,
                            pairing_cb.state);

  /* TODO:
  **  1. Restore scan modes
  **  2. special handling for HID devices
  */
  if (is_bonding_or_sdp()) {
    if (pairing_cb.is_ssp) {
      if (pairing_cb.is_le_only) {
        BTA_DmBleSecurityGrant(bd_addr, BTA_DM_SEC_PAIR_NOT_SPT);
      } else {
        BTA_DmConfirm(bd_addr, false);
        BTA_DmBondCancel(bd_addr);
        btif_storage_remove_bonded_device(&bd_addr);
      }
    } else {
      if (pairing_cb.is_le_only) {
        BTA_DmBondCancel(bd_addr);
      } else {
        BTA_DmPinReply(bd_addr, false, 0, NULL);
      }
      /* Cancel bonding, in case it is in ACL connection setup state */
      BTA_DmBondCancel(bd_addr);
    }
  }
}

/*******************************************************************************
 *
 * Function         btif_dm_hh_open_failed
 *
 * Description      informs the upper layers if the HH have failed during
 *                  bonding
 *
 * Returns          none
 *
 ******************************************************************************/

void btif_dm_hh_open_failed(RawAddress* bdaddr) {
  if (pairing_cb.state == BT_BOND_STATE_BONDING &&
      *bdaddr == pairing_cb.bd_addr) {
    bond_state_changed(BT_STATUS_FAIL, *bdaddr, BT_BOND_STATE_NONE);
  }
}

/*******************************************************************************
 *
 * Function         btif_dm_remove_bond
 *
 * Description      Removes bonding with the specified device
 *
 ******************************************************************************/

void btif_dm_remove_bond(const RawAddress bd_addr) {
  BTIF_TRACE_EVENT("%s: bd_addr=%s", __func__, bd_addr.ToString().c_str());

  btif_stats_add_bond_event(bd_addr, BTIF_DM_FUNC_REMOVE_BOND,
                            pairing_cb.state);

  // special handling for HID devices
  // VUP needs to be sent if its a HID Device. The HID HOST module will check if
  // there is a valid hid connection with this bd_addr. If yes VUP will be
  // issued.
#if (BTA_HH_INCLUDED == TRUE)
  if (btif_hh_virtual_unplug(&bd_addr) != BT_STATUS_SUCCESS)
#endif
  {
    BTIF_TRACE_DEBUG("%s: Removing HH device", __func__);
    BTA_DmRemoveDevice(bd_addr);
  }
}

/*******************************************************************************
 *
 * Function         btif_dm_pin_reply
 *
 * Description      BT legacy pairing - PIN code reply
 *
 ******************************************************************************/

void btif_dm_pin_reply(const RawAddress bd_addr, uint8_t accept,
                       uint8_t pin_len, bt_pin_code_t pin_code) {
  BTIF_TRACE_EVENT("%s: accept=%d", __func__, accept);

  if (pairing_cb.is_le_only) {
    int i;
    uint32_t passkey = 0;
    int multi[] = {100000, 10000, 1000, 100, 10, 1};
    for (i = 0; i < 6; i++) {
      passkey += (multi[i] * (pin_code.pin[i] - '0'));
    }
    BTIF_TRACE_DEBUG("btif_dm_pin_reply: passkey: %d", passkey);
    BTA_DmBlePasskeyReply(bd_addr, accept, passkey);

  } else {
    BTA_DmPinReply(bd_addr, accept, pin_len, pin_code.pin);
    if (accept) pairing_cb.pin_code_len = pin_len;
  }
}

/*******************************************************************************
 *
 * Function         btif_dm_ssp_reply
 *
 * Description      BT SSP Reply - Just Works, Numeric Comparison & Passkey
 *                  Entry
 *
 ******************************************************************************/
void btif_dm_ssp_reply(const RawAddress bd_addr, bt_ssp_variant_t variant,
                       uint8_t accept) {
  BTIF_TRACE_EVENT("%s: accept=%d", __func__, accept);
  if (pairing_cb.is_le_only) {
    if (pairing_cb.is_le_nc) {
      BTA_DmBleConfirmReply(bd_addr, accept);
    } else {
      if (accept)
        BTA_DmBleSecurityGrant(bd_addr, BTA_DM_SEC_GRANTED);
      else
        BTA_DmBleSecurityGrant(bd_addr, BTA_DM_SEC_PAIR_NOT_SPT);
    }
  } else {
    BTA_DmConfirm(bd_addr, accept);
  }
}

/*******************************************************************************
 *
 * Function         btif_dm_get_local_class_of_device
 *
 * Description      Reads the system property configured class of device
 *
 * Inputs           A pointer to a DEV_CLASS that you want filled with the
 *                  current class of device. Size is assumed to be 3.
 *
 * Returns          Nothing. device_class will contain the current class of
 *                  device. If no value is present, or the value is malformed
 *                  the default "unclassified" value will be used
 *
 ******************************************************************************/
void btif_dm_get_local_class_of_device(DEV_CLASS device_class) {
  /* A class of device is a {SERVICE_CLASS, MAJOR_CLASS, MINOR_CLASS}
   *
   * The input is expected to be a string of the following format:
   * <decimal number>,<decimal number>,<decimal number>
   *
   * For example, "90,2,12" (Hex: 0x5A, 0x2, 0xC)
   *
   * Notice there is always two commas and no spaces.
   */

  device_class[0] = 0x00;
  device_class[1] = BTM_COD_MAJOR_UNCLASSIFIED;
  device_class[2] = BTM_COD_MINOR_UNCLASSIFIED;

#ifdef OS_ANDROID
  std::vector<std::optional<std::uint32_t>> local_device_class =
          android::sysprop::BluetoothProperties::getClassOfDevice();
  // Error check the inputs. Use the default if problems are found
  if (local_device_class.size() != 3) {
    LOG_ERROR("COD malformed, must have unsigned 3 integers.");
  } else if (!local_device_class[0].has_value()
      || local_device_class[0].value() > 0xFF) {
    LOG_ERROR("COD malformed, first value is missing or too large.");
  } else if (!local_device_class[1].has_value()
      || local_device_class[1].value() > 0xFF) {
    LOG_ERROR("COD malformed, second value is missing or too large.");
  } else if (!local_device_class[2].has_value()
      || local_device_class[2].value() > 0xFF) {
    LOG_ERROR("COD malformed, third value is missing or too large.");
  } else {
    device_class[0] = (uint8_t) local_device_class[0].value();
    device_class[1] = (uint8_t) local_device_class[1].value();
    device_class[2] = (uint8_t) local_device_class[2].value();
  }
#else
  char prop_cod[PROPERTY_VALUE_MAX];
  osi_property_get(PROPERTY_CLASS_OF_DEVICE, prop_cod, "");

  // If the property is empty, use the default
  if (prop_cod[0] == '\0') {
    LOG_ERROR("%s: COD property is empty", __func__);
    return;
  }

  // Start reading the contents of the property string. If at any point anything
  // is malformed, use the default.
  DEV_CLASS temp_device_class;
  int i = 0;
  int j = 0;
  for (;;) {
    // Build a string of all the chars until the next comma, null, or end of the
    // buffer is reached. If any char is not a digit, then return the default.
    std::string value;
    while (i < PROPERTY_VALUE_MAX && prop_cod[i] != ',' && prop_cod[i] != '\0') {
      char c = prop_cod[i++];
      if (!std::isdigit(c)) {
        LOG_ERROR("%s: COD malformed, '%c' is a non-digit", __func__, c);
        return;
      }
      value += c;
    }

    // If we hit the end and it wasn't null terminated then return the default
    if (i == PROPERTY_VALUE_MAX && prop_cod[PROPERTY_VALUE_MAX - 1] != '\0') {
      LOG_ERROR("%s: COD malformed, value was truncated", __func__);
      return;
    }

    // Each number in the list must be one byte, meaning 0 (0x00) -> 255 (0xFF)
    if (value.size() > 3 || value.size() == 0) {
      LOG_ERROR("%s: COD malformed, '%s' must be between [0, 255]", __func__,
          value.c_str());
      return;
    }

    // Grab the value. If it's too large, then return the default
    uint32_t uint32_val = static_cast<uint32_t>(std::stoul(value.c_str()));
    if (uint32_val > 0xFF) {
      LOG_ERROR("%s: COD malformed, '%s' must be between [0, 255]", __func__,
          value.c_str());
      return;
    }

    // Otherwise, it's safe to use
    temp_device_class[j++] = uint32_val;

    // If we've reached 3 numbers then make sure we're at a null terminator
    if (j >= 3) {
      if (prop_cod[i] != '\0') {
        LOG_ERROR("%s: COD malformed, more than three numbers", __func__);
        return;
      }
      break;
    }

    // If we're at a null terminator then we're done
    if (prop_cod[i] == '\0') {
      break;
    }

    // Otherwise, skip over the comma
    ++i;
  }

  // We must have read exactly 3 numbers
  if (j == 3) {
    device_class[0] = temp_device_class[0];
    device_class[1] = temp_device_class[1];
    device_class[2] = temp_device_class[2];
  } else {
    LOG_ERROR("%s: COD malformed, fewer than three numbers", __func__);
  }
#endif

  LOG_DEBUG("%s: Using class of device '0x%x, 0x%x, 0x%x'", __func__,
      device_class[0], device_class[1], device_class[2]);
}

/*******************************************************************************
 *
 * Function         btif_dm_get_adapter_property
 *
 * Description     Queries the BTA for the adapter property
 *
 * Returns          bt_status_t
 *
 ******************************************************************************/
bt_status_t btif_dm_get_adapter_property(bt_property_t* prop) {
  BTIF_TRACE_EVENT("%s: type=0x%x", __func__, prop->type);
  switch (prop->type) {
    case BT_PROPERTY_BDNAME: {
      bt_bdname_t* bd_name = (bt_bdname_t*)prop->val;
      strncpy((char*)bd_name->name, (char*)btif_get_default_local_name(),
              sizeof(bd_name->name) - 1);
      bd_name->name[sizeof(bd_name->name) - 1] = 0;
      prop->len = strlen((char*)bd_name->name);
    } break;

    case BT_PROPERTY_ADAPTER_SCAN_MODE: {
      /* if the storage does not have it. Most likely app never set it. Default
       * is NONE */
      bt_scan_mode_t* mode = (bt_scan_mode_t*)prop->val;
      *mode = BT_SCAN_MODE_NONE;
      prop->len = sizeof(bt_scan_mode_t);
    } break;

    case BT_PROPERTY_ADAPTER_DISCOVERABLE_TIMEOUT: {
      uint32_t* tmt = (uint32_t*)prop->val;
      *tmt = 120; /* default to 120s, if not found in NV */
      prop->len = sizeof(uint32_t);
    } break;

    case BT_PROPERTY_CLASS_OF_DEVICE: {
      DEV_CLASS dev_class;
      btif_dm_get_local_class_of_device(dev_class);
      memcpy(prop->val, dev_class, sizeof(DEV_CLASS));
      prop->len = sizeof(DEV_CLASS);
    } break;

    // While fetching IO_CAP* values for the local device, we maintain backward
    // compatibility by using the value from #define macros BTM_LOCAL_IO_CAPS,
    // BTM_LOCAL_IO_CAPS_BLE if the values have never been explicitly set.

    case BT_PROPERTY_LOCAL_IO_CAPS: {
      *(bt_io_cap_t*)prop->val = (bt_io_cap_t)BTM_LOCAL_IO_CAPS;
      prop->len = sizeof(bt_io_cap_t);
    } break;

    case BT_PROPERTY_LOCAL_IO_CAPS_BLE: {
      *(bt_io_cap_t*)prop->val = (bt_io_cap_t)BTM_LOCAL_IO_CAPS_BLE;
      prop->len = sizeof(bt_io_cap_t);
    } break;

    default:
      prop->len = 0;
      return BT_STATUS_FAIL;
  }
  return BT_STATUS_SUCCESS;
}

/*******************************************************************************
 *
 * Function         btif_dm_get_remote_services
 *
 * Description      Start SDP to get remote services by transport
 *
 * Returns          bt_status_t
 *
 ******************************************************************************/
void btif_dm_get_remote_services(RawAddress remote_addr, const int transport) {
  BTIF_TRACE_EVENT("%s: transport=%d, remote_addr=%s", __func__, transport,
                   remote_addr.ToString().c_str());

  BTA_DmDiscover(remote_addr, btif_dm_search_services_evt, transport);
}

void btif_dm_enable_service(tBTA_SERVICE_ID service_id, bool enable) {
  bt_status_t status = btif_in_execute_service_request(service_id, enable);
  if (status == BT_STATUS_SUCCESS) {
    bt_property_t property;
    Uuid local_uuids[BT_MAX_NUM_UUIDS];

    /* Now send the UUID_PROPERTY_CHANGED event to the upper layer */
    BTIF_STORAGE_FILL_PROPERTY(&property, BT_PROPERTY_UUIDS,
                               sizeof(local_uuids), local_uuids);
    btif_storage_get_adapter_property(&property);
    invoke_adapter_properties_cb(BT_STATUS_SUCCESS, 1, &property);
  }
  return;
}

void btif_dm_proc_io_req(tBTM_AUTH_REQ* p_auth_req, bool is_orig) {
  uint8_t yes_no_bit = BTA_AUTH_SP_YES & *p_auth_req;
  /* if local initiated:
  **      1. set DD + MITM
  ** if remote initiated:
  **      1. Copy over the auth_req from peer's io_rsp
  **      2. Set the MITM if peer has it set or if peer has DisplayYesNo
  *(iPhone)
  ** as a fallback set MITM+GB if peer had MITM set
  */

  BTIF_TRACE_DEBUG("+%s: p_auth_req=%d", __func__, *p_auth_req);
  if (pairing_cb.is_local_initiated) {
    /* if initing/responding to a dedicated bonding, use dedicate bonding bit */
    *p_auth_req = BTA_AUTH_DD_BOND | BTA_AUTH_SP_YES;
  } else if (!is_orig) {
    /* peer initiated paring. They probably know what they want.
    ** Copy the mitm from peer device.
    */
    BTIF_TRACE_DEBUG("%s: setting p_auth_req to peer's: %d", __func__,
                     pairing_cb.auth_req);
    *p_auth_req = (pairing_cb.auth_req & BTA_AUTH_BONDS);

    /* copy over the MITM bit as well. In addition if the peer has DisplayYesNo,
     * force MITM */
    if ((yes_no_bit) || (pairing_cb.io_cap & BTM_IO_CAP_IO))
      *p_auth_req |= BTA_AUTH_SP_YES;
  } else if (yes_no_bit) {
    /* set the general bonding bit for stored device */
    *p_auth_req = BTA_AUTH_GEN_BOND | yes_no_bit;
  }
  BTIF_TRACE_DEBUG("-%s: p_auth_req=%d", __func__, *p_auth_req);
}

void btif_dm_proc_io_rsp(UNUSED_ATTR const RawAddress& bd_addr,
                         tBTM_IO_CAP io_cap, UNUSED_ATTR tBTM_OOB_DATA oob_data,
                         tBTM_AUTH_REQ auth_req) {
  if (auth_req & BTA_AUTH_BONDS) {
    BTIF_TRACE_DEBUG("%s auth_req:%d", __func__, auth_req);
    pairing_cb.auth_req = auth_req;
    pairing_cb.io_cap = io_cap;
  }
}

void btif_dm_set_oob_for_io_req(tBTM_OOB_DATA* p_has_oob_data) {
  if (is_empty_128bit(oob_cb.p192_data.c)) {
    *p_has_oob_data = false;
  } else {
    *p_has_oob_data = true;
  }
  BTIF_TRACE_DEBUG("%s: *p_has_oob_data=%d", __func__, *p_has_oob_data);
}

void btif_dm_set_oob_for_le_io_req(const RawAddress& bd_addr,
                                   tBTM_OOB_DATA* p_has_oob_data,
                                   tBTM_LE_AUTH_REQ* p_auth_req) {
  switch (oob_cb.data_present) {
    case BTM_OOB_PRESENT_192_AND_256:
      LOG_INFO("Have both P192 and  P256");
      [[fallthrough]];
    // Always prefer 256 for LE
    case BTM_OOB_PRESENT_256:
      LOG_INFO("Using P256");
      if (!is_empty_128bit(oob_cb.p256_data.c) &&
          !is_empty_128bit(oob_cb.p256_data.r)) {
        /* make sure OOB data is for this particular device */
        if (bd_addr == oob_cb.bdaddr) {
          *p_auth_req = ((*p_auth_req) | BTM_LE_AUTH_REQ_SC_ONLY);
          *p_has_oob_data = true;
        } else {
          *p_has_oob_data = false;
          LOG_WARN("P256-1: Remote address didn't match OOB data address");
        }
      } else if (!is_empty_128bit(oob_cb.p256_data.sm_tk)) {
        /* We have security manager TK */

        /* make sure OOB data is for this particular device */
        if (bd_addr == oob_cb.bdaddr) {
          // When using OOB with TK, SC Secure Connections bit must be disabled.
          tBTM_LE_AUTH_REQ mask = ~BTM_LE_AUTH_REQ_SC_ONLY;
          *p_auth_req = ((*p_auth_req) & mask);
          *p_has_oob_data = true;
        } else {
          *p_has_oob_data = false;
          LOG_WARN("P256-2: Remote address didn't match OOB data address");
        }
      } else {
        *p_has_oob_data = false;
      }
      break;
    case BTM_OOB_PRESENT_192:
      LOG_INFO("Using P192");
      if (!is_empty_128bit(oob_cb.p192_data.c) &&
          !is_empty_128bit(oob_cb.p192_data.r)) {
        /* make sure OOB data is for this particular device */
        if (bd_addr == oob_cb.bdaddr) {
          *p_auth_req = ((*p_auth_req) | BTM_LE_AUTH_REQ_SC_ONLY);
          *p_has_oob_data = true;
        } else {
          *p_has_oob_data = false;
          LOG_WARN("P192-1: Remote address didn't match OOB data address");
        }
      } else if (!is_empty_128bit(oob_cb.p192_data.sm_tk)) {
        /* We have security manager TK */

        /* make sure OOB data is for this particular device */
        if (bd_addr == oob_cb.bdaddr) {
          // When using OOB with TK, SC Secure Connections bit must be disabled.
          tBTM_LE_AUTH_REQ mask = ~BTM_LE_AUTH_REQ_SC_ONLY;
          *p_auth_req = ((*p_auth_req) & mask);
          *p_has_oob_data = true;
        } else {
          *p_has_oob_data = false;
          LOG_WARN("P192-2: Remote address didn't match OOB data address");
        }
      } else {
        *p_has_oob_data = false;
      }
      break;
  }
  BTIF_TRACE_DEBUG("%s *p_has_oob_data=%d", __func__, *p_has_oob_data);
}

#ifdef BTIF_DM_OOB_TEST
void btif_dm_load_local_oob(void) {
  char prop_oob[PROPERTY_VALUE_MAX];
  osi_property_get("service.brcm.bt.oob", prop_oob, "3");
  BTIF_TRACE_DEBUG("%s: prop_oob = %s", __func__, prop_oob);
  if (prop_oob[0] != '3') {
    if (is_empty_128bit(oob_cb.p192_data.c)) {
      BTIF_TRACE_DEBUG("%s: read OOB, call BTA_DmLocalOob()", __func__);
      BTA_DmLocalOob();
    }
  }
}

static bool waiting_on_oob_advertiser_start = false;
static std::unique_ptr<uint8_t> oob_advertiser_id_;
static void stop_oob_advertiser() {
  // For chasing an advertising bug b/237023051
  LOG_DEBUG("oob_advertiser_id: %s", oob_advertiser_id_.get());
  auto advertiser = get_ble_advertiser_instance();
  advertiser->Unregister(*oob_advertiser_id_);
  oob_advertiser_id_ = nullptr;
}

/*******************************************************************************
 *
 * Function         btif_dm_generate_local_oob_data
 *
 * Description      Initiate oob data fetch from controller
 *
 * Parameters       transport; Classic or LE
 *
 ******************************************************************************/
void btif_dm_generate_local_oob_data(tBT_TRANSPORT transport) {
  LOG_DEBUG("Transport %s", bt_transport_text(transport).c_str());
  if (transport == BT_TRANSPORT_BR_EDR) {
    BTM_ReadLocalOobData();
  } else if (transport == BT_TRANSPORT_LE) {
    // Call create data first, so we don't have to hold on to the address for
    // the state machine lifecycle.  Rather, lets create the data, then start
    // advertising then request the address.
    if (!waiting_on_oob_advertiser_start) {
      // For chasing an advertising bug b/237023051
      LOG_DEBUG("oob_advertiser_id: %s", oob_advertiser_id_.get());
      if (oob_advertiser_id_ != nullptr) {
        stop_oob_advertiser();
      }
      waiting_on_oob_advertiser_start = true;
      SMP_CrLocScOobData();
    } else {
      invoke_oob_data_request_cb(transport, false, Octet16{}, Octet16{},
                                 RawAddress{}, 0x00);
    }
  }
}

// Step Four: CallBack from Step Three
static void get_address_callback(tBT_TRANSPORT transport, bool is_valid,
                                 const Octet16& c, const Octet16& r,
                                 uint8_t address_type, RawAddress address) {
  invoke_oob_data_request_cb(transport, is_valid, c, r, address, address_type);
  waiting_on_oob_advertiser_start = false;
}

// Step Three: CallBack from Step Two, advertise and get address
static void start_advertising_callback(uint8_t id, tBT_TRANSPORT transport,
                                       bool is_valid, const Octet16& c,
                                       const Octet16& r, tBTM_STATUS status) {
  if (status != 0) {
    LOG_INFO("OOB get advertiser ID failed with status %hhd", status);
    invoke_oob_data_request_cb(transport, false, c, r, RawAddress{}, 0x00);
    SMP_ClearLocScOobData();
    waiting_on_oob_advertiser_start = false;
    oob_advertiser_id_ = nullptr;
    return;
  }
  LOG_DEBUG("OOB advertiser with id %hhd", id);
  auto advertiser = get_ble_advertiser_instance();
  advertiser->GetOwnAddress(
      id, base::Bind(&get_address_callback, transport, is_valid, c, r));
}

static void timeout_cb(uint8_t id, tBTM_STATUS status) {
  LOG_INFO("OOB advertiser with id %hhd timed out with status %hhd", id,
           status);
  auto advertiser = get_ble_advertiser_instance();
  advertiser->Unregister(id);
  SMP_ClearLocScOobData();
  waiting_on_oob_advertiser_start = false;
  oob_advertiser_id_ = nullptr;
}

// Step Two: CallBack from Step One, advertise and get address
static void id_status_callback(tBT_TRANSPORT transport, bool is_valid,
                               const Octet16& c, const Octet16& r, uint8_t id,
                               tBTM_STATUS status) {
  if (status != 0) {
    LOG_INFO("OOB get advertiser ID failed with status %hhd", status);
    invoke_oob_data_request_cb(transport, false, c, r, RawAddress{}, 0x00);
    SMP_ClearLocScOobData();
    waiting_on_oob_advertiser_start = false;
    oob_advertiser_id_ = nullptr;
    return;
  }

  oob_advertiser_id_ = std::make_unique<uint8_t>(id);
  LOG_ERROR("oob_advertiser_id: %s", oob_advertiser_id_.get());

  auto advertiser = get_ble_advertiser_instance();
  AdvertiseParameters parameters;
  parameters.advertising_event_properties = 0x0041 /* connectable, tx power */;
  parameters.min_interval = 0xa0;   // 100 ms
  parameters.max_interval = 0x500;  // 800 ms
  parameters.channel_map = 0x7;     // Use all the channels
  parameters.tx_power = 0;          // 0 dBm
  parameters.primary_advertising_phy = 1;
  parameters.secondary_advertising_phy = 2;
  parameters.scan_request_notification_enable = 0;

  std::vector<uint8_t> advertisement{0x02, 0x01 /* Flags */,
                                     0x02 /* Connectable */};
  std::vector<uint8_t> scan_data{};

  advertiser->StartAdvertising(
      id,
      base::Bind(&start_advertising_callback, id, transport, is_valid, c, r),
      parameters, advertisement, scan_data, 120 /* timeout_s */,
      base::Bind(&timeout_cb, id));
}

// Step One: Start the advertiser
static void start_oob_advertiser(tBT_TRANSPORT transport, bool is_valid,
                                 const Octet16& c, const Octet16& r) {
  auto advertiser = get_ble_advertiser_instance();
  advertiser->RegisterAdvertiser(
      base::Bind(&id_status_callback, transport, is_valid, c, r));
}

void btif_dm_proc_loc_oob(tBT_TRANSPORT transport, bool is_valid,
                          const Octet16& c, const Octet16& r) {
  // is_valid is important for deciding which OobDataCallback function to use
  if (!is_valid) {
    invoke_oob_data_request_cb(transport, false, c, r, RawAddress{}, 0x00);
    waiting_on_oob_advertiser_start = false;
    return;
  }
  if (transport == BT_TRANSPORT_LE) {
    // Now that we have the data, lets start advertising and get the address.
    start_oob_advertiser(transport, is_valid, c, r);
  } else {
    invoke_oob_data_request_cb(transport, is_valid, c, r,
                               *controller_get_interface()->get_address(),
                               0x00);
  }
}

/*******************************************************************************
 *
 * Function         btif_dm_get_smp_config
 *
 * Description      Retrieve the SMP pairing options from the bt_stack.conf
 *                  file. To provide specific pairing options for the host
 *                  add a node with label "SmpOptions" to the config file
 *                  and assign it a comma separated list of 5 values in the
 *                  format: auth, io, ikey, rkey, ksize, oob
 *                  eg: PTS_SmpOptions=0xD,0x4,0xf,0xf,0x10
 *
 * Parameters:      tBTE_APPL_CFG*: pointer to struct defining pairing options
 *
 * Returns          true if the options were successfully read, else false
 *
 ******************************************************************************/
bool btif_dm_get_smp_config(tBTE_APPL_CFG* p_cfg) {
  const std::string* recv = stack_config_get_interface()->get_pts_smp_options();
  if (!recv) {
    LOG_DEBUG("SMP pairing options not found in stack configuration");
    return false;
  }

  char conf[64];
  char* pch;
  char* endptr;

  strncpy(conf, recv->c_str(), 64);
  conf[63] = 0;  // null terminate

  pch = strtok(conf, ",");
  if (pch != NULL)
    p_cfg->ble_auth_req = (uint8_t)strtoul(pch, &endptr, 16);
  else
    return false;

  pch = strtok(NULL, ",");
  if (pch != NULL)
    p_cfg->ble_io_cap = (uint8_t)strtoul(pch, &endptr, 16);
  else
    return false;

  pch = strtok(NULL, ",");
  if (pch != NULL)
    p_cfg->ble_init_key = (uint8_t)strtoul(pch, &endptr, 16);
  else
    return false;

  pch = strtok(NULL, ",");
  if (pch != NULL)
    p_cfg->ble_resp_key = (uint8_t)strtoul(pch, &endptr, 16);
  else
    return false;

  pch = strtok(NULL, ",");
  if (pch != NULL)
    p_cfg->ble_max_key_size = (uint8_t)strtoul(pch, &endptr, 16);
  else
    return false;

  return true;
}

bool btif_dm_proc_rmt_oob(const RawAddress& bd_addr, Octet16* p_c,
                          Octet16* p_r) {
  const char* path_a = "/data/misc/bluedroid/LOCAL/a.key";
  const char* path_b = "/data/misc/bluedroid/LOCAL/b.key";
  const char* path = NULL;
  char prop_oob[PROPERTY_VALUE_MAX];
  osi_property_get("service.brcm.bt.oob", prop_oob, "3");
  BTIF_TRACE_DEBUG("%s: prop_oob = %s", __func__, prop_oob);
  if (prop_oob[0] == '1')
    path = path_b;
  else if (prop_oob[0] == '2')
    path = path_a;
  if (!path) {
    BTIF_TRACE_DEBUG("%s: can't open path!", __func__);
    return false;
  }

  FILE* fp = fopen(path, "rb");
  if (fp == NULL) {
    BTIF_TRACE_DEBUG("%s: failed to read OOB keys from %s", __func__, path);
    return false;
  }

  BTIF_TRACE_DEBUG("%s: read OOB data from %s", __func__, path);
  (void)fread(p_c->data(), 1, OCTET16_LEN, fp);
  (void)fread(p_r->data(), 1, OCTET16_LEN, fp);
  fclose(fp);

  bond_state_changed(BT_STATUS_SUCCESS, bd_addr, BT_BOND_STATE_BONDING);
  return true;
}
#endif /*  BTIF_DM_OOB_TEST */

static void btif_dm_ble_key_notif_evt(tBTA_DM_SP_KEY_NOTIF* p_ssp_key_notif) {
  RawAddress bd_addr;
  bt_bdname_t bd_name;
  uint32_t cod;
  int dev_type;

  BTIF_TRACE_DEBUG("%s", __func__);

  /* Remote name update */
  if (!btif_get_device_type(p_ssp_key_notif->bd_addr, &dev_type)) {
    dev_type = BT_DEVICE_TYPE_BLE;
  }
  btif_dm_update_ble_remote_properties(p_ssp_key_notif->bd_addr,
                                       p_ssp_key_notif->bd_name,
                                       (tBT_DEVICE_TYPE)dev_type);
  bd_addr = p_ssp_key_notif->bd_addr;
  memcpy(bd_name.name, p_ssp_key_notif->bd_name, BD_NAME_LEN);
  bd_name.name[BD_NAME_LEN] = '\0';

  bond_state_changed(BT_STATUS_SUCCESS, bd_addr, BT_BOND_STATE_BONDING);
  pairing_cb.is_ssp = false;
  cod = COD_UNCLASSIFIED;

  invoke_ssp_request_cb(bd_addr, bd_name, cod,
                        BT_SSP_VARIANT_PASSKEY_NOTIFICATION,
                        p_ssp_key_notif->passkey);
}

/*******************************************************************************
 *
 * Function         btif_dm_ble_auth_cmpl_evt
 *
 * Description      Executes authentication complete event in btif context
 *
 * Returns          void
 *
 ******************************************************************************/
static void btif_dm_ble_auth_cmpl_evt(tBTA_DM_AUTH_CMPL* p_auth_cmpl) {
  /* Save link key, if not temporary */
  bt_status_t status = BT_STATUS_FAIL;
  bt_bond_state_t state = BT_BOND_STATE_NONE;

  RawAddress bd_addr = p_auth_cmpl->bd_addr;

  /* Clear OOB data */
  memset(&oob_cb, 0, sizeof(oob_cb));

  if ((p_auth_cmpl->success) && (p_auth_cmpl->key_present)) {
    /* store keys */
  }
  if (p_auth_cmpl->success) {
    status = BT_STATUS_SUCCESS;
    state = BT_BOND_STATE_BONDED;
    tBLE_ADDR_TYPE addr_type;
    RawAddress bdaddr = p_auth_cmpl->bd_addr;
    if (btif_storage_get_remote_addr_type(&bdaddr, &addr_type) !=
        BT_STATUS_SUCCESS)
      btif_storage_set_remote_addr_type(&bdaddr, p_auth_cmpl->addr_type);

    /* Test for temporary bonding */
    if (btm_get_bond_type_dev(p_auth_cmpl->bd_addr) ==
        tBTM_SEC_DEV_REC::BOND_TYPE_TEMPORARY) {
      BTIF_TRACE_DEBUG("%s: sending BT_BOND_STATE_NONE for Temp pairing",
                       __func__);
      btif_storage_remove_bonded_device(&bdaddr);
      state = BT_BOND_STATE_NONE;
    } else {
      btif_dm_save_ble_bonding_keys(bdaddr);
      btif_dm_get_remote_services(bd_addr, BT_TRANSPORT_LE);
    }
  } else {
    /*Map the HCI fail reason  to  bt status  */
    // TODO This is not a proper use of the type
    uint8_t fail_reason = static_cast<uint8_t>(p_auth_cmpl->fail_reason);
    switch (fail_reason) {
      case BTA_DM_AUTH_SMP_PAIR_AUTH_FAIL:
      case BTA_DM_AUTH_SMP_CONFIRM_VALUE_FAIL:
      case BTA_DM_AUTH_SMP_UNKNOWN_ERR:
        btif_dm_remove_ble_bonding_keys();
        status = BT_STATUS_AUTH_FAILURE;
        break;

      case BTA_DM_AUTH_SMP_CONN_TOUT: {
        if (btm_sec_is_a_bonded_dev(bd_addr)) {
          LOG(INFO) << __func__ << " Bonded device addr=" << bd_addr
                    << " timed out - will not remove the keys";
          // Don't send state change to upper layers - otherwise Java think we
          // unbonded, and will disconnect HID profile.
          return;
        }

        btif_dm_remove_ble_bonding_keys();
        status = BT_STATUS_AUTH_FAILURE;
        break;
      }
      case BTA_DM_AUTH_SMP_PAIR_NOT_SUPPORT:
        status = BT_STATUS_AUTH_REJECTED;
        break;
      default:
        btif_dm_remove_ble_bonding_keys();
        status = BT_STATUS_FAIL;
        break;
    }
  }
  if (state == BT_BOND_STATE_BONDED && !pairing_cb.static_bdaddr.IsEmpty() &&
      bd_addr != pairing_cb.static_bdaddr) {
    // Report RPA bonding state to Java in crosskey paring
    bond_state_changed(status, bd_addr, BT_BOND_STATE_BONDING);
  }
  bond_state_changed(status, bd_addr, state);
  // TODO(240451061): Calling `stop_oob_advertiser();` gets command disallowed...
}

void btif_dm_load_ble_local_keys(void) {
  memset(&ble_local_key_cb, 0, sizeof(btif_dm_local_key_cb_t));

  if (btif_storage_get_ble_local_key(
          BTIF_DM_LE_LOCAL_KEY_ER, &ble_local_key_cb.er) == BT_STATUS_SUCCESS) {
    ble_local_key_cb.is_er_rcvd = true;
    BTIF_TRACE_DEBUG("%s BLE ER key loaded", __func__);
  }

  if ((btif_storage_get_ble_local_key(BTIF_DM_LE_LOCAL_KEY_IR,
                                      &ble_local_key_cb.id_keys.ir) ==
       BT_STATUS_SUCCESS) &&
      (btif_storage_get_ble_local_key(BTIF_DM_LE_LOCAL_KEY_IRK,
                                      &ble_local_key_cb.id_keys.irk) ==
       BT_STATUS_SUCCESS) &&
      (btif_storage_get_ble_local_key(BTIF_DM_LE_LOCAL_KEY_DHK,
                                      &ble_local_key_cb.id_keys.dhk) ==
       BT_STATUS_SUCCESS)) {
    ble_local_key_cb.is_id_keys_rcvd = true;
    BTIF_TRACE_DEBUG("%s BLE ID keys loaded", __func__);
  }
}
void btif_dm_get_ble_local_keys(tBTA_DM_BLE_LOCAL_KEY_MASK* p_key_mask,
                                Octet16* p_er,
                                tBTA_BLE_LOCAL_ID_KEYS* p_id_keys) {
  ASSERT(p_key_mask != nullptr);
  if (ble_local_key_cb.is_er_rcvd) {
    ASSERT(p_er != nullptr);
    *p_er = ble_local_key_cb.er;
    *p_key_mask |= BTA_BLE_LOCAL_KEY_TYPE_ER;
  }

  if (ble_local_key_cb.is_id_keys_rcvd) {
    ASSERT(p_id_keys != nullptr);
    p_id_keys->ir = ble_local_key_cb.id_keys.ir;
    p_id_keys->irk = ble_local_key_cb.id_keys.irk;
    p_id_keys->dhk = ble_local_key_cb.id_keys.dhk;
    *p_key_mask |= BTA_BLE_LOCAL_KEY_TYPE_ID;
  }
  BTIF_TRACE_DEBUG("%s  *p_key_mask=0x%02x", __func__, *p_key_mask);
}

static void btif_dm_save_ble_bonding_keys(RawAddress& bd_addr) {
  BTIF_TRACE_DEBUG("%s", __func__);

  if (bd_addr.IsEmpty()) {
    LOG_WARN("bd_addr is empty");
    return;
  }

  if (pairing_cb.ble.is_penc_key_rcvd) {
    btif_storage_add_ble_bonding_key(
        &bd_addr, (uint8_t*)&pairing_cb.ble.penc_key, BTM_LE_KEY_PENC,
        sizeof(tBTM_LE_PENC_KEYS));
  }

  if (pairing_cb.ble.is_pid_key_rcvd) {
    btif_storage_add_ble_bonding_key(&bd_addr,
                                     (uint8_t*)&pairing_cb.ble.pid_key,
                                     BTM_LE_KEY_PID, sizeof(tBTM_LE_PID_KEYS));
  }

  if (pairing_cb.ble.is_pcsrk_key_rcvd) {
    btif_storage_add_ble_bonding_key(
        &bd_addr, (uint8_t*)&pairing_cb.ble.pcsrk_key, BTM_LE_KEY_PCSRK,
        sizeof(tBTM_LE_PCSRK_KEYS));
  }

  if (pairing_cb.ble.is_lenc_key_rcvd) {
    btif_storage_add_ble_bonding_key(
        &bd_addr, (uint8_t*)&pairing_cb.ble.lenc_key, BTM_LE_KEY_LENC,
        sizeof(tBTM_LE_LENC_KEYS));
  }

  if (pairing_cb.ble.is_lcsrk_key_rcvd) {
    btif_storage_add_ble_bonding_key(
        &bd_addr, (uint8_t*)&pairing_cb.ble.lcsrk_key, BTM_LE_KEY_LCSRK,
        sizeof(tBTM_LE_LCSRK_KEYS));
  }

  if (pairing_cb.ble.is_lidk_key_rcvd) {
    uint8_t empty[] = {};
    btif_storage_add_ble_bonding_key(&bd_addr, empty, BTM_LE_KEY_LID, 0);
  }
}

static void btif_dm_remove_ble_bonding_keys(void) {
  BTIF_TRACE_DEBUG("%s", __func__);

  RawAddress bd_addr = pairing_cb.bd_addr;
  btif_storage_remove_ble_bonding_keys(&bd_addr);
}

/*******************************************************************************
 *
 * Function         btif_dm_ble_sec_req_evt
 *
 * Description      Eprocess security request event in btif context
 *
 * Returns          void
 *
 ******************************************************************************/
static void btif_dm_ble_sec_req_evt(tBTA_DM_BLE_SEC_REQ* p_ble_req,
                                    bool is_consent) {
  bt_bdname_t bd_name;
  uint32_t cod;
  int dev_type;

  BTIF_TRACE_DEBUG("%s", __func__);

  if (!is_consent && pairing_cb.state == BT_BOND_STATE_BONDING) {
    BTIF_TRACE_DEBUG("%s Discard security request", __func__);
    return;
  }

  /* Remote name update */
  if (!btif_get_device_type(p_ble_req->bd_addr, &dev_type)) {
    dev_type = BT_DEVICE_TYPE_BLE;
  }
  btif_dm_update_ble_remote_properties(p_ble_req->bd_addr, p_ble_req->bd_name,
                                       (tBT_DEVICE_TYPE)dev_type);

  RawAddress bd_addr = p_ble_req->bd_addr;
  memcpy(bd_name.name, p_ble_req->bd_name, BD_NAME_LEN);
  bd_name.name[BD_NAME_LEN] = '\0';

  bond_state_changed(BT_STATUS_SUCCESS, bd_addr, BT_BOND_STATE_BONDING);

  pairing_cb.bond_type = tBTM_SEC_DEV_REC::BOND_TYPE_PERSISTENT;
  pairing_cb.is_le_only = true;
  pairing_cb.is_le_nc = false;
  pairing_cb.is_ssp = true;
  btm_set_bond_type_dev(p_ble_req->bd_addr, pairing_cb.bond_type);

  cod = COD_UNCLASSIFIED;

  invoke_ssp_request_cb(bd_addr, bd_name, cod, BT_SSP_VARIANT_CONSENT, 0);
}

/*******************************************************************************
 *
 * Function         btif_dm_ble_passkey_req_evt
 *
 * Description      Executes pin request event in btif context
 *
 * Returns          void
 *
 ******************************************************************************/
static void btif_dm_ble_passkey_req_evt(tBTA_DM_PIN_REQ* p_pin_req) {
  bt_bdname_t bd_name;
  uint32_t cod;
  int dev_type;

  /* Remote name update */
  if (!btif_get_device_type(p_pin_req->bd_addr, &dev_type)) {
    dev_type = BT_DEVICE_TYPE_BLE;
  }
  btif_dm_update_ble_remote_properties(p_pin_req->bd_addr, p_pin_req->bd_name,
                                       (tBT_DEVICE_TYPE)dev_type);

  RawAddress bd_addr = p_pin_req->bd_addr;
  memcpy(bd_name.name, p_pin_req->bd_name, BD_NAME_LEN);
  bd_name.name[BD_NAME_LEN] = '\0';

  bond_state_changed(BT_STATUS_SUCCESS, bd_addr, BT_BOND_STATE_BONDING);
  pairing_cb.is_le_only = true;

  cod = COD_UNCLASSIFIED;

  invoke_pin_request_cb(bd_addr, bd_name, cod, false);
}
static void btif_dm_ble_key_nc_req_evt(tBTA_DM_SP_KEY_NOTIF* p_notif_req) {
  /* TODO implement key notification for numeric comparison */
  BTIF_TRACE_DEBUG("%s", __func__);

  /* Remote name update */
  btif_update_remote_properties(p_notif_req->bd_addr, p_notif_req->bd_name,
                                NULL, BT_DEVICE_TYPE_BLE);

  RawAddress bd_addr = p_notif_req->bd_addr;

  bt_bdname_t bd_name;
  memcpy(bd_name.name, p_notif_req->bd_name, BD_NAME_LEN);
  bd_name.name[BD_NAME_LEN] = '\0';

  bond_state_changed(BT_STATUS_SUCCESS, bd_addr, BT_BOND_STATE_BONDING);
  pairing_cb.is_ssp = false;
  pairing_cb.is_le_only = true;
  pairing_cb.is_le_nc = true;

  invoke_ssp_request_cb(bd_addr, bd_name, COD_UNCLASSIFIED,
                        BT_SSP_VARIANT_PASSKEY_CONFIRMATION,
                        p_notif_req->passkey);
}

static void btif_dm_ble_oob_req_evt(tBTA_DM_SP_RMT_OOB* req_oob_type) {
  BTIF_TRACE_DEBUG("%s", __func__);

  RawAddress bd_addr = req_oob_type->bd_addr;
  /* We already checked if OOB data is present in
   * btif_dm_set_oob_for_le_io_req, but check here again. If it's not present
   * do nothing, pairing will timeout.
   */
  if (is_empty_128bit(oob_cb.p192_data.sm_tk)) {
    return;
  }

  /* make sure OOB data is for this particular device */
  if (req_oob_type->bd_addr != oob_cb.bdaddr) {
    BTIF_TRACE_WARNING("%s: remote address didn't match OOB data address",
                       __func__);
    return;
  }

  /* Remote name update */
  btif_update_remote_properties(req_oob_type->bd_addr, req_oob_type->bd_name,
                                NULL, BT_DEVICE_TYPE_BLE);

  bond_state_changed(BT_STATUS_SUCCESS, bd_addr, BT_BOND_STATE_BONDING);
  pairing_cb.is_ssp = false;
  pairing_cb.is_le_only = true;
  pairing_cb.is_le_nc = false;

  BTM_BleOobDataReply(req_oob_type->bd_addr, 0, 16, oob_cb.p192_data.sm_tk);
}

static void btif_dm_ble_sc_oob_req_evt(tBTA_DM_SP_RMT_OOB* req_oob_type) {
  BTIF_TRACE_DEBUG("%s", __func__);

  RawAddress bd_addr = req_oob_type->bd_addr;
  BTIF_TRACE_DEBUG("%s: bd_addr: %s", __func__, bd_addr.ToString().c_str());
  BTIF_TRACE_DEBUG("%s: oob_cb.bdaddr: %s", __func__,
                   oob_cb.bdaddr.ToString().c_str());

  /* make sure OOB data is for this particular device */
  if (req_oob_type->bd_addr != oob_cb.bdaddr) {
    LOG_ERROR("remote address didn't match OOB data address");
    return;
  }

  /* We already checked if OOB data is present in
   * btif_dm_set_oob_for_le_io_req, but check here again. If it's not present
   * do nothing, pairing will timeout.
   */
  bt_oob_data_t oob_data_to_use = {};
  switch (oob_cb.data_present) {
    case BTM_OOB_PRESENT_192_AND_256:
      LOG_INFO("Have both P192 and  P256");
      [[fallthrough]];
    // Always prefer 256 for LE
    case BTM_OOB_PRESENT_256:
      LOG_INFO("Using P256");
      if (is_empty_128bit(oob_cb.p256_data.c) &&
          is_empty_128bit(oob_cb.p256_data.r)) {
        LOG_WARN("P256 LE SC OOB data is empty");
        return;
      }
      oob_data_to_use = oob_cb.p256_data;
      break;
    case BTM_OOB_PRESENT_192:
      LOG_INFO("Using P192");
      if (is_empty_128bit(oob_cb.p192_data.c) &&
          is_empty_128bit(oob_cb.p192_data.r)) {
        LOG_WARN("P192 LE SC OOB data is empty");
        return;
      }
      oob_data_to_use = oob_cb.p192_data;
      break;
  }

  /* Remote name update */
  btif_update_remote_properties(req_oob_type->bd_addr,
                                oob_data_to_use.device_name, NULL,
                                BT_DEVICE_TYPE_BLE);

  bond_state_changed(BT_STATUS_SUCCESS, bd_addr, BT_BOND_STATE_BONDING);
  pairing_cb.is_ssp = false;
  // TODO: we can derive classic pairing from this one
  pairing_cb.is_le_only = true;
  pairing_cb.is_le_nc = false;
  BTM_BleSecureConnectionOobDataReply(req_oob_type->bd_addr, oob_data_to_use.c,
                                      oob_data_to_use.r);
}

void btif_dm_update_ble_remote_properties(const RawAddress& bd_addr,
                                          BD_NAME bd_name,
                                          tBT_DEVICE_TYPE dev_type) {
  btif_update_remote_properties(bd_addr, bd_name, NULL, dev_type);
}

static void btif_dm_ble_tx_test_cback(void* p) {
  char* p_param = (char*)p;
  uint8_t status;
  STREAM_TO_UINT8(status, p_param);
  invoke_le_test_mode_cb((status == 0) ? BT_STATUS_SUCCESS : BT_STATUS_FAIL, 0);
}

static void btif_dm_ble_rx_test_cback(void* p) {
  char* p_param = (char*)p;
  uint8_t status;
  STREAM_TO_UINT8(status, p_param);
  invoke_le_test_mode_cb((status == 0) ? BT_STATUS_SUCCESS : BT_STATUS_FAIL, 0);
}

static void btif_dm_ble_test_end_cback(void* p) {
  char* p_param = (char*)p;
  uint8_t status;
  uint16_t count = 0;
  STREAM_TO_UINT8(status, p_param);
  if (status == 0) STREAM_TO_UINT16(count, p_param);
  invoke_le_test_mode_cb((status == 0) ? BT_STATUS_SUCCESS : BT_STATUS_FAIL,
                         count);
}

void btif_ble_transmitter_test(uint8_t tx_freq, uint8_t test_data_len,
                               uint8_t packet_payload) {
  BTM_BleTransmitterTest(tx_freq, test_data_len, packet_payload,
                         btif_dm_ble_tx_test_cback);
}

void btif_ble_receiver_test(uint8_t rx_freq) {
  BTM_BleReceiverTest(rx_freq, btif_dm_ble_rx_test_cback);
}

void btif_ble_test_end() { BTM_BleTestEnd(btif_dm_ble_test_end_cback); }

void btif_dm_on_disable() {
  /* cancel any pending pairing requests */
  if (is_bonding_or_sdp()) {
    BTIF_TRACE_DEBUG("%s: Cancel pending pairing request", __func__);
    btif_dm_cancel_bond(pairing_cb.bd_addr);
  }
}

/*******************************************************************************
 *
 * Function         btif_dm_read_energy_info
 *
 * Description     Reads the energy info from controller
 *
 * Returns         void
 *
 ******************************************************************************/
void btif_dm_read_energy_info() { BTA_DmBleGetEnergyInfo(bta_energy_info_cb); }

static const char* btif_get_default_local_name() {
  if (btif_default_local_name[0] == '\0') {
    int max_len = sizeof(btif_default_local_name) - 1;

    // Use the stable sysprop on Android devices, otherwise use osi_property_get
#ifdef OS_ANDROID
    std::optional<std::string> default_local_name =
        android::sysprop::BluetoothProperties::getDefaultDeviceName();
    if (default_local_name.has_value() && default_local_name.value() != "") {
      strncpy(btif_default_local_name, default_local_name.value().c_str(),
              max_len);
    }
#else
    char prop_name[PROPERTY_VALUE_MAX];
    osi_property_get(PROPERTY_DEFAULT_DEVICE_NAME, prop_name, "");
    strncpy(btif_default_local_name, prop_name, max_len);
#endif

    // If no value was placed in the btif_default_local_name then use model name
    if (btif_default_local_name[0] == '\0') {
      char prop_model[PROPERTY_VALUE_MAX];
      osi_property_get(PROPERTY_PRODUCT_MODEL, prop_model, "");
      strncpy(btif_default_local_name, prop_model, max_len);
    }
    btif_default_local_name[max_len] = '\0';
  }
  return btif_default_local_name;
}

static void btif_stats_add_bond_event(const RawAddress& bd_addr,
                                      bt_bond_function_t function,
                                      bt_bond_state_t state) {
  std::unique_lock<std::mutex> lock(bond_event_lock);

  btif_bond_event_t* event = &btif_dm_bond_events[btif_events_end_index];
  event->bd_addr = bd_addr;
  event->function = function;
  event->state = state;
  clock_gettime(CLOCK_REALTIME, &event->timestamp);

  btif_num_bond_events++;
  btif_events_end_index =
      (btif_events_end_index + 1) % (MAX_BTIF_BOND_EVENT_ENTRIES + 1);
  if (btif_events_end_index == btif_events_start_index) {
    btif_events_start_index =
        (btif_events_start_index + 1) % (MAX_BTIF_BOND_EVENT_ENTRIES + 1);
  }

  int type;
  btif_get_device_type(bd_addr, &type);

  bluetooth::common::device_type_t device_type;
  switch (type) {
    case BT_DEVICE_TYPE_BREDR:
      device_type = bluetooth::common::DEVICE_TYPE_BREDR;
      break;
    case BT_DEVICE_TYPE_BLE:
      device_type = bluetooth::common::DEVICE_TYPE_LE;
      break;
    case BT_DEVICE_TYPE_DUMO:
      device_type = bluetooth::common::DEVICE_TYPE_DUMO;
      break;
    default:
      device_type = bluetooth::common::DEVICE_TYPE_UNKNOWN;
      break;
  }

  uint32_t cod = get_cod(&bd_addr);
  uint64_t ts =
      event->timestamp.tv_sec * 1000 + event->timestamp.tv_nsec / 1000000;
  bluetooth::common::BluetoothMetricsLogger::GetInstance()->LogPairEvent(
      0, ts, cod, device_type);
}

void btif_debug_bond_event_dump(int fd) {
  std::unique_lock<std::mutex> lock(bond_event_lock);
  dprintf(fd, "\nBond Events: \n");
  dprintf(fd, "  Total Number of events: %zu\n", btif_num_bond_events);
  if (btif_num_bond_events > 0)
    dprintf(fd,
            "  Time          address            Function             State\n");

  for (size_t i = btif_events_start_index; i != btif_events_end_index;
       i = (i + 1) % (MAX_BTIF_BOND_EVENT_ENTRIES + 1)) {
    btif_bond_event_t* event = &btif_dm_bond_events[i];

    char eventtime[20];
    char temptime[20];
    struct tm* tstamp = localtime(&event->timestamp.tv_sec);
    strftime(temptime, sizeof(temptime), "%H:%M:%S", tstamp);
    snprintf(eventtime, sizeof(eventtime), "%s.%03ld", temptime,
             event->timestamp.tv_nsec / 1000000);

    const char* func_name;
    switch (event->function) {
      case BTIF_DM_FUNC_CREATE_BOND:
        func_name = "btif_dm_create_bond";
        break;
      case BTIF_DM_FUNC_REMOVE_BOND:
        func_name = "btif_dm_remove_bond";
        break;
      case BTIF_DM_FUNC_BOND_STATE_CHANGED:
        func_name = "bond_state_changed ";
        break;
      default:
        func_name = "Invalid value      ";
        break;
    }

    const char* bond_state;
    switch (event->state) {
      case BT_BOND_STATE_NONE:
        bond_state = "BOND_STATE_NONE";
        break;
      case BT_BOND_STATE_BONDING:
        bond_state = "BOND_STATE_BONDING";
        break;
      case BT_BOND_STATE_BONDED:
        bond_state = "BOND_STATE_BONDED";
        break;
      default:
        bond_state = "Invalid bond state";
        break;
    }

    dprintf(fd, "  %s  %s  %s  %s\n", eventtime,
            event->bd_addr.ToString().c_str(), func_name, bond_state);
  }
}

bool btif_get_device_type(const RawAddress& bda, int* p_device_type) {
  if (p_device_type == NULL) return false;

  std::string addrstr = bda.ToString();
  const char* bd_addr_str = addrstr.c_str();

  if (!btif_config_get_int(bd_addr_str, "DevType", p_device_type)) return false;
  tBT_DEVICE_TYPE device_type = static_cast<tBT_DEVICE_TYPE>(*p_device_type);
  LOG_DEBUG(" bd_addr:%s device_type:%s", PRIVATE_ADDRESS(bda),
            DeviceTypeText(device_type).c_str());

  return true;
}

bool btif_get_address_type(const RawAddress& bda, tBLE_ADDR_TYPE* p_addr_type) {
  if (p_addr_type == NULL) return false;

  std::string addrstr = bda.ToString();
  const char* bd_addr_str = addrstr.c_str();

  int val = 0;
  if (!btif_config_get_int(bd_addr_str, "AddrType", &val)) return false;
  *p_addr_type = static_cast<tBLE_ADDR_TYPE>(val);

  LOG_DEBUG(" bd_addr:%s[%s]", PRIVATE_ADDRESS(bda),
            AddressTypeText(*p_addr_type).c_str());
  return true;
}

void btif_dm_clear_event_filter() {
  LOG_VERBOSE("%s: called", __func__);
  bta_dm_clear_event_filter();
}<|MERGE_RESOLUTION|>--- conflicted
+++ resolved
@@ -1369,13 +1369,10 @@
   btif_storage_get_remote_device_property(bd_addr, &tmp_prop);
 }
 
-<<<<<<< HEAD
-=======
 static bool btif_should_ignore_uuid(const Uuid& uuid) {
   return uuid.IsEmpty() || uuid.IsBase();
 }
 
->>>>>>> a9cf1566
 /*******************************************************************************
  *
  * Function         btif_dm_search_services_evt
@@ -1418,33 +1415,11 @@
         LOG_INFO("New UUIDs for %s:", bd_addr.ToString().c_str());
         for (i = 0; i < p_data->disc_res.num_uuids; i++) {
           auto uuid = p_data->disc_res.p_uuid_list + i;
-<<<<<<< HEAD
-          if (uuid->IsEmpty()) {
-=======
           if (btif_should_ignore_uuid(*uuid)) {
->>>>>>> a9cf1566
             continue;
           }
           LOG_INFO("index:%d uuid:%s", i, uuid->ToString().c_str());
           uuids.insert(*uuid);
-<<<<<<< HEAD
-        }
-
-        Uuid existing_uuids[BT_MAX_NUM_UUIDS] = {};
-        btif_get_existing_uuids(&bd_addr, existing_uuids);
-
-        for (int i = 0; i < BT_MAX_NUM_UUIDS; i++) {
-          Uuid uuid = existing_uuids[i];
-          if (uuid.IsEmpty()) {
-            continue;
-          }
-          if (btif_is_interesting_le_service(uuid)) {
-            LOG_INFO("interesting le service %s insert",
-                     uuid.ToString().c_str());
-            uuids.insert(uuid);
-          }
-        }
-=======
         }
 
         Uuid existing_uuids[BT_MAX_NUM_UUIDS] = {};
@@ -1461,7 +1436,6 @@
             uuids.insert(uuid);
           }
         }
->>>>>>> a9cf1566
         for (auto& uuid : uuids) {
           auto uuid_128bit = uuid.To128BitBE();
           property_value.insert(property_value.end(), uuid_128bit.begin(),
@@ -1541,11 +1515,7 @@
       LOG_INFO("New BLE UUIDs for %s:", bd_addr.ToString().c_str());
       for (Uuid uuid : *p_data->disc_ble_res.services) {
         if (btif_is_interesting_le_service(uuid)) {
-<<<<<<< HEAD
-          if (uuid.IsEmpty()) {
-=======
           if (btif_should_ignore_uuid(uuid)) {
->>>>>>> a9cf1566
             continue;
           }
           LOG_INFO("index:%d uuid:%s", static_cast<int>(uuids.size()),
