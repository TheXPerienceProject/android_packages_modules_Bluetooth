/******************************************************************************
 *
 *  Copyright 2009-2014 Broadcom Corporation
 *
 *  Licensed under the Apache License, Version 2.0 (the "License");
 *  you may not use this file except in compliance with the License.
 *  You may obtain a copy of the License at:
 *
 *  http://www.apache.org/licenses/LICENSE-2.0
 *
 *  Unless required by applicable law or agreed to in writing, software
 *  distributed under the License is distributed on an "AS IS" BASIS,
 *  WITHOUT WARRANTIES OR CONDITIONS OF ANY KIND, either express or implied.
 *  See the License for the specific language governing permissions and
 *  limitations under the License.
 *
 *  Changes from Qualcomm Innovation Center are provided under the following license:
 *
 *  Copyright (c) 2022 Qualcomm Innovation Center, Inc. All rights reserved.
 *
 *  Redistribution and use in source and binary forms, with or without
 *  modification, are permitted (subject to the limitations in the
 *  disclaimer below) provided that the following conditions are met:
 *
 *  Redistributions of source code must retain the above copyright
 *  notice, this list of conditions and the following disclaimer.
 *
 *  Redistributions in binary form must reproduce the above
 *  copyright notice, this list of conditions and the following
 *  disclaimer in the documentation and/or other materials provided
 *  with the distribution.
 *
 *  Neither the name of Qualcomm Innovation Center, Inc. nor the names of its
 *  contributors may be used to endorse or promote products derived
 *  from this software without specific prior written permission.
 *
 *  NO EXPRESS OR IMPLIED LICENSES TO ANY PARTY'S PATENT RIGHTS ARE
 *  GRANTED BY THIS LICENSE. THIS SOFTWARE IS PROVIDED BY THE COPYRIGHT
 *  HOLDERS AND CONTRIBUTORS "AS IS" AND ANY EXPRESS OR IMPLIED
 *  WARRANTIES, INCLUDING, BUT NOT LIMITED TO, THE IMPLIED WARRANTIES OF
 *  MERCHANTABILITY AND FITNESS FOR A PARTICULAR PURPOSE ARE DISCLAIMED.
 *  IN NO EVENT SHALL THE COPYRIGHT HOLDER OR CONTRIBUTORS BE LIABLE FOR
 *  ANY DIRECT, INDIRECT, INCIDENTAL, SPECIAL, EXEMPLARY, OR CONSEQUENTIAL
 *  DAMAGES (INCLUDING, BUT NOT LIMITED TO, PROCUREMENT OF SUBSTITUTE
 *  GOODS OR SERVICES; LOSS OF USE, DATA, OR PROFITS; OR BUSINESS
 *  INTERRUPTION) HOWEVER CAUSED AND ON ANY THEORY OF LIABILITY, WHETHER
 *  IN CONTRACT, STRICT LIABILITY, OR TORT (INCLUDING NEGLIGENCE OR
 *  OTHERWISE) ARISING IN ANY WAY OUT OF THE USE OF THIS SOFTWARE, EVEN
 *  IF ADVISED OF THE POSSIBILITY OF SUCH DAMAGE
 *
 ******************************************************************************/

/*******************************************************************************
 *
 *  Filename:      btif_gatt_client.c
 *
 *  Description:   GATT client implementation
 *
 ******************************************************************************/

#define LOG_TAG "bt_btif_gattc"

#include <base/at_exit.h>
#include <base/bind.h>
#include <base/logging.h>
#include <base/threading/thread.h>
#include <errno.h>
#include <hardware/bluetooth.h>
#include <hardware/bt_gatt.h>

#include <string>

#include "bta_api.h"
#include "bta_gatt_api.h"
#include "btif_common.h"
#include "btif_config.h"
#include "btif_dm.h"
#include "btif_gatt.h"
#include "btif_gatt_util.h"
#include "btif_storage.h"
#include "btif_util.h"
#include "device/include/controller.h"
#include "osi/include/allocator.h"
#include "osi/include/log.h"
#include "stack/include/acl_api.h"
#include "stack/include/acl_api_types.h"
#include "stack/include/btu.h"
#include "types/bluetooth/uuid.h"
#include "types/bt_transport.h"
#include "types/raw_address.h"
#include "vendor_api.h"

using base::Bind;
using base::Owned;
using bluetooth::Uuid;
using std::vector;

extern bool btif_get_address_type(const RawAddress& bda,
                                  tBLE_ADDR_TYPE* p_addr_type);
extern bool btif_get_device_type(const RawAddress& bda, int* p_device_type);

extern bt_status_t btif_gattc_test_command_impl(
    int command, const btgatt_test_params_t* params);
extern const btgatt_callbacks_t* bt_gatt_callbacks;

/*******************************************************************************
 *  Constants & Macros
 ******************************************************************************/
#define CLI_CBACK_WRAP_IN_JNI(P_CBACK, P_CBACK_WRAP)                 \
  do {                                                               \
    if (bt_gatt_callbacks && bt_gatt_callbacks->client->P_CBACK) {   \
      BTIF_TRACE_API("HAL bt_gatt_callbacks->client->%s", #P_CBACK); \
      do_in_jni_thread(P_CBACK_WRAP);                                \
    } else {                                                         \
      ASSERTC(0, "Callback is NULL", 0);                             \
    }                                                                \
  } while (0)

#define CLI_CBACK_IN_JNI(P_CBACK, ...)                                         \
  do {                                                                         \
    if (bt_gatt_callbacks && bt_gatt_callbacks->client->P_CBACK) {             \
      BTIF_TRACE_API("HAL bt_gatt_callbacks->client->%s", #P_CBACK);           \
      do_in_jni_thread(Bind(bt_gatt_callbacks->client->P_CBACK, __VA_ARGS__)); \
    } else {                                                                   \
      ASSERTC(0, "Callback is NULL", 0);                                       \
    }                                                                          \
  } while (0)

#define CHECK_BTGATT_INIT()                             \
  do {                                                  \
    if (bt_gatt_callbacks == NULL) {                    \
      LOG_WARN("%s: BTGATT not initialized", __func__); \
      return BT_STATUS_NOT_READY;                       \
    } else {                                            \
      LOG_DEBUG("%s", __func__);                        \
    }                                                   \
  } while (0)

namespace {

uint8_t rssi_request_client_if;

static void btif_gattc_upstreams_evt(uint16_t event, char* p_param) {
  LOG_DEBUG("Event %s [%d]",
            gatt_client_event_text(static_cast<tBTA_GATTC_EVT>(event)).c_str(),
            event);

  tBTA_GATTC* p_data = (tBTA_GATTC*)p_param;
  switch (event) {
    case BTA_GATTC_EXEC_EVT: {
      HAL_CBACK(bt_gatt_callbacks, client->execute_write_cb,
                p_data->exec_cmpl.conn_id, p_data->exec_cmpl.status);
      break;
    }

    case BTA_GATTC_SEARCH_CMPL_EVT: {
      HAL_CBACK(bt_gatt_callbacks, client->search_complete_cb,
                p_data->search_cmpl.conn_id, p_data->search_cmpl.status);
      break;
    }

    case BTA_GATTC_NOTIF_EVT: {
      btgatt_notify_params_t data;

      data.bda = p_data->notify.bda;
      memcpy(data.value, p_data->notify.value, p_data->notify.len);

      data.handle = p_data->notify.handle;
      data.is_notify = p_data->notify.is_notify;
      data.len = p_data->notify.len;

      HAL_CBACK(bt_gatt_callbacks, client->notify_cb, p_data->notify.conn_id,
                data);

      if (!p_data->notify.is_notify)
        BTA_GATTC_SendIndConfirm(p_data->notify.conn_id, p_data->notify.cid);

      break;
    }

    case BTA_GATTC_OPEN_EVT: {
      LOG_DEBUG("BTA_GATTC_OPEN_EVT %s",
                ADDRESS_TO_LOGGABLE_CSTR(p_data->open.remote_bda));
      HAL_CBACK(bt_gatt_callbacks, client->open_cb, p_data->open.conn_id,
                p_data->open.status, p_data->open.client_if,
                p_data->open.remote_bda);

      if (GATT_DEF_BLE_MTU_SIZE != p_data->open.mtu && p_data->open.mtu) {
        HAL_CBACK(bt_gatt_callbacks, client->configure_mtu_cb,
                  p_data->open.conn_id, p_data->open.status, p_data->open.mtu);
      }

      if (p_data->open.status == GATT_SUCCESS)
        btif_gatt_check_encrypted_link(p_data->open.remote_bda,
                                       p_data->open.transport);
      break;
    }

    case BTA_GATTC_CLOSE_EVT: {
      HAL_CBACK(bt_gatt_callbacks, client->close_cb, p_data->close.conn_id,
                p_data->close.status, p_data->close.client_if,
                p_data->close.remote_bda);
      break;
    }

    case BTA_GATTC_ACL_EVT:
    case BTA_GATTC_DEREG_EVT:
    case BTA_GATTC_SEARCH_RES_EVT:
    case BTA_GATTC_CANCEL_OPEN_EVT:
    case BTA_GATTC_SRVC_DISC_DONE_EVT:
      LOG_DEBUG("Ignoring event (%d)", event);
      break;

    case BTA_GATTC_CFG_MTU_EVT: {
      HAL_CBACK(bt_gatt_callbacks, client->configure_mtu_cb,
                p_data->cfg_mtu.conn_id, p_data->cfg_mtu.status,
                p_data->cfg_mtu.mtu);
      break;
    }

    case BTA_GATTC_CONGEST_EVT:
      HAL_CBACK(bt_gatt_callbacks, client->congestion_cb,
                p_data->congest.conn_id, p_data->congest.congested);
      break;

    case BTA_GATTC_PHY_UPDATE_EVT:
      HAL_CBACK(bt_gatt_callbacks, client->phy_updated_cb,
                p_data->phy_update.conn_id, p_data->phy_update.tx_phy,
                p_data->phy_update.rx_phy, p_data->phy_update.status);
      break;

    case BTA_GATTC_CONN_UPDATE_EVT:
      HAL_CBACK(bt_gatt_callbacks, client->conn_updated_cb,
                p_data->conn_update.conn_id, p_data->conn_update.interval,
                p_data->conn_update.latency, p_data->conn_update.timeout,
                p_data->conn_update.status);
      break;

    case BTA_GATTC_SRVC_CHG_EVT:
      HAL_CBACK(bt_gatt_callbacks, client->service_changed_cb,
                p_data->service_changed.conn_id);
      break;

    default:
      LOG_ERROR("Unhandled event (%d)!", event);
      break;
  }
}

static void bta_gattc_cback(tBTA_GATTC_EVT event, tBTA_GATTC* p_data) {
  LOG_DEBUG(" gatt client callback event:%s [%d]",
            gatt_client_event_text(event).c_str(), event);
  bt_status_t status =
      btif_transfer_context(btif_gattc_upstreams_evt, (uint16_t)event,
                            (char*)p_data, sizeof(tBTA_GATTC), NULL);
  ASSERTC(status == BT_STATUS_SUCCESS, "Context transfer failed!", status);
}

void btm_read_rssi_cb(void* p_void) {
  tBTM_RSSI_RESULT* p_result = (tBTM_RSSI_RESULT*)p_void;

  if (!p_result) return;

  CLI_CBACK_IN_JNI(read_remote_rssi_cb, rssi_request_client_if,
                   p_result->rem_bda, p_result->rssi, p_result->status);
}

/*******************************************************************************
 *  Client API Functions
 ******************************************************************************/

static bt_status_t btif_gattc_register_app(const Uuid& uuid,
                                           bool eatt_support) {
  CHECK_BTGATT_INIT();

  return do_in_jni_thread(Bind(
      [](const Uuid& uuid, bool eatt_support) {
        BTA_GATTC_AppRegister(
            bta_gattc_cback,
            base::Bind(
                [](const Uuid& uuid, uint8_t client_id, uint8_t status) {
                  do_in_jni_thread(Bind(
                      [](const Uuid& uuid, uint8_t client_id, uint8_t status) {
                        HAL_CBACK(bt_gatt_callbacks, client->register_client_cb,
                                  status, client_id, uuid);
                      },
                      uuid, client_id, status));
                },
                uuid),
            eatt_support);
      },
      uuid, eatt_support));
}

static void btif_gattc_unregister_app_impl(int client_if) {
  BTA_GATTC_AppDeregister(client_if);
}

static bt_status_t btif_gattc_unregister_app(int client_if) {
  CHECK_BTGATT_INIT();
  return do_in_jni_thread(Bind(&btif_gattc_unregister_app_impl, client_if));
}

void btif_gattc_open_impl(int client_if, RawAddress address, bool is_direct,
                          int transport_p, bool opportunistic,
                          int initiating_phys) {
  // Ensure device is in inquiry database
  tBLE_ADDR_TYPE addr_type = BLE_ADDR_PUBLIC;
  int device_type = 0;
  tBT_TRANSPORT transport = (tBT_TRANSPORT)BT_TRANSPORT_LE;

  if (btif_get_address_type(address, &addr_type) &&
      btif_get_device_type(address, &device_type) &&
      device_type != BT_DEVICE_TYPE_BREDR) {
    BTA_DmAddBleDevice(address, addr_type, device_type);
  }

  // Check for background connections
  if (!is_direct) {
    // Check for privacy 1.0 and 1.1 controller and do not start background
    // connection if RPA offloading is not supported, since it will not
    // connect after change of random address
    if (!controller_get_interface()->supports_ble_privacy() &&
        (addr_type == BLE_ADDR_RANDOM) && BTM_BLE_IS_RESOLVE_BDA(address)) {
      tBTM_BLE_VSC_CB vnd_capabilities;
      BTM_BleGetVendorCapabilities(&vnd_capabilities);
      if (!vnd_capabilities.rpa_offloading) {
        HAL_CBACK(bt_gatt_callbacks, client->open_cb, 0, BT_STATUS_UNSUPPORTED,
                  client_if, address);
        return;
      }
    }
  }

  // Determine transport
  if (transport_p != BT_TRANSPORT_AUTO) {
    transport = transport_p;
  } else {
    switch (device_type) {
      case BT_DEVICE_TYPE_BREDR:
        transport = BT_TRANSPORT_BR_EDR;
        break;

      case BT_DEVICE_TYPE_BLE:
        transport = BT_TRANSPORT_LE;
        break;

      case BT_DEVICE_TYPE_DUMO:
        if (addr_type == BLE_ADDR_RANDOM)
          transport = BT_TRANSPORT_LE;
        else
          transport = BT_TRANSPORT_BR_EDR;
        break;
      default:
        LOG_ERROR("Unknown device type %d", +device_type);
        break;
    }
  }

  // Connect!
  LOG_INFO("Transport=%d, device type=%d, address type =%d, phy=%d", transport,
           device_type, addr_type, initiating_phys);
  BTA_GATTC_Open(client_if, address, is_direct, transport, opportunistic,
                 initiating_phys);
}

static bt_status_t btif_gattc_open(int client_if, const RawAddress& bd_addr,
                                   bool is_direct, int transport,
                                   bool opportunistic, int initiating_phys) {
  CHECK_BTGATT_INIT();
  // Closure will own this value and free it.
  return do_in_jni_thread(Bind(&btif_gattc_open_impl, client_if, bd_addr,
                               is_direct, transport, opportunistic,
                               initiating_phys));
}

void btif_gattc_close_impl(int client_if, RawAddress address, int conn_id) {
  LOG_INFO("client_if=%d, conn_id=%d, address=%s", client_if, conn_id,
           PRIVATE_ADDRESS(address));
  // Disconnect established connections
  if (conn_id != 0) {
    BTA_GATTC_Close(conn_id);
  } else {
    BTA_GATTC_CancelOpen(client_if, address, true);
  }

  // Cancel pending background connections (remove from acceptlist)
  BTA_GATTC_CancelOpen(client_if, address, false);
}

static bt_status_t btif_gattc_close(int client_if, const RawAddress& bd_addr,
                                    int conn_id) {
  CHECK_BTGATT_INIT();
  return do_in_jni_thread(
      Bind(&btif_gattc_close_impl, client_if, bd_addr, conn_id));
}

static bt_status_t btif_gattc_refresh(int client_if,
                                      const RawAddress& bd_addr) {
  CHECK_BTGATT_INIT();
  return do_in_jni_thread(Bind(&BTA_GATTC_Refresh, bd_addr));
}

static bt_status_t btif_gattc_search_service(int conn_id,
                                             const Uuid* filter_uuid) {
  CHECK_BTGATT_INIT();

  if (filter_uuid) {
    Uuid* uuid = new Uuid(*filter_uuid);
    return do_in_jni_thread(
        Bind(&BTA_GATTC_ServiceSearchRequest, conn_id, base::Owned(uuid)));
  } else {
    return do_in_jni_thread(
        Bind(&BTA_GATTC_ServiceSearchRequest, conn_id, nullptr));
  }
}

static void btif_gattc_discover_service_by_uuid(int conn_id, const Uuid& uuid) {
  do_in_jni_thread(Bind(&BTA_GATTC_DiscoverServiceByUuid, conn_id, uuid));
}

void btif_gattc_get_gatt_db_impl(int conn_id) {
  btgatt_db_element_t* db = NULL;
  int count = 0;
  BTA_GATTC_GetGattDb(conn_id, 0x0000, 0xFFFF, &db, &count);

  HAL_CBACK(bt_gatt_callbacks, client->get_gatt_db_cb, conn_id, db, count);
  osi_free(db);
}

static bt_status_t btif_gattc_get_gatt_db(int conn_id) {
  CHECK_BTGATT_INIT();
  return do_in_jni_thread(Bind(&btif_gattc_get_gatt_db_impl, conn_id));
}

void read_char_cb(uint16_t conn_id, tGATT_STATUS status, uint16_t handle,
                  uint16_t len, uint8_t* value, void* data) {
  btgatt_read_params_t* params = new btgatt_read_params_t;
  params->value_type = 0x00 /* GATTC_READ_VALUE_TYPE_VALUE */;
  params->status = status;
  params->handle = handle;
  params->value.len = len;
  CHECK(len <= BTGATT_MAX_ATTR_LEN);
  if (len > 0) memcpy(params->value.value, value, len);

  // clang-tidy analyzer complains about |params| is leaked.  It doesn't know
  // that |param| will be freed by the callback function.
  CLI_CBACK_IN_JNI(read_characteristic_cb, conn_id, status, /* NOLINT */
                   base::Owned(params));
}

static bt_status_t btif_gattc_read_char(int conn_id, uint16_t handle,
                                        int auth_req) {
  CHECK_BTGATT_INIT();
  return do_in_jni_thread(Bind(&BTA_GATTC_ReadCharacteristic, conn_id, handle,
                               auth_req, read_char_cb, nullptr));
}

void read_using_char_uuid_cb(uint16_t conn_id, tGATT_STATUS status,
                             uint16_t handle, uint16_t len, uint8_t* value,
                             void* data) {
  btgatt_read_params_t* params = new btgatt_read_params_t;
  params->value_type = 0x00 /* GATTC_READ_VALUE_TYPE_VALUE */;
  params->status = status;
  params->handle = handle;
  params->value.len = len;
  CHECK(len <= BTGATT_MAX_ATTR_LEN);
  if (len > 0) memcpy(params->value.value, value, len);

  // clang-tidy analyzer complains about |params| is leaked.  It doesn't know
  // that |param| will be freed by the callback function.
  CLI_CBACK_IN_JNI(read_characteristic_cb, conn_id, status, /* NOLINT */
                   base::Owned(params));
}

static bt_status_t btif_gattc_read_using_char_uuid(int conn_id,
                                                   const Uuid& uuid,
                                                   uint16_t s_handle,
                                                   uint16_t e_handle,
                                                   int auth_req) {
  CHECK_BTGATT_INIT();
  return do_in_jni_thread(Bind(&BTA_GATTC_ReadUsingCharUuid, conn_id, uuid,
                               s_handle, e_handle, auth_req,
                               read_using_char_uuid_cb, nullptr));
}

void read_desc_cb(uint16_t conn_id, tGATT_STATUS status, uint16_t handle,
                  uint16_t len, uint8_t* value, void* data) {
  btgatt_read_params_t params;
  params.value_type = 0x00 /* GATTC_READ_VALUE_TYPE_VALUE */;
  params.status = status;
  params.handle = handle;
  params.value.len = len;
  CHECK(len <= BTGATT_MAX_ATTR_LEN);
  if (len > 0) memcpy(params.value.value, value, len);

  CLI_CBACK_IN_JNI(read_descriptor_cb, conn_id, status, params);
}

static bt_status_t btif_gattc_read_char_descr(int conn_id, uint16_t handle,
                                              int auth_req) {
  CHECK_BTGATT_INIT();
  return do_in_jni_thread(Bind(&BTA_GATTC_ReadCharDescr, conn_id, handle,
                               auth_req, read_desc_cb, nullptr));
}

void write_char_cb(uint16_t conn_id, tGATT_STATUS status, uint16_t handle,
                   uint16_t len, const uint8_t* value, void* data) {
  std::vector<uint8_t> val(value, value + len);
  CLI_CBACK_WRAP_IN_JNI(
      write_characteristic_cb,
      base::BindOnce(
          [](write_characteristic_callback cb, uint16_t conn_id,
             tGATT_STATUS status, uint16_t handle,
             std::vector<uint8_t> moved_value) {
            cb(conn_id, status, handle, moved_value.size(), moved_value.data());
          },
          bt_gatt_callbacks->client->write_characteristic_cb, conn_id, status,
          handle, std::move(val)));
}

static bt_status_t btif_gattc_write_char(int conn_id, uint16_t handle,
                                         int write_type, int auth_req,
                                         const uint8_t* val, size_t len) {
  CHECK_BTGATT_INIT();

  std::vector<uint8_t> value(val, val + len);

  if (value.size() > BTGATT_MAX_ATTR_LEN) value.resize(BTGATT_MAX_ATTR_LEN);

  return do_in_jni_thread(Bind(&BTA_GATTC_WriteCharValue, conn_id, handle,
                               write_type, std::move(value), auth_req,
                               write_char_cb, nullptr));
}

void write_descr_cb(uint16_t conn_id, tGATT_STATUS status, uint16_t handle,
                    uint16_t len, const uint8_t* value, void* data) {
  std::vector<uint8_t> val(value, value + len);

  CLI_CBACK_WRAP_IN_JNI(
      write_descriptor_cb,
      base::BindOnce(
          [](write_descriptor_callback cb, uint16_t conn_id,
             tGATT_STATUS status, uint16_t handle,
             std::vector<uint8_t> moved_value) {
            cb(conn_id, status, handle, moved_value.size(), moved_value.data());
          },
          bt_gatt_callbacks->client->write_descriptor_cb, conn_id, status,
          handle, std::move(val)));
}

static bt_status_t btif_gattc_write_char_descr(int conn_id, uint16_t handle,
                                               int auth_req, const uint8_t* val,
                                               size_t len) {
  CHECK_BTGATT_INIT();

  std::vector<uint8_t> value(val, val + len);

  if (value.size() > BTGATT_MAX_ATTR_LEN) value.resize(BTGATT_MAX_ATTR_LEN);

  return do_in_jni_thread(Bind(&BTA_GATTC_WriteCharDescr, conn_id, handle,
                               std::move(value), auth_req, write_descr_cb,
                               nullptr));
}

static bt_status_t btif_gattc_execute_write(int conn_id, int execute) {
  CHECK_BTGATT_INIT();
  return do_in_jni_thread(
      Bind(&BTA_GATTC_ExecuteWrite, conn_id, (uint8_t)execute));
}

static void btif_gattc_reg_for_notification_impl(tGATT_IF client_if,
                                                 const RawAddress& bda,
                                                 uint16_t handle) {
  tGATT_STATUS status =
      BTA_GATTC_RegisterForNotifications(client_if, bda, handle);

  // TODO(jpawlowski): conn_id is currently unused
  HAL_CBACK(bt_gatt_callbacks, client->register_for_notification_cb,
            /* conn_id */ 0, 1, status, handle);
}

bt_status_t btif_gattc_reg_for_notification(int client_if,
                                            const RawAddress& bd_addr,
                                            uint16_t handle) {
  CHECK_BTGATT_INIT();

  return do_in_jni_thread(
      Bind(base::IgnoreResult(&btif_gattc_reg_for_notification_impl), client_if,
           bd_addr, handle));
}

static void btif_gattc_dereg_for_notification_impl(tGATT_IF client_if,
                                                   const RawAddress& bda,
                                                   uint16_t handle) {
  tGATT_STATUS status =
      BTA_GATTC_DeregisterForNotifications(client_if, bda, handle);

  // TODO(jpawlowski): conn_id is currently unused
  HAL_CBACK(bt_gatt_callbacks, client->register_for_notification_cb,
            /* conn_id */ 0, 0, status, handle);
}

bt_status_t btif_gattc_dereg_for_notification(int client_if,
                                              const RawAddress& bd_addr,
                                              uint16_t handle) {
  CHECK_BTGATT_INIT();

  return do_in_jni_thread(
      Bind(base::IgnoreResult(&btif_gattc_dereg_for_notification_impl),
           client_if, bd_addr, handle));
}

static bt_status_t btif_gattc_read_remote_rssi(int client_if,
                                               const RawAddress& bd_addr) {
  CHECK_BTGATT_INIT();
  rssi_request_client_if = client_if;

  return do_in_jni_thread(
      Bind(base::IgnoreResult(&BTM_ReadRSSI), bd_addr, btm_read_rssi_cb));
}

static bt_status_t btif_gattc_configure_mtu(int conn_id, int mtu) {
  CHECK_BTGATT_INIT();
  return do_in_jni_thread(
      Bind(base::IgnoreResult(
        static_cast<void (*)(uint16_t,uint16_t)>(&BTA_GATTC_ConfigureMTU)),
        conn_id, mtu));
}

static void btif_gattc_conn_parameter_update_impl(
    RawAddress addr, int min_interval, int max_interval, int latency,
    int timeout, uint16_t min_ce_len, uint16_t max_ce_len) {
  if (BTA_DmGetConnectionState(addr))
    BTA_DmBleUpdateConnectionParams(addr, min_interval, max_interval, latency,
                                    timeout, min_ce_len, max_ce_len);
  else
    BTA_DmSetBlePrefConnParams(addr, min_interval, max_interval, latency,
                               timeout);
}

bt_status_t btif_gattc_conn_parameter_update(const RawAddress& bd_addr,
                                             int min_interval, int max_interval,
                                             int latency, int timeout,
                                             uint16_t min_ce_len,
                                             uint16_t max_ce_len) {
  CHECK_BTGATT_INIT();
  return do_in_jni_thread(Bind(
      base::IgnoreResult(&btif_gattc_conn_parameter_update_impl), bd_addr,
      min_interval, max_interval, latency, timeout, min_ce_len, max_ce_len));
}

static bt_status_t btif_gattc_set_preferred_phy(const RawAddress& bd_addr,
                                                uint8_t tx_phy, uint8_t rx_phy,
                                                uint16_t phy_options) {
  CHECK_BTGATT_INIT();
  do_in_main_thread(FROM_HERE,
                    Bind(&BTM_BleSetPhy, bd_addr, tx_phy, rx_phy, phy_options));
  return BT_STATUS_SUCCESS;
}

static bt_status_t btif_gattc_read_phy(
    const RawAddress& bd_addr,
    base::Callback<void(uint8_t tx_phy, uint8_t rx_phy, uint8_t status)> cb) {
  CHECK_BTGATT_INIT();
  do_in_main_thread(FROM_HERE, Bind(&BTM_BleReadPhy, bd_addr,
                                    jni_thread_wrapper(FROM_HERE, cb)));
  return BT_STATUS_SUCCESS;
}

static int btif_gattc_get_device_type(const RawAddress& bd_addr) {
  int device_type = 0;

  if (btif_config_get_int(bd_addr.ToString().c_str(), "DevType", &device_type))
    return device_type;
  return 0;
}

static bt_status_t btif_gattc_test_command(int command,
                                           const btgatt_test_params_t& params) {
  return btif_gattc_test_command_impl(command, &params);
}

bt_status_t btif_gattc_subrate_request(const RawAddress& bd_addr,
                                       int subrate_min, int subrate_max,
                                       int max_latency, int cont_num,
                                       int sup_timeout) {
  CHECK_BTGATT_INIT();
  return BT_STATUS_SUCCESS;
}

}  // namespace

const btgatt_client_interface_t btgattClientInterface = {
    btif_gattc_register_app,
    btif_gattc_unregister_app,
    btif_gattc_open,
    btif_gattc_close,
    btif_gattc_refresh,
    btif_gattc_search_service,
    btif_gattc_discover_service_by_uuid,
    btif_gattc_read_char,
    btif_gattc_read_using_char_uuid,
    btif_gattc_write_char,
    btif_gattc_read_char_descr,
    btif_gattc_write_char_descr,
    btif_gattc_execute_write,
    btif_gattc_reg_for_notification,
    btif_gattc_dereg_for_notification,
    btif_gattc_read_remote_rssi,
    btif_gattc_get_device_type,
    btif_gattc_configure_mtu,
    btif_gattc_conn_parameter_update,
    btif_gattc_set_preferred_phy,
    btif_gattc_read_phy,
    btif_gattc_test_command,
    btif_gattc_get_gatt_db,
<<<<<<< HEAD
    btif_gattc_subrate_request};
=======
};
>>>>>>> 8b7f1fae
<|MERGE_RESOLUTION|>--- conflicted
+++ resolved
@@ -715,8 +715,5 @@
     btif_gattc_read_phy,
     btif_gattc_test_command,
     btif_gattc_get_gatt_db,
-<<<<<<< HEAD
-    btif_gattc_subrate_request};
-=======
-};
->>>>>>> 8b7f1fae
+    btif_gattc_subrate_request,
+};