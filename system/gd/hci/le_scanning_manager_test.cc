/*
 * Copyright 2019 The Android Open Source Project
 *
 * Licensed under the Apache License, Version 2.0 (the "License");
 * you may not use this file except in compliance with the License.
 * You may obtain a copy of the License at
 *
 *      http://www.apache.org/licenses/LICENSE-2.0
 *
 * Unless required by applicable law or agreed to in writing, software
 * distributed under the License is distributed on an "AS IS" BASIS,
 * WITHOUT WARRANTIES OR CONDITIONS OF ANY KIND, either express or implied.
 * See the License for the specific language governing permissions and
 * limitations under the License.
 */

#include "hci/le_scanning_manager.h"

#include <gmock/gmock.h>
#include <gtest/gtest.h>

#include <algorithm>
#include <chrono>
#include <future>
#include <list>
#include <map>
#include <memory>
#include <mutex>
#include <queue>
#include <vector>

#include "common/bind.h"
#include "hci/acl_manager.h"
#include "hci/address.h"
#include "hci/controller.h"
#include "hci/hci_layer.h"
#include "hci/uuid.h"
#include "os/thread.h"
#include "packet/raw_builder.h"

using ::testing::_;
using ::testing::Eq;

using namespace bluetooth;
using namespace std::chrono_literals;

using packet::kLittleEndian;
using packet::PacketView;
using packet::RawBuilder;

namespace {

hci::AdvertisingPacketContentFilterCommand make_filter(const hci::ApcfFilterType& filter_type) {
  hci::AdvertisingPacketContentFilterCommand filter{};
  filter.filter_type = filter_type;

  switch (filter_type) {
    case hci::ApcfFilterType::AD_TYPE:
    case hci::ApcfFilterType::SERVICE_DATA:
      filter.ad_type = 0x09;
      filter.data = {0x12, 0x34, 0x56, 0x78};
      filter.data_mask = {0xff, 0xff, 0xff, 0xff};
      break;
    case hci::ApcfFilterType::BROADCASTER_ADDRESS:
      filter.address = hci::Address::kEmpty;
      filter.application_address_type = hci::ApcfApplicationAddressType::RANDOM;
      break;
    case hci::ApcfFilterType::SERVICE_UUID:
      filter.uuid = hci::Uuid::From32Bit(0x12345678);
      filter.uuid_mask = hci::Uuid::From32Bit(0xffffffff);
      break;
    case hci::ApcfFilterType::LOCAL_NAME:
      filter.name = {0x01, 0x02, 0x03};
      break;
    case hci::ApcfFilterType::MANUFACTURER_DATA:
      filter.company = 0x12;
      filter.company_mask = 0xff;
      filter.data = {0x12, 0x34, 0x56, 0x78};
      filter.data_mask = {0xff, 0xff, 0xff, 0xff};
      break;
    default:
      break;
  }
  return filter;
}

hci::LeAdvertisingResponse make_advertising_report() {
  hci::LeAdvertisingResponse report{};
  report.event_type_ = hci::AdvertisingEventType::ADV_DIRECT_IND;
  report.address_type_ = hci::AddressType::PUBLIC_DEVICE_ADDRESS;
  hci::Address::FromString("12:34:56:78:9a:bc", report.address_);
  std::vector<hci::LengthAndData> adv_data{};
  hci::LengthAndData data_item{};
  data_item.data_.push_back(static_cast<uint8_t>(hci::GapDataType::FLAGS));
  data_item.data_.push_back(0x34);
  adv_data.push_back(data_item);
  data_item.data_.push_back(static_cast<uint8_t>(hci::GapDataType::COMPLETE_LOCAL_NAME));
  for (auto octet : {'r', 'a', 'n', 'd', 'o', 'm', ' ', 'd', 'e', 'v', 'i', 'c', 'e'}) {
    data_item.data_.push_back(octet);
  }
  adv_data.push_back(data_item);
  report.advertising_data_ = adv_data;
  return report;
}

}  // namespace

namespace bluetooth {
namespace hci {
namespace {

PacketView<kLittleEndian> GetPacketView(std::unique_ptr<packet::BasePacketBuilder> packet) {
  auto bytes = std::make_shared<std::vector<uint8_t>>();
  BitInserter i(*bytes);
  bytes->reserve(packet->size());
  packet->Serialize(i);
  return packet::PacketView<packet::kLittleEndian>(bytes);
}

class TestController : public Controller {
 public:
  bool IsSupported(OpCode op_code) const override {
    return supported_opcodes_.count(op_code) == 1;
  }

  void AddSupported(OpCode op_code) {
    supported_opcodes_.insert(op_code);
  }

 protected:
  void Start() override {}
  void Stop() override {}
  void ListDependencies(ModuleList* list) const {}

 private:
  std::set<OpCode> supported_opcodes_{};
};

class TestHciLayer : public HciLayer {
 public:
  void EnqueueCommand(
      std::unique_ptr<CommandBuilder> command,
      common::ContextualOnceCallback<void(CommandStatusView)> on_status) override {
    std::lock_guard<std::mutex> lock(mutex_);
    command_queue_.push(std::move(command));
    command_status_callbacks.push_back(std::move(on_status));
    command_count_--;
    if (command_promise_ != nullptr && command_count_ == 0) {
      command_promise_->set_value();
      command_promise_.reset();
    }
  }

  void EnqueueCommand(
      std::unique_ptr<CommandBuilder> command,
      common::ContextualOnceCallback<void(CommandCompleteView)> on_complete) override {
    std::lock_guard<std::mutex> lock(mutex_);
    command_queue_.push(std::move(command));
    command_complete_callbacks.push_back(std::move(on_complete));
    command_count_--;
    if (command_promise_ != nullptr && command_count_ == 0) {
      command_promise_->set_value();
      command_promise_.reset();
    }
  }

  // Set command future for 'num_command' commands are expected
  void SetCommandFuture(uint16_t num_command = 1) {
    ASSERT_TRUE(command_promise_ == nullptr) << "Promises, Promises, ... Only one at a time.";
    command_count_ = num_command;
    command_promise_ = std::make_unique<std::promise<void>>();
    command_future_ = command_promise_->get_future();
  }

  CommandView GetCommand() {
    // Wait for EnqueueCommand if command_queue_ is empty
    if (command_promise_ != nullptr) {
      if (command_queue_.empty()) {
        LOG_ERROR("Waiting for command queue to fill ");
        command_future_.wait_for(1s);
      }
      command_promise_.reset();
    }

    std::lock_guard<std::mutex> lock(mutex_);
    if (command_queue_.empty()) {
      LOG_ERROR("Command queue is empty");
      return empty_command_view_;
    }

    auto last = std::move(command_queue_.front());
    command_queue_.pop();
    CommandView command_packet_view = CommandView::Create(GetPacketView(std::move(last)));
    if (!command_packet_view.IsValid()) {
      LOG_ERROR("Got invalid command");
      return empty_command_view_;
    }
    return command_packet_view;
  }

  void RegisterEventHandler(EventCode event_code, common::ContextualCallback<void(EventView)> event_handler) override {
    registered_events_[event_code] = event_handler;
  }

  void UnregisterEventHandler(EventCode event_code) override {
    registered_events_.erase(event_code);
  }

  void RegisterLeEventHandler(
      SubeventCode subevent_code, common::ContextualCallback<void(LeMetaEventView)> event_handler) override {
    registered_le_events_[subevent_code] = event_handler;
  }

  void UnregisterLeEventHandler(SubeventCode subevent_code) override {
    registered_le_events_.erase(subevent_code);
  }

  void IncomingEvent(std::unique_ptr<EventBuilder> event_builder) {
    auto packet = GetPacketView(std::move(event_builder));
    EventView event = EventView::Create(packet);
    ASSERT_TRUE(event.IsValid());
    EventCode event_code = event.GetEventCode();
    ASSERT_NE(registered_events_.find(event_code), registered_events_.end()) << EventCodeText(event_code);
    registered_events_[event_code].Invoke(event);
  }

  void IncomingLeMetaEvent(std::unique_ptr<LeMetaEventBuilder> event_builder) {
    auto packet = GetPacketView(std::move(event_builder));
    EventView event = EventView::Create(packet);
    LeMetaEventView meta_event_view = LeMetaEventView::Create(event);
    ASSERT_TRUE(meta_event_view.IsValid());
    SubeventCode subevent_code = meta_event_view.GetSubeventCode();
    ASSERT_TRUE(registered_le_events_.find(subevent_code) != registered_le_events_.end());
    registered_le_events_[subevent_code].Invoke(meta_event_view);
  }

  void CommandCompleteCallback(EventView event) {
    CommandCompleteView complete_view = CommandCompleteView::Create(event);
    ASSERT_TRUE(complete_view.IsValid());
    ASSERT_TRUE(!command_complete_callbacks.empty());
    std::move(command_complete_callbacks.front()).Invoke(complete_view);
    command_complete_callbacks.pop_front();
  }

  void CommandStatusCallback(EventView event) {
    CommandStatusView status_view = CommandStatusView::Create(event);
    ASSERT_TRUE(status_view.IsValid());
    std::move(command_status_callbacks.front()).Invoke(status_view);
    command_status_callbacks.pop_front();
  }

  void InitEmptyCommand() {
    auto payload = std::make_unique<bluetooth::packet::RawBuilder>();
    auto command_builder = CommandBuilder::Create(OpCode::NONE, std::move(payload));
    empty_command_view_ = CommandView::Create(GetPacketView(std::move(command_builder)));
    ASSERT_TRUE(empty_command_view_.IsValid());
  }

  void ListDependencies(ModuleList* list) const {}
  void Start() override {
    InitEmptyCommand();
    RegisterEventHandler(
        EventCode::COMMAND_COMPLETE, GetHandler()->BindOn(this, &TestHciLayer::CommandCompleteCallback));
    RegisterEventHandler(EventCode::COMMAND_STATUS, GetHandler()->BindOn(this, &TestHciLayer::CommandStatusCallback));
  }
  void Stop() override {
    UnregisterEventHandler(EventCode::COMMAND_STATUS);
    UnregisterEventHandler(EventCode::COMMAND_COMPLETE);
  }

  size_t CommandQueueSize() const {
    return command_queue_.size();
  }

 private:
  std::map<EventCode, common::ContextualCallback<void(EventView)>> registered_events_;
  std::map<SubeventCode, common::ContextualCallback<void(LeMetaEventView)>> registered_le_events_;
  std::list<common::ContextualOnceCallback<void(CommandCompleteView)>> command_complete_callbacks;
  std::list<common::ContextualOnceCallback<void(CommandStatusView)>> command_status_callbacks;
  std::queue<std::unique_ptr<CommandBuilder>> command_queue_;
  std::unique_ptr<std::promise<void>> command_promise_;
  std::future<void> command_future_;
  mutable std::mutex mutex_;
  uint16_t command_count_ = 0;
  CommandView empty_command_view_ =
      CommandView::Create(PacketView<kLittleEndian>(std::make_shared<std::vector<uint8_t>>()));
};

class TestLeAddressManager : public LeAddressManager {
 public:
  TestLeAddressManager(
      common::Callback<void(std::unique_ptr<CommandBuilder>)> enqueue_command,
      os::Handler* handler,
      Address public_address,
      uint8_t connect_list_size,
      uint8_t resolving_list_size)
      : LeAddressManager(enqueue_command, handler, public_address, connect_list_size, resolving_list_size) {}

  AddressPolicy Register(LeAddressManagerCallback* callback) override {
    client_ = callback;
    test_client_state_ = RESUMED;
    return AddressPolicy::USE_STATIC_ADDRESS;
  }

  void Unregister(LeAddressManagerCallback* callback) override {
    if (!ignore_unregister_for_testing) {
      client_ = nullptr;
    }
    test_client_state_ = UNREGISTERED;
  }

  void AckPause(LeAddressManagerCallback* callback) override {
    test_client_state_ = PAUSED;
  }

  void AckResume(LeAddressManagerCallback* callback) override {
    test_client_state_ = RESUMED;
  }

  LeAddressManagerCallback* client_;
  bool ignore_unregister_for_testing = false;
  enum TestClientState {
    UNREGISTERED,
    PAUSED,
    RESUMED,
  };
  TestClientState test_client_state_ = UNREGISTERED;
};

class TestAclManager : public AclManager {
 public:
  LeAddressManager* GetLeAddressManager() override {
    return test_le_address_manager_;
  }

 protected:
  void Start() override {
    thread_ = new os::Thread("thread", os::Thread::Priority::NORMAL);
    handler_ = new os::Handler(thread_);
    Address address({0x01, 0x02, 0x03, 0x04, 0x05, 0x06});
    test_le_address_manager_ = new TestLeAddressManager(
        common::Bind(&TestAclManager::enqueue_command, common::Unretained(this)), handler_, address, 0x3F, 0x3F);
  }

  void Stop() override {
    delete test_le_address_manager_;
    handler_->Clear();
    delete handler_;
    delete thread_;
  }

  void ListDependencies(ModuleList* list) const {}

  void SetRandomAddress(Address address) {}

  void enqueue_command(std::unique_ptr<CommandBuilder> command_packet){};

 private:
  os::Thread* thread_;
  os::Handler* handler_;
  TestLeAddressManager* test_le_address_manager_;
};

class MockCallbacks : public bluetooth::hci::ScanningCallback {
 public:
  MOCK_METHOD(
      void,
      OnScannerRegistered,
      (const bluetooth::hci::Uuid app_uuid, ScannerId scanner_id, ScanningStatus status),
      (override));
  MOCK_METHOD(void, OnSetScannerParameterComplete, (ScannerId scanner_id, ScanningStatus status), (override));
  MOCK_METHOD(
      void,
      OnScanResult,
      (uint16_t event_type,
       uint8_t address_type,
       Address address,
       uint8_t primary_phy,
       uint8_t secondary_phy,
       uint8_t advertising_sid,
       int8_t tx_power,
       int8_t rssi,
       uint16_t periodic_advertising_interval,
       std::vector<uint8_t> advertising_data),
      (override));
  MOCK_METHOD(
      void,
      OnTrackAdvFoundLost,
      (bluetooth::hci::AdvertisingFilterOnFoundOnLostInfo on_found_on_lost_info),
      (override));
  MOCK_METHOD(
      void,
      OnBatchScanReports,
      (int client_if, int status, int report_format, int num_records, std::vector<uint8_t> data),
      (override));
  MOCK_METHOD(void, OnBatchScanThresholdCrossed, (int client_if), (override));
  MOCK_METHOD(void, OnTimeout, (), (override));
  MOCK_METHOD(void, OnFilterEnable, (Enable enable, uint8_t status), (override));
  MOCK_METHOD(void, OnFilterParamSetup, (uint8_t available_spaces, ApcfAction action, uint8_t status), (override));
  MOCK_METHOD(
      void,
      OnFilterConfigCallback,
      (ApcfFilterType filter_type, uint8_t available_spaces, ApcfAction action, uint8_t status),
      (override));
  MOCK_METHOD(void, OnPeriodicSyncStarted, (int, uint8_t, uint16_t, uint8_t, AddressWithType, uint8_t, uint16_t));
  MOCK_METHOD(void, OnPeriodicSyncReport, (uint16_t, int8_t, int8_t, uint8_t, std::vector<uint8_t>));
  MOCK_METHOD(void, OnPeriodicSyncLost, (uint16_t));
  MOCK_METHOD(void, OnPeriodicSyncTransferred, (int, uint8_t, Address));
} mock_callbacks_;

class LeScanningManagerTest : public ::testing::Test {
 protected:
  void SetUp() override {
    test_hci_layer_ = new TestHciLayer;  // Ownership is transferred to registry
    test_controller_ = new TestController;
    test_acl_manager_ = new TestAclManager;
    fake_registry_.InjectTestModule(&HciLayer::Factory, test_hci_layer_);
    fake_registry_.InjectTestModule(&Controller::Factory, test_controller_);
    fake_registry_.InjectTestModule(&AclManager::Factory, test_acl_manager_);
    client_handler_ = fake_registry_.GetTestModuleHandler(&HciLayer::Factory);
    ASSERT_TRUE(client_handler_ != nullptr);
  }

  void TearDown() override {
    sync_client_handler();
    if (fake_registry_.IsStarted<LeScanningManager>()) {
      fake_registry_.SynchronizeModuleHandler(&LeScanningManager::Factory, std::chrono::milliseconds(20));
    }
    fake_registry_.StopAll();
  }

  void start_le_scanning_manager() {
    fake_registry_.Start<LeScanningManager>(&thread_);
    le_scanning_manager =
        static_cast<LeScanningManager*>(fake_registry_.GetModuleUnderTest(&LeScanningManager::Factory));
    le_scanning_manager->RegisterScanningCallback(&mock_callbacks_);
    sync_client_handler();
  }

  void sync_client_handler() {
    std::promise<void> promise;
    auto future = promise.get_future();
    client_handler_->Post(common::BindOnce(&std::promise<void>::set_value, common::Unretained(&promise)));
    auto future_status = future.wait_for(std::chrono::seconds(1));
    ASSERT_EQ(future_status, std::future_status::ready);
  }

  TestModuleRegistry fake_registry_;
  TestHciLayer* test_hci_layer_ = nullptr;
  TestController* test_controller_ = nullptr;
  TestAclManager* test_acl_manager_ = nullptr;
  os::Thread& thread_ = fake_registry_.GetTestThread();
  LeScanningManager* le_scanning_manager = nullptr;
  os::Handler* client_handler_ = nullptr;

<<<<<<< HEAD
  class MockCallbacks : public bluetooth::hci::ScanningCallback {
   public:
    MOCK_METHOD(
        void,
        OnScannerRegistered,
        (const bluetooth::hci::Uuid app_uuid, ScannerId scanner_id, ScanningStatus status),
        (override));
    MOCK_METHOD(void, OnSetScannerParameterComplete, (ScannerId scanner_id, ScanningStatus status), (override));
    MOCK_METHOD(
        void,
        OnScanResult,
        (uint16_t event_type,
         uint8_t address_type,
         Address address,
         uint8_t primary_phy,
         uint8_t secondary_phy,
         uint8_t advertising_sid,
         int8_t tx_power,
         int8_t rssi,
         uint16_t periodic_advertising_interval,
         std::vector<uint8_t> advertising_data),
        (override));
    MOCK_METHOD(
        void,
        OnTrackAdvFoundLost,
        (bluetooth::hci::AdvertisingFilterOnFoundOnLostInfo on_found_on_lost_info),
        (override));
    MOCK_METHOD(
        void,
        OnBatchScanReports,
        (int client_if, int status, int report_format, int num_records, std::vector<uint8_t> data),
        (override));
    MOCK_METHOD(void, OnBatchScanThresholdCrossed, (int client_if), (override));
    MOCK_METHOD(void, OnTimeout, (), (override));
    MOCK_METHOD(void, OnFilterEnable, (Enable enable, uint8_t status), (override));
    MOCK_METHOD(void, OnFilterParamSetup, (uint8_t available_spaces, ApcfAction action, uint8_t status), (override));
    MOCK_METHOD(
        void,
        OnFilterConfigCallback,
        (ApcfFilterType filter_type, uint8_t available_spaces, ApcfAction action, uint8_t status),
        (override));
    MOCK_METHOD(void, OnPeriodicSyncStarted, (int, uint8_t, uint16_t, uint8_t, AddressWithType, uint8_t, uint16_t));
    MOCK_METHOD(void, OnPeriodicSyncReport, (uint16_t, int8_t, int8_t, uint8_t, std::vector<uint8_t>));
    MOCK_METHOD(void, OnPeriodicSyncLost, (uint16_t));
    MOCK_METHOD(void, OnPeriodicSyncTransferred, (int, uint8_t, Address));
    MOCK_METHOD(void, OnBigInfoReport, (uint16_t, bool));
  } mock_callbacks_;

  OpCode param_opcode_{OpCode::LE_SET_SCAN_PARAMETERS};
  OpCode enable_opcode_{OpCode::LE_SET_SCAN_ENABLE};
  bool is_filter_support_ = false;
  bool is_batch_scan_support_ = false;
=======
  MockCallbacks mock_callbacks_;
>>>>>>> 7cbfad2a
};

class LeScanningManagerAndroidHciTest : public LeScanningManagerTest {
 protected:
  void SetUp() override {
    LeScanningManagerTest::SetUp();
    test_controller_->AddSupported(OpCode::LE_EXTENDED_SCAN_PARAMS);
    test_controller_->AddSupported(OpCode::LE_ADV_FILTER);
    test_controller_->AddSupported(OpCode::LE_BATCH_SCAN);
    start_le_scanning_manager();
    ASSERT_TRUE(fake_registry_.IsStarted(&HciLayer::Factory));

    test_hci_layer_->SetCommandFuture();
    ASSERT_EQ(OpCode::LE_ADV_FILTER, test_hci_layer_->GetCommand().GetOpCode());
    ASSERT_EQ(0UL, test_hci_layer_->CommandQueueSize());
    test_hci_layer_->IncomingEvent(LeAdvFilterReadExtendedFeaturesCompleteBuilder::Create(1, ErrorCode::SUCCESS, 0x01));
  }

  void TearDown() override {
    LeScanningManagerTest::TearDown();
  }
};

class LeScanningManagerExtendedTest : public LeScanningManagerTest {
 protected:
  void SetUp() override {
    LeScanningManagerTest::SetUp();
    test_controller_->AddSupported(OpCode::LE_SET_EXTENDED_SCAN_PARAMETERS);
    test_controller_->AddSupported(OpCode::LE_SET_EXTENDED_SCAN_ENABLE);
    start_le_scanning_manager();
  }
};

TEST_F(LeScanningManagerTest, startup_teardown) {}

TEST_F(LeScanningManagerTest, start_scan_test) {
  start_le_scanning_manager();

  test_hci_layer_->SetCommandFuture(2);
  // Enable scan
  le_scanning_manager->Scan(true);
  ASSERT_EQ(OpCode::LE_SET_SCAN_PARAMETERS, test_hci_layer_->GetCommand().GetOpCode());
  test_hci_layer_->IncomingEvent(LeSetScanParametersCompleteBuilder::Create(uint8_t{1}, ErrorCode::SUCCESS));
  ASSERT_EQ(OpCode::LE_SET_SCAN_ENABLE, test_hci_layer_->GetCommand().GetOpCode());
  test_hci_layer_->IncomingEvent(LeSetScanEnableCompleteBuilder::Create(uint8_t{1}, ErrorCode::SUCCESS));

  LeAdvertisingResponse report = make_advertising_report();
  EXPECT_CALL(mock_callbacks_, OnScanResult);

  test_hci_layer_->IncomingLeMetaEvent(LeAdvertisingReportBuilder::Create({report}));
}

TEST_F(LeScanningManagerTest, is_ad_type_filter_supported_false_test) {
  start_le_scanning_manager();
  ASSERT_TRUE(fake_registry_.IsStarted(&HciLayer::Factory));
  ASSERT_FALSE(le_scanning_manager->IsAdTypeFilterSupported());
}

TEST_F(LeScanningManagerTest, scan_filter_add_ad_type_not_supported_test) {
  start_le_scanning_manager();
  ASSERT_TRUE(fake_registry_.IsStarted(&HciLayer::Factory));
  test_hci_layer_->SetCommandFuture();
  std::vector<AdvertisingPacketContentFilterCommand> filters = {};
  filters.push_back(make_filter(hci::ApcfFilterType::AD_TYPE));
  le_scanning_manager->ScanFilterAdd(0x01, filters);
}

TEST_F(LeScanningManagerAndroidHciTest, startup_teardown) {}

TEST_F(LeScanningManagerAndroidHciTest, start_scan_test) {
  test_hci_layer_->SetCommandFuture(2);
  // Enable scan
  le_scanning_manager->Scan(true);
  ASSERT_EQ(OpCode::LE_EXTENDED_SCAN_PARAMS, test_hci_layer_->GetCommand().GetOpCode());

  LeAdvertisingResponse report = make_advertising_report();

  EXPECT_CALL(mock_callbacks_, OnScanResult);

  test_hci_layer_->IncomingLeMetaEvent(LeAdvertisingReportBuilder::Create({report}));
}

TEST_F(LeScanningManagerAndroidHciTest, is_ad_type_filter_supported_true_test) {
  sync_client_handler();
  client_handler_->Post(common::BindOnce(
      [](LeScanningManager* le_scanning_manager) { ASSERT_TRUE(le_scanning_manager->IsAdTypeFilterSupported()); },
      le_scanning_manager));
}

TEST_F(LeScanningManagerAndroidHciTest, scan_filter_enable_test) {
  le_scanning_manager->ScanFilterEnable(true);

  EXPECT_CALL(mock_callbacks_, OnFilterEnable);
  test_hci_layer_->IncomingEvent(
      LeAdvFilterEnableCompleteBuilder::Create(uint8_t{1}, ErrorCode::SUCCESS, Enable::ENABLED));
}

TEST_F(LeScanningManagerAndroidHciTest, scan_filter_parameter_test) {
  test_hci_layer_->SetCommandFuture();
  AdvertisingFilterParameter advertising_filter_parameter{};
  advertising_filter_parameter.delivery_mode = DeliveryMode::IMMEDIATE;
  le_scanning_manager->ScanFilterParameterSetup(ApcfAction::ADD, 0x01, advertising_filter_parameter);
  auto commandView = test_hci_layer_->GetCommand();
  ASSERT_EQ(OpCode::LE_ADV_FILTER, commandView.GetOpCode());
  auto filter_command_view = LeAdvFilterSetFilteringParametersView::Create(
      LeAdvFilterView::Create(LeScanningCommandView::Create(commandView)));
  ASSERT_TRUE(filter_command_view.IsValid());
  ASSERT_EQ(filter_command_view.GetApcfOpcode(), ApcfOpcode::SET_FILTERING_PARAMETERS);

  EXPECT_CALL(mock_callbacks_, OnFilterParamSetup);
  test_hci_layer_->IncomingEvent(
      LeAdvFilterSetFilteringParametersCompleteBuilder::Create(uint8_t{1}, ErrorCode::SUCCESS, ApcfAction::ADD, 0x0a));
}

TEST_F(LeScanningManagerAndroidHciTest, scan_filter_add_broadcaster_address_test) {
  test_hci_layer_->SetCommandFuture();
  std::vector<AdvertisingPacketContentFilterCommand> filters = {};
  filters.push_back(make_filter(ApcfFilterType::BROADCASTER_ADDRESS));
  le_scanning_manager->ScanFilterAdd(0x01, filters);
  auto commandView = test_hci_layer_->GetCommand();
  ASSERT_EQ(OpCode::LE_ADV_FILTER, commandView.GetOpCode());
  auto filter_command_view =
      LeAdvFilterBroadcasterAddressView::Create(LeAdvFilterView::Create(LeScanningCommandView::Create(commandView)));
  ASSERT_TRUE(filter_command_view.IsValid());
  ASSERT_EQ(filter_command_view.GetApcfOpcode(), ApcfOpcode::BROADCASTER_ADDRESS);

  EXPECT_CALL(mock_callbacks_, OnFilterConfigCallback);
  test_hci_layer_->IncomingEvent(
      LeAdvFilterBroadcasterAddressCompleteBuilder::Create(uint8_t{1}, ErrorCode::SUCCESS, ApcfAction::ADD, 0x0a));
}

TEST_F(LeScanningManagerAndroidHciTest, scan_filter_add_service_uuid_test) {
  test_hci_layer_->SetCommandFuture();
  std::vector<AdvertisingPacketContentFilterCommand> filters = {};
  filters.push_back(make_filter(ApcfFilterType::SERVICE_UUID));
  le_scanning_manager->ScanFilterAdd(0x01, filters);
  auto commandView = test_hci_layer_->GetCommand();
  ASSERT_EQ(OpCode::LE_ADV_FILTER, commandView.GetOpCode());
  auto filter_command_view =
      LeAdvFilterServiceUuidView::Create(LeAdvFilterView::Create(LeScanningCommandView::Create(commandView)));
  ASSERT_TRUE(filter_command_view.IsValid());
  ASSERT_EQ(filter_command_view.GetApcfOpcode(), ApcfOpcode::SERVICE_UUID);

  EXPECT_CALL(mock_callbacks_, OnFilterConfigCallback);
  test_hci_layer_->IncomingEvent(
      LeAdvFilterServiceUuidCompleteBuilder::Create(uint8_t{1}, ErrorCode::SUCCESS, ApcfAction::ADD, 0x0a));
}

TEST_F(LeScanningManagerAndroidHciTest, scan_filter_add_local_name_test) {
  test_hci_layer_->SetCommandFuture();
  std::vector<AdvertisingPacketContentFilterCommand> filters = {};
  filters.push_back(make_filter(ApcfFilterType::LOCAL_NAME));
  le_scanning_manager->ScanFilterAdd(0x01, filters);
  auto commandView = test_hci_layer_->GetCommand();
  ASSERT_EQ(OpCode::LE_ADV_FILTER, commandView.GetOpCode());
  auto filter_command_view =
      LeAdvFilterLocalNameView::Create(LeAdvFilterView::Create(LeScanningCommandView::Create(commandView)));
  ASSERT_TRUE(filter_command_view.IsValid());
  ASSERT_EQ(filter_command_view.GetApcfOpcode(), ApcfOpcode::LOCAL_NAME);

  EXPECT_CALL(mock_callbacks_, OnFilterConfigCallback);
  test_hci_layer_->IncomingEvent(
      LeAdvFilterLocalNameCompleteBuilder::Create(uint8_t{1}, ErrorCode::SUCCESS, ApcfAction::ADD, 0x0a));
}

TEST_F(LeScanningManagerAndroidHciTest, scan_filter_add_manufacturer_data_test) {
  test_hci_layer_->SetCommandFuture();
  std::vector<AdvertisingPacketContentFilterCommand> filters = {};
  filters.push_back(make_filter(ApcfFilterType::MANUFACTURER_DATA));
  le_scanning_manager->ScanFilterAdd(0x01, filters);
  auto commandView = test_hci_layer_->GetCommand();
  ASSERT_EQ(OpCode::LE_ADV_FILTER, commandView.GetOpCode());
  auto filter_command_view =
      LeAdvFilterManufacturerDataView::Create(LeAdvFilterView::Create(LeScanningCommandView::Create(commandView)));
  ASSERT_TRUE(filter_command_view.IsValid());
  ASSERT_EQ(filter_command_view.GetApcfOpcode(), ApcfOpcode::MANUFACTURER_DATA);

  EXPECT_CALL(mock_callbacks_, OnFilterConfigCallback);
  test_hci_layer_->IncomingEvent(
      LeAdvFilterManufacturerDataCompleteBuilder::Create(uint8_t{1}, ErrorCode::SUCCESS, ApcfAction::ADD, 0x0a));
}

TEST_F(LeScanningManagerAndroidHciTest, scan_filter_add_service_data_test) {
  test_hci_layer_->SetCommandFuture();
  std::vector<AdvertisingPacketContentFilterCommand> filters = {};
  filters.push_back(make_filter(hci::ApcfFilterType::SERVICE_DATA));
  le_scanning_manager->ScanFilterAdd(0x01, filters);
  auto commandView = test_hci_layer_->GetCommand();
  ASSERT_EQ(OpCode::LE_ADV_FILTER, commandView.GetOpCode());
  auto filter_command_view =
      LeAdvFilterServiceDataView::Create(LeAdvFilterView::Create(LeScanningCommandView::Create(commandView)));
  ASSERT_TRUE(filter_command_view.IsValid());
  ASSERT_EQ(filter_command_view.GetApcfOpcode(), ApcfOpcode::SERVICE_DATA);

  EXPECT_CALL(mock_callbacks_, OnFilterConfigCallback);
  test_hci_layer_->IncomingEvent(
      LeAdvFilterServiceDataCompleteBuilder::Create(uint8_t{1}, ErrorCode::SUCCESS, ApcfAction::ADD, 0x0a));
}

TEST_F(LeScanningManagerAndroidHciTest, scan_filter_add_ad_type_test) {
  sync_client_handler();
  client_handler_->Post(common::BindOnce(
      [](LeScanningManager* le_scanning_manager) { ASSERT_TRUE(le_scanning_manager->IsAdTypeFilterSupported()); },
      le_scanning_manager));

  std::vector<AdvertisingPacketContentFilterCommand> filters = {};
  hci::AdvertisingPacketContentFilterCommand filter = make_filter(hci::ApcfFilterType::AD_TYPE);
  filters.push_back(filter);
  le_scanning_manager->ScanFilterAdd(0x01, filters);
  sync_client_handler();

  EXPECT_CALL(mock_callbacks_, OnFilterConfigCallback);
  test_hci_layer_->IncomingEvent(
      LeAdvFilterADTypeCompleteBuilder::Create(uint8_t{1}, ErrorCode::SUCCESS, ApcfAction::ADD, 0x0a));
}

TEST_F(LeScanningManagerAndroidHciTest, read_batch_scan_result) {
  le_scanning_manager->BatchScanConifgStorage(100, 0, 95, 0x00);
  sync_client_handler();
  ASSERT_EQ(OpCode::LE_BATCH_SCAN, test_hci_layer_->GetCommand().GetOpCode());
  test_hci_layer_->IncomingEvent(LeBatchScanEnableCompleteBuilder::Create(uint8_t{1}, ErrorCode::SUCCESS));
  ASSERT_EQ(OpCode::LE_BATCH_SCAN, test_hci_layer_->GetCommand().GetOpCode());
  test_hci_layer_->IncomingEvent(
      LeBatchScanSetStorageParametersCompleteBuilder::Create(uint8_t{1}, ErrorCode::SUCCESS));

  // Enable batch scan
  test_hci_layer_->SetCommandFuture();
  le_scanning_manager->BatchScanEnable(BatchScanMode::FULL, 2400, 2400, BatchScanDiscardRule::OLDEST);
  ASSERT_EQ(OpCode::LE_BATCH_SCAN, test_hci_layer_->GetCommand().GetOpCode());
  test_hci_layer_->IncomingEvent(LeBatchScanEnableCompleteBuilder::Create(uint8_t{1}, ErrorCode::SUCCESS));

  // Read batch scan data
  test_hci_layer_->SetCommandFuture();
  le_scanning_manager->BatchScanReadReport(0x01, BatchScanMode::FULL);
  ASSERT_EQ(OpCode::LE_BATCH_SCAN, test_hci_layer_->GetCommand().GetOpCode());

  // We will send read command while num_of_record != 0
  std::vector<uint8_t> raw_data = {0x5c, 0x1f, 0xa2, 0xc3, 0x63, 0x5d, 0x01, 0xf5, 0xb3, 0x5e, 0x00, 0x0c, 0x02,
                                   0x01, 0x02, 0x05, 0x09, 0x6d, 0x76, 0x38, 0x76, 0x02, 0x0a, 0xf5, 0x00};
  test_hci_layer_->SetCommandFuture();
  test_hci_layer_->IncomingEvent(LeBatchScanReadResultParametersCompleteRawBuilder::Create(
      uint8_t{1}, ErrorCode::SUCCESS, BatchScanDataRead::FULL_MODE_DATA, 1, raw_data));
  ASSERT_EQ(OpCode::LE_BATCH_SCAN, test_hci_layer_->GetCommand().GetOpCode());

  // OnBatchScanReports will be trigger when num_of_record == 0
  EXPECT_CALL(mock_callbacks_, OnBatchScanReports);
  test_hci_layer_->IncomingEvent(LeBatchScanReadResultParametersCompleteRawBuilder::Create(
      uint8_t{1}, ErrorCode::SUCCESS, BatchScanDataRead::FULL_MODE_DATA, 0, {}));
}

TEST_F(LeScanningManagerExtendedTest, startup_teardown) {}

TEST_F(LeScanningManagerExtendedTest, start_scan_test) {
  // Enable scan
  test_hci_layer_->SetCommandFuture(2);
  le_scanning_manager->Scan(true);
  ASSERT_EQ(OpCode::LE_SET_EXTENDED_SCAN_PARAMETERS, test_hci_layer_->GetCommand().GetOpCode());
  test_hci_layer_->IncomingEvent(LeSetExtendedScanParametersCompleteBuilder::Create(uint8_t{1}, ErrorCode::SUCCESS));
  ASSERT_EQ(OpCode::LE_SET_EXTENDED_SCAN_ENABLE, test_hci_layer_->GetCommand().GetOpCode());
  test_hci_layer_->IncomingEvent(LeSetExtendedScanEnableCompleteBuilder::Create(uint8_t{1}, ErrorCode::SUCCESS));
  LeExtendedAdvertisingResponse report{};
  report.connectable_ = 1;
  report.scannable_ = 0;
  report.address_type_ = DirectAdvertisingAddressType::PUBLIC_DEVICE_ADDRESS;
  Address::FromString("12:34:56:78:9a:bc", report.address_);
  std::vector<LengthAndData> adv_data{};
  LengthAndData data_item{};
  data_item.data_.push_back(static_cast<uint8_t>(GapDataType::FLAGS));
  data_item.data_.push_back(0x34);
  adv_data.push_back(data_item);
  data_item.data_.push_back(static_cast<uint8_t>(GapDataType::COMPLETE_LOCAL_NAME));
  for (auto octet : {'r', 'a', 'n', 'd', 'o', 'm', ' ', 'd', 'e', 'v', 'i', 'c', 'e'}) {
    data_item.data_.push_back(octet);
  }
  adv_data.push_back(data_item);

  report.advertising_data_ = adv_data;

  EXPECT_CALL(mock_callbacks_, OnScanResult);

  test_hci_layer_->IncomingLeMetaEvent(LeExtendedAdvertisingReportBuilder::Create({report}));
}

TEST_F(LeScanningManagerExtendedTest, ignore_on_pause_on_resume_after_unregistered) {
  TestLeAddressManager* test_le_address_manager = (TestLeAddressManager*)test_acl_manager_->GetLeAddressManager();
  test_le_address_manager->ignore_unregister_for_testing = true;

  // Register LeAddressManager
  test_hci_layer_->SetCommandFuture(2);
  le_scanning_manager->Scan(true);
  ASSERT_EQ(OpCode::LE_SET_EXTENDED_SCAN_PARAMETERS, test_hci_layer_->GetCommand().GetOpCode());
  test_hci_layer_->IncomingEvent(LeSetExtendedScanParametersCompleteBuilder::Create(uint8_t{1}, ErrorCode::SUCCESS));
  ASSERT_EQ(OpCode::LE_SET_EXTENDED_SCAN_ENABLE, test_hci_layer_->GetCommand().GetOpCode());
  test_hci_layer_->IncomingEvent(LeSetExtendedScanEnableCompleteBuilder::Create(uint8_t{1}, ErrorCode::SUCCESS));
  sync_client_handler();

  // Unregister LeAddressManager
  test_hci_layer_->SetCommandFuture(1);
  le_scanning_manager->Scan(false);
  ASSERT_EQ(OpCode::LE_SET_EXTENDED_SCAN_ENABLE, test_hci_layer_->GetCommand().GetOpCode());
  test_hci_layer_->IncomingEvent(LeSetExtendedScanEnableCompleteBuilder::Create(uint8_t{1}, ErrorCode::SUCCESS));
  sync_client_handler();

  // Unregistered client should ignore OnPause/OnResume
  ASSERT_NE(test_le_address_manager->client_, nullptr);
  ASSERT_EQ(test_le_address_manager->test_client_state_, TestLeAddressManager::TestClientState::UNREGISTERED);
  test_le_address_manager->client_->OnPause();
  ASSERT_EQ(test_le_address_manager->test_client_state_, TestLeAddressManager::TestClientState::UNREGISTERED);
  test_le_address_manager->client_->OnResume();
  ASSERT_EQ(test_le_address_manager->test_client_state_, TestLeAddressManager::TestClientState::UNREGISTERED);
}

TEST_F(LeScanningManagerExtendedTest, drop_insignificant_bytes_test) {
  // Enable scan
  test_hci_layer_->SetCommandFuture(2);
  le_scanning_manager->Scan(true);
  ASSERT_EQ(OpCode::LE_SET_EXTENDED_SCAN_PARAMETERS, test_hci_layer_->GetCommand().GetOpCode());
  test_hci_layer_->IncomingEvent(LeSetExtendedScanParametersCompleteBuilder::Create(uint8_t{1}, ErrorCode::SUCCESS));
  ASSERT_EQ(OpCode::LE_SET_EXTENDED_SCAN_ENABLE, test_hci_layer_->GetCommand().GetOpCode());
  test_hci_layer_->IncomingEvent(LeSetExtendedScanEnableCompleteBuilder::Create(uint8_t{1}, ErrorCode::SUCCESS));

  // Prepare advertisement report
  LeExtendedAdvertisingResponse advertisement_report{};
  advertisement_report.connectable_ = 1;
  advertisement_report.scannable_ = 1;
  advertisement_report.address_type_ = DirectAdvertisingAddressType::PUBLIC_DEVICE_ADDRESS;
  Address::FromString("12:34:56:78:9a:bc", advertisement_report.address_);
  std::vector<LengthAndData> adv_data{};
  LengthAndData flags_data{};
  flags_data.data_.push_back(static_cast<uint8_t>(GapDataType::FLAGS));
  flags_data.data_.push_back(0x34);
  adv_data.push_back(flags_data);
  LengthAndData name_data{};
  name_data.data_.push_back(static_cast<uint8_t>(GapDataType::COMPLETE_LOCAL_NAME));
  for (auto octet : "random device") {
    name_data.data_.push_back(octet);
  }
  adv_data.push_back(name_data);
  for (int i = 0; i != 5; ++i) {
    adv_data.push_back({});  // pad with a few insigificant zeros
  }
  advertisement_report.advertising_data_ = adv_data;

  // Prepare scan response report
  auto scan_response_report = advertisement_report;
  scan_response_report.scan_response_ = true;
  LengthAndData extra_data{};
  extra_data.data_.push_back(static_cast<uint8_t>(GapDataType::MANUFACTURER_SPECIFIC_DATA));
  for (auto octet : "manufacturer specific") {
    extra_data.data_.push_back(octet);
  }
  adv_data = {extra_data};
  for (int i = 0; i != 5; ++i) {
    adv_data.push_back({});  // pad with a few insigificant zeros
  }
  scan_response_report.advertising_data_ = adv_data;

  // We expect the two reports to be concatenated, excluding the zero-padding
  auto result = std::vector<uint8_t>();
  packet::BitInserter it(result);
  flags_data.Serialize(it);
  name_data.Serialize(it);
  extra_data.Serialize(it);
  EXPECT_CALL(mock_callbacks_, OnScanResult(_, _, _, _, _, _, _, _, _, result));

  // Send both reports
  test_hci_layer_->IncomingLeMetaEvent(LeExtendedAdvertisingReportBuilder::Create({advertisement_report}));
  test_hci_layer_->IncomingLeMetaEvent(LeExtendedAdvertisingReportBuilder::Create({scan_response_report}));
}

}  // namespace
}  // namespace hci
}  // namespace bluetooth<|MERGE_RESOLUTION|>--- conflicted
+++ resolved
@@ -406,6 +406,7 @@
   MOCK_METHOD(void, OnPeriodicSyncReport, (uint16_t, int8_t, int8_t, uint8_t, std::vector<uint8_t>));
   MOCK_METHOD(void, OnPeriodicSyncLost, (uint16_t));
   MOCK_METHOD(void, OnPeriodicSyncTransferred, (int, uint8_t, Address));
+  MOCK_METHOD(void, OnBigInfoReport, (uint16_t sync_handle, bool encrypted));
 } mock_callbacks_;
 
 class LeScanningManagerTest : public ::testing::Test {
@@ -453,62 +454,7 @@
   LeScanningManager* le_scanning_manager = nullptr;
   os::Handler* client_handler_ = nullptr;
 
-<<<<<<< HEAD
-  class MockCallbacks : public bluetooth::hci::ScanningCallback {
-   public:
-    MOCK_METHOD(
-        void,
-        OnScannerRegistered,
-        (const bluetooth::hci::Uuid app_uuid, ScannerId scanner_id, ScanningStatus status),
-        (override));
-    MOCK_METHOD(void, OnSetScannerParameterComplete, (ScannerId scanner_id, ScanningStatus status), (override));
-    MOCK_METHOD(
-        void,
-        OnScanResult,
-        (uint16_t event_type,
-         uint8_t address_type,
-         Address address,
-         uint8_t primary_phy,
-         uint8_t secondary_phy,
-         uint8_t advertising_sid,
-         int8_t tx_power,
-         int8_t rssi,
-         uint16_t periodic_advertising_interval,
-         std::vector<uint8_t> advertising_data),
-        (override));
-    MOCK_METHOD(
-        void,
-        OnTrackAdvFoundLost,
-        (bluetooth::hci::AdvertisingFilterOnFoundOnLostInfo on_found_on_lost_info),
-        (override));
-    MOCK_METHOD(
-        void,
-        OnBatchScanReports,
-        (int client_if, int status, int report_format, int num_records, std::vector<uint8_t> data),
-        (override));
-    MOCK_METHOD(void, OnBatchScanThresholdCrossed, (int client_if), (override));
-    MOCK_METHOD(void, OnTimeout, (), (override));
-    MOCK_METHOD(void, OnFilterEnable, (Enable enable, uint8_t status), (override));
-    MOCK_METHOD(void, OnFilterParamSetup, (uint8_t available_spaces, ApcfAction action, uint8_t status), (override));
-    MOCK_METHOD(
-        void,
-        OnFilterConfigCallback,
-        (ApcfFilterType filter_type, uint8_t available_spaces, ApcfAction action, uint8_t status),
-        (override));
-    MOCK_METHOD(void, OnPeriodicSyncStarted, (int, uint8_t, uint16_t, uint8_t, AddressWithType, uint8_t, uint16_t));
-    MOCK_METHOD(void, OnPeriodicSyncReport, (uint16_t, int8_t, int8_t, uint8_t, std::vector<uint8_t>));
-    MOCK_METHOD(void, OnPeriodicSyncLost, (uint16_t));
-    MOCK_METHOD(void, OnPeriodicSyncTransferred, (int, uint8_t, Address));
-    MOCK_METHOD(void, OnBigInfoReport, (uint16_t, bool));
-  } mock_callbacks_;
-
-  OpCode param_opcode_{OpCode::LE_SET_SCAN_PARAMETERS};
-  OpCode enable_opcode_{OpCode::LE_SET_SCAN_ENABLE};
-  bool is_filter_support_ = false;
-  bool is_batch_scan_support_ = false;
-=======
   MockCallbacks mock_callbacks_;
->>>>>>> 7cbfad2a
 };
 
 class LeScanningManagerAndroidHciTest : public LeScanningManagerTest {
