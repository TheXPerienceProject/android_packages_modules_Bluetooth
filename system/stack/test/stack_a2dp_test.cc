--- conflicted
+++ resolved
@@ -306,18 +306,13 @@
           // shared library installed.
           supported = has_shared_library(LDAC_DECODER_LIB_NAME);
           break;
-<<<<<<< HEAD
-        case BTAV_A2DP_CODEC_INDEX_SOURCE_MAX:
-        case BTAV_A2DP_CODEC_INDEX_SOURCE_APTX_TWS:
-        case BTAV_A2DP_CODEC_INDEX_SOURCE_LC3:
-=======
-        case BTAV_A2DP_CODEC_INDEX_SOURCE_LC3:
-          break;
         case BTAV_A2DP_CODEC_INDEX_SOURCE_OPUS:
         case BTAV_A2DP_CODEC_INDEX_SINK_OPUS:
           supported = true;
           break;
->>>>>>> 9708777a
+        case BTAV_A2DP_CODEC_INDEX_SOURCE_MAX:
+        case BTAV_A2DP_CODEC_INDEX_SOURCE_APTX_TWS:
+        case BTAV_A2DP_CODEC_INDEX_SOURCE_LC3:
         case BTAV_A2DP_CODEC_INDEX_MAX:
           // Needed to avoid using "default:" case so we can capture when
           // a new codec is added, and it can be included here.
